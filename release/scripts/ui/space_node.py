--- conflicted
+++ resolved
@@ -72,12 +72,9 @@
 
     def draw(self, context):
         layout = self.layout
-<<<<<<< HEAD
-=======
         
         layout.itemO("node.properties", icon='ICON_MENU_PANEL')
         layout.itemS()
->>>>>>> bee2335a
 
         # layout.itemO("grease_pencil..")
         # layout.itemS()
