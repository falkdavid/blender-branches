--- conflicted
+++ resolved
@@ -1620,17 +1620,10 @@
         col.enabled = gp_settings.use_settings_random
 
         row = col.row(align=True)
-<<<<<<< HEAD
-        row.prop(gp_settings, "random_pressure", text="Pressure", slider=True)
-        row.prop(gp_settings, "use_stroke_random_pressure", text="", icon='GP_SELECT_STROKES')
-        row.prop(gp_settings, "use_random_press_pressure", text="", icon='STYLUS_PRESSURE')
-        if gp_settings.use_random_press_pressure and self.is_popover is False:
-=======
         row.prop(gp_settings, "random_pressure", text="Radius", slider=True)
         row.prop(gp_settings, "use_stroke_random_radius", text="", icon='GP_SELECT_STROKES')
         row.prop(gp_settings, "use_random_press_radius", text="", icon='STYLUS_PRESSURE')
         if gp_settings.use_random_press_radius and self.is_popover is False:
->>>>>>> 7181342e
             col.template_curve_mapping(gp_settings, "curve_random_pressure", brush=True,
                                 use_negative_slope=True)
 
