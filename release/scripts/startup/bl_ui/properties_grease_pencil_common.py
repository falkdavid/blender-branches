# ##### BEGIN GPL LICENSE BLOCK #####
#
#  This program is free software; you can redistribute it and/or
#  modify it under the terms of the GNU General Public License
#  as published by the Free Software Foundation; either version 2
#  of the License, or (at your option) any later version.
#
#  This program is distributed in the hope that it will be useful,
#  but WITHOUT ANY WARRANTY; without even the implied warranty of
#  MERCHANTABILITY or FITNESS FOR A PARTICULAR PURPOSE.  See the
#  GNU General Public License for more details.
#
#  You should have received a copy of the GNU General Public License
#  along with this program; if not, write to the Free Software Foundation,
#  Inc., 51 Franklin Street, Fifth Floor, Boston, MA 02110-1301, USA.
#
# ##### END GPL LICENSE BLOCK #####

# <pep8 compliant>


from bpy.types import Menu, UIList
from bpy.app.translations import pgettext_iface as iface_


def gpencil_stroke_placement_settings(context, layout):
    if context.space_data.type == 'VIEW_3D':
        propname = "gpencil_stroke_placement_view3d"
    elif context.space_data.type == 'SEQUENCE_EDITOR':
        propname = "gpencil_stroke_placement_sequencer_preview"
    elif context.space_data.type == 'IMAGE_EDITOR':
        propname = "gpencil_stroke_placement_image_editor"
    else:
        propname = "gpencil_stroke_placement_view2d"

    ts = context.tool_settings

    col = layout.column(align=True)

    if context.space_data.type != 'VIEW_3D':
        col.label(text="Stroke Placement:")
        row = col.row(align=True)
        row.prop_enum(ts, propname, 'VIEW')
        row.prop_enum(ts, propname, 'CURSOR', text='Cursor')


def gpencil_active_brush_settings_simple(context, layout):
    brush = context.active_gpencil_brush
    if brush is None:
        layout.label("No Active Brush")
        return

    col = layout.column()
    col.label("Active Brush:      ")

    row = col.row(align=True)
    row.operator_context = 'EXEC_REGION_WIN'
    row.operator_menu_enum("gpencil.brush_change", "brush", text="", icon='BRUSH_DATA')
    row.prop(brush, "name", text="")

    col.prop(brush, "line_width", slider=True)
    row = col.row(align=True)
    row.prop(brush, "use_random_pressure", text="", icon='RNDCURVE')
    row.prop(brush, "pen_sensitivity_factor", slider=True)
    row.prop(brush, "use_pressure", text="", icon='STYLUS_PRESSURE')
    row = col.row(align=True)
    row.prop(brush, "use_random_strength", text="", icon='RNDCURVE')
    row.prop(brush, "strength", slider=True)
    row.prop(brush, "use_strength_pressure", text="", icon='STYLUS_PRESSURE')
    row = col.row(align=True)
    row.prop(brush, "jitter", slider=True)
    row.prop(brush, "use_jitter_pressure", text="", icon='STYLUS_PRESSURE')
    row = col.row()
    row.prop(brush, "angle", slider=True)
    row.prop(brush, "angle_factor", text="Factor", slider=True)


class GreasePencilDrawingToolsPanel:
    # subclass must set
    # bl_space_type = 'IMAGE_EDITOR'
    bl_label = " "
    bl_category = "Create"
    bl_region_type = 'TOOLS'

    @staticmethod
    def draw_header(self, context):
        layout = self.layout
        if context.space_data.type == 'VIEW_3D':
            layout.label(text="Measurement")
        else:
            layout.label(text="Grease Pencil")

    @staticmethod
    def draw(self, context):
        layout = self.layout

        is_3d_view = context.space_data.type == 'VIEW_3D'
        is_clip_editor = context.space_data.type == 'CLIP_EDITOR'

        col = layout.column(align=True)

        if not is_3d_view:
            col.label(text="Draw:")
            row = col.row(align=True)
            row.operator("gpencil.draw", icon='GREASEPENCIL', text="Draw").mode = 'DRAW'
            row.operator("gpencil.draw", icon='FORCE_CURVE', text="Erase").mode = 'ERASER'

            row = col.row(align=True)
            row.operator("gpencil.draw", icon='LINE_DATA', text="Line").mode = 'DRAW_STRAIGHT'
            row.operator("gpencil.draw", icon='MESH_DATA', text="Poly").mode = 'DRAW_POLY'

            col.separator()

            sub = col.column(align=True)
            sub.prop(context.tool_settings, "use_gpencil_continuous_drawing", text="Continuous Drawing")

            col.separator()

        if context.space_data.type in {'CLIP_EDITOR'}:
            col.separator()
            col.label("Data Source:")
            row = col.row(align=True)
            row.prop(context.space_data, "grease_pencil_source", expand=True)

        gpd = context.gpencil_data
        if gpd and not is_3d_view:
            col.separator()
            col.separator()

            gpencil_stroke_placement_settings(context, col)

        if gpd and not is_3d_view:
            layout.separator()
            layout.separator()

            col = layout.column(align=True)
            col.prop(gpd, "use_stroke_edit_mode", text="Enable Editing", icon='EDIT', toggle=True)

        if is_3d_view:
            is_gpmode = context.active_object and \
                        context.active_object.mode in ('GPENCIL_EDIT', 'GPENCIL_PAINT', 'GPENCIL_SCULPT')
            if context.active_object is None or is_gpmode is False:
                col.label(text="Tools:")
                col.operator("view3d.ruler")


class GreasePencilStrokeEditPanel:
    # subclass must set
    # bl_space_type = 'IMAGE_EDITOR'
    bl_label = "Edit Strokes"
    bl_category = "Tools"
    bl_region_type = 'TOOLS'

    @classmethod
    def poll(cls, context):
        if context.gpencil_data is None:
            return False

        gpd = context.gpencil_data
        return bool(context.editable_gpencil_strokes) and bool(gpd.use_stroke_edit_mode)

    @staticmethod
    def draw(self, context):
        layout = self.layout

        is_3d_view = context.space_data.type == 'VIEW_3D'

        if not is_3d_view:
            layout.label(text="Select:")
            col = layout.column(align=True)
            col.operator("gpencil.select_all", text="Select All")
            col.operator("gpencil.select_border")
            col.operator("gpencil.select_circle")

            layout.separator()

            col = layout.column(align=True)
            col.operator("gpencil.select_linked")
            col.operator("gpencil.select_more")
            col.operator("gpencil.select_less")
            col.operator("gpencil.palettecolor_select")

        layout.label(text="Edit:")
        row = layout.row(align=True)
        row.operator("gpencil.copy", text="Copy")
        row.operator("gpencil.paste", text="Paste").type = 'COPY'
        row.operator("gpencil.paste", text="Paste & Merge").type = 'MERGE'

        col = layout.column(align=True)
        col.operator("gpencil.delete")
        col.operator("gpencil.duplicate_move", text="Duplicate")
        if is_3d_view:
            col.operator("gpencil.stroke_cyclical_set", text="Toggle Cyclic").type = 'TOGGLE'

        layout.separator()

        if not is_3d_view:
            col = layout.column(align=True)
            col.operator("transform.translate")                # icon='MAN_TRANS'
            col.operator("transform.rotate")                   # icon='MAN_ROT'
            col.operator("transform.resize", text="Scale")     # icon='MAN_SCALE'

            layout.separator()

        col = layout.column(align=True)
        col.operator("transform.bend", text="Bend")
        col.operator("transform.mirror", text="Mirror")
        col.operator("transform.shear", text="Shear")
        col.operator("transform.tosphere", text="To Sphere")

        layout.separator()
        col = layout.column(align=True)
        col.operator_menu_enum("gpencil.stroke_arrange", text="Arrange Strokes...", property="direction")
        col.operator("gpencil.stroke_change_color", text="Move to Color")

        if is_3d_view:
            layout.separator()


        layout.separator()
        col = layout.column(align=True)
        col.operator("gpencil.stroke_subdivide", text="Subdivide")
        col.operator("gpencil.stroke_simplify", text="Simplify")
        col.operator("gpencil.stroke_join", text="Join").type = 'JOIN'
        col.operator("gpencil.stroke_join", text="Join & Copy").type = 'JOINCOPY'
        col.operator("gpencil.stroke_flip", text="Flip Direction")

        if is_3d_view:
            layout.separator()
            layout.operator_menu_enum("gpencil.reproject", text="Reproject Strokes...", property="type")


class GreasePencilAnimationPanel:
    bl_space_type = 'VIEW_3D'
    bl_label = "Animation"
    bl_category = "Animation"
    bl_region_type = 'TOOLS'

    @classmethod
    def poll(cls, context):
        if context.gpencil_data is None:
            return False
        elif context.space_data.type != 'VIEW_3D':
            return False
        elif context.object.mode == 'OBJECT':
            return False

        return True

    @staticmethod
    def draw(self, context):
        layout = self.layout

        col = layout.column(align=True)
        col.operator("gpencil.blank_frame_add", icon='NEW')
        col.operator("gpencil.active_frames_delete_all", icon='X', text="Delete Frame(s)")

        col.separator()
        col.prop(context.tool_settings, "use_gpencil_additive_drawing", text="Additive Drawing")


class GreasePencilInterpolatePanel:
    bl_space_type = 'VIEW_3D'
    bl_label = "Interpolate Strokes"
    bl_category = "Animation"
    bl_region_type = 'TOOLS'

    @classmethod
    def poll(cls, context):
        if context.gpencil_data is None:
            return False
        elif context.space_data.type != 'VIEW_3D':
            return False

        gpd = context.gpencil_data

        return bool(context.editable_gpencil_strokes) and bool(gpd.use_stroke_edit_mode)

    @staticmethod
    def draw(self, context):
        layout = self.layout
        settings = context.tool_settings.gpencil_interpolate

        col = layout.column(align=True)
        col.label("Interpolate Strokes")
        col.operator("gpencil.interpolate", text="Interpolate")
        col.operator("gpencil.interpolate_sequence", text="Sequence")
        col.operator("gpencil.interpolate_reverse", text="Remove Breakdowns")

        col = layout.column(align=True)
        col.label(text="Options:")
        col.prop(settings, "interpolate_all_layers")
        col.prop(settings, "interpolate_selected_only")

        col = layout.column(align=True)
        col.label(text="Sequence Options:")
        col.prop(settings, "type")
        if settings.type == 'CUSTOM':
            box = layout.box()
            # TODO: Options for loading/saving curve presets?
            box.template_curve_mapping(settings, "interpolation_curve", brush=True)
        elif settings.type != 'LINEAR':
            col.prop(settings, "easing")

            if settings.type == 'BACK':
                layout.prop(settings, "back")
            elif setting.type == 'ELASTIC':
                sub = layout.column(align=True)
                sub.prop(settings, "amplitude")
                sub.prop(settings, "period")


class GreasePencilBrushPanel:
    # subclass must set
    # bl_space_type = 'IMAGE_EDITOR'
    bl_label = "Drawing Brushes"
    bl_category = "Tools"
    bl_region_type = 'TOOLS'

    @classmethod
    def poll(cls, context):
        is_3d_view = context.space_data.type == 'VIEW_3D'
        if is_3d_view:
            if context.gpencil_data is None:
                return False

            gpd = context.gpencil_data
            return bool(gpd.is_stroke_paint_mode)
        else:
            return True

    @staticmethod
    def draw(self, context):
        layout = self.layout
        row = layout.row()
        col = row.column()

        ts = context.scene.tool_settings
        col.template_icon_view(ts, "gpencil_brushes_enum", show_labels=True)

        col = row.column()
        sub = col.column(align=True)
        sub.operator("gpencil.brush_add", icon='ZOOMIN', text="")
        sub.operator("gpencil.brush_remove", icon='ZOOMOUT', text="")
        sub.menu("GPENCIL_MT_brush_specials", icon='DOWNARROW_HLT', text="")
        brush = context.active_gpencil_brush
        if brush:
            if len(ts.gpencil_brushes) > 1:
                col.separator()
                sub = col.column(align=True)
                sub.operator("gpencil.brush_move", icon='TRIA_UP', text="").type = 'UP'
                sub.operator("gpencil.brush_move", icon='TRIA_DOWN', text="").type = 'DOWN'

        # Brush details
        if brush is not None:
            row = layout.row()
            row.prop(brush, "name", text='')
            row = layout.row(align=True)
<<<<<<< HEAD
            row.prop(brush, "use_random_pressure", text='', icon='RNDCURVE')
            row.prop(brush, "line_width", text='Radius')
            row.prop(brush, "use_pressure", text='', icon='STYLUS_PRESSURE')
=======
            row.prop(brush, "use_random_pressure", text="", icon='RNDCURVE')
            row.prop(brush, "pen_sensitivity_factor", slider=True)
            row.prop(brush, "use_pressure", text="", icon='STYLUS_PRESSURE')
>>>>>>> 7dfcbe01
            row = layout.row(align=True)
            row.prop(brush, "use_random_strength", text="", icon='RNDCURVE')
            row.prop(brush, "strength", slider=True)
<<<<<<< HEAD
            row.prop(brush, "use_strength_pressure", text='', icon='STYLUS_PRESSURE')

            row = layout.row(align=False)
            row.prop(context.tool_settings, "use_gpencil_draw_onback", text="Draw on Back")


class GreasePencilBrushOptionsPanel:
    # subclass must set
    # bl_space_type = 'IMAGE_EDITOR'
    bl_label = "Strokes"
    bl_category = "Tools"
    bl_region_type = 'TOOLS'
    bl_options = {'DEFAULT_CLOSED'}

    @classmethod
    def poll(cls, context):
        is_3d_view = context.space_data.type == 'VIEW_3D'
        if is_3d_view:
            if context.gpencil_data is None:
                return False

            gpd = context.gpencil_data
            return bool(gpd.is_stroke_paint_mode)
        else:
            return True

    @staticmethod
    def draw(self, context):
        layout = self.layout
        brush = context.active_gpencil_brush
        if brush is not None:
            col = layout.column(align=True)
            col.label(text="Settings:")
            col.prop(brush, "random_press", slider=True)
=======
            row.prop(brush, "use_strength_pressure", text="", icon='STYLUS_PRESSURE')
            row = layout.row(align=True)
            row.prop(brush, "random_press", slider=True)
>>>>>>> 7dfcbe01

            row = layout.row(align=True)
            row.prop(brush, "jitter", slider=True)
            row.prop(brush, "use_jitter_pressure", text="", icon='STYLUS_PRESSURE')
            row = layout.row()
            row.prop(brush, "angle", slider=True)
            row.prop(brush, "angle_factor", text="Factor", slider=True)

            row = layout.row(align=True)
            col = row.column(align=True)
            col.label(text="Stroke Quality:")
            col.prop(brush, "pen_smooth_factor")
            col.prop(brush, "pen_smooth_steps")
            col.separator()
            row = col.row(align=False)
            row.prop(brush, "pen_subdivision_steps")
            row.prop(brush, "random_subdiv", text="Randomness", slider=True)


class GreasePencilStrokeSculptPanel:
    # subclass must set
    # bl_space_type = 'IMAGE_EDITOR'
    bl_label = " "
    bl_category = "Tools"
    bl_region_type = 'TOOLS'

    @classmethod
    def poll(cls, context):
        if context.gpencil_data is None:
            return False

        gpd = context.gpencil_data
        if context.editable_gpencil_strokes:
            is_3d_view = context.space_data.type == 'VIEW_3D'
            if not is_3d_view:
                return bool(gpd.use_stroke_edit_mode)
            else:
                return bool(gpd.is_stroke_sculpt_mode or gpd.is_stroke_weight_mode)

        return False

    @staticmethod
    def draw_header(self, context):
        layout = self.layout
        gpd = context.gpencil_data
        if gpd is not None and gpd.is_stroke_weight_mode:
            layout.label("Weight Paint")
        else:
            layout.label("Sculpt Strokes")

    @staticmethod
    def draw(self, context):
        layout = self.layout
        gpd = context.gpencil_data
        settings = context.tool_settings.gpencil_sculpt
        tool = settings.tool
        brush = settings.brush

        if gpd.is_stroke_sculpt_mode:
            layout.template_icon_view(settings, "tool", show_labels=True)
        if gpd.is_stroke_weight_mode:
            layout.template_icon_view(settings, "weight_tool", show_labels=True)

        col = layout.column()
        col.prop(brush, "size", slider=True)
        row = col.row(align=True)
        row.prop(brush, "strength", slider=True)
        row.prop(brush, "use_pressure_strength", text="")
        col.prop(brush, "use_falloff")

        if gpd.is_stroke_sculpt_mode:
            if tool in {'SMOOTH', 'RANDOMIZE'}:
                row = layout.row(align=True)
                row.prop(settings, "affect_position", text="Position", icon='MESH_DATA', toggle=True)
                row.prop(settings, "affect_strength", text="Strength", icon='COLOR', toggle=True)
                row.prop(settings, "affect_thickness", text="Thickness", icon='LINE_DATA', toggle=True)

            layout.separator()

            if tool == 'THICKNESS':
                layout.row().prop(brush, "direction", expand=True)
            elif tool == 'PINCH':
                row = layout.row(align=True)
                row.prop_enum(brush, "direction", 'ADD', text="Pinch")
                row.prop_enum(brush, "direction", 'SUBTRACT', text="Inflate")
            elif settings.tool == 'TWIST':
                row = layout.row(align=True)
                row.prop_enum(brush, "direction", 'SUBTRACT', text="CW")
                row.prop_enum(brush, "direction", 'ADD', text="CCW")

            row = layout.row(align=True)
            row.prop(settings, "use_select_mask")
            row = layout.row(align=True)
            row.prop(settings, "selection_alpha", slider=True)

            if tool == 'SMOOTH':
                layout.prop(brush, "affect_pressure")


class GreasePencilAppearancePanel:
    bl_label = "Appearance"
    bl_category = "Options"
    bl_region_type = 'TOOLS'
    bl_options = {'DEFAULT_CLOSED'}

    @classmethod
    def poll(cls, context):
        if context.gpencil_data is None:
            return False

        is_gpmode = context.active_object and \
                    context.active_object.mode in ('GPENCIL_EDIT', 'GPENCIL_PAINT', 'GPENCIL_SCULPT')
        if context.active_object and is_gpmode:
            return True
        else:
            return False

    @staticmethod
    def draw(self, context):
        layout = self.layout
        settings = context.tool_settings.gpencil_sculpt
        brush = settings.brush

        col = layout.column()
        if context.active_object.mode == 'GPENCIL_PAINT':
            drawingbrush = context.active_gpencil_brush
            col.prop(drawingbrush, "use_cursor", text="Show Brush")
            row = col.row(align=True)
            row.prop(drawingbrush, "cursor_color", text="Color")

        if context.active_object.mode in ('GPENCIL_SCULPT', 'GPENCIL_WEIGHT'):
            col.prop(brush, "use_cursor", text="Show Brush")
            row = col.row(align=True)
            row.prop(brush, "cursor_color_add", text="Add")
            row = col.row(align=True)
            row.prop(brush, "cursor_color_sub", text="Subtract")


class GreasePencilEraserPanel:
    bl_label = "Eraser"
    bl_category = "Options"
    bl_region_type = 'TOOLS'
    bl_options = {'DEFAULT_CLOSED'}

    @classmethod
    def poll(cls, context):
        if context.gpencil_data is None:
            return False

        is_paintmode = context.active_object and context.active_object.mode in ('GPENCIL_PAINT')
        if context.active_object and is_paintmode:
            return True
        else:
            return False

    @staticmethod
    def draw(self, context):
        layout = self.layout
        col = layout.column(align=True)
        col.prop(context.user_preferences.edit, "grease_pencil_eraser_radius", text="Radius")


class GreasePencilBrushCurvesPanel:
    # subclass must set
    # bl_space_type = 'IMAGE_EDITOR'
    bl_label = "Brush Curves"
    bl_category = "Tools"
    bl_region_type = 'TOOLS'
    bl_options = {'DEFAULT_CLOSED'}

    @classmethod
    def poll(cls, context):
        if context.active_gpencil_brush is None:
            return False

        is_3d_view = context.space_data.type == 'VIEW_3D'
        brush = context.active_gpencil_brush
        if is_3d_view:
            if context.gpencil_data is None:
                return False

            gpd = context.gpencil_data
            return bool(gpd.is_stroke_paint_mode)
        else:
            return bool(brush)

    @staticmethod
    def draw(self, context):
        layout = self.layout
        brush = context.active_gpencil_brush
        # Brush
        layout.label("Sensitivity")
        box = layout.box()
        box.template_curve_mapping(brush, "curve_sensitivity", brush=True)

        layout.label("Strength")
        box = layout.box()
        box.template_curve_mapping(brush, "curve_strength", brush=True)

        layout.label("Jitter")
        box = layout.box()
        box.template_curve_mapping(brush, "curve_jitter", brush=True)


###############################

class GPENCIL_MT_pie_tool_palette(Menu):
    """A pie menu for quick access to Grease Pencil tools"""
    bl_label = "Grease Pencil Tools"

    def draw(self, context):
        layout = self.layout

        pie = layout.menu_pie()
        gpd = context.gpencil_data

        # W - Drawing Types
        col = pie.column()
        col.operator("gpencil.draw", text="Draw", icon='GREASEPENCIL').mode = 'DRAW'
        col.operator("gpencil.draw", text="Straight Lines", icon='LINE_DATA').mode = 'DRAW_STRAIGHT'
        col.operator("gpencil.draw", text="Poly", icon='MESH_DATA').mode = 'DRAW_POLY'

        # E - Eraser
        # XXX: needs a dedicated icon...
        col = pie.column()
        col.operator("gpencil.draw", text="Eraser", icon='FORCE_CURVE').mode = 'ERASER'

        # E - "Settings" Palette is included here too, since it needs to be in a stable position...
        if gpd and gpd.layers.active:
            col.separator()
            col.operator("wm.call_menu_pie", text="Settings...", icon='SCRIPTWIN').name = "GPENCIL_MT_pie_settings_palette"

        # Editing tools
        if gpd:
            if gpd.use_stroke_edit_mode and context.editable_gpencil_strokes:
                # S - Exit Edit Mode
                pie.operator("gpencil.editmode_toggle", text="Exit Edit Mode", icon='EDIT')

                # N - Transforms
                col = pie.column()
                row = col.row(align=True)
                row.operator("transform.translate", icon='MAN_TRANS')
                row.operator("transform.rotate", icon='MAN_ROT')
                row.operator("transform.resize", text="Scale", icon='MAN_SCALE')
                row = col.row(align=True)
                row.label("Proportional Edit:")
                row.prop(context.tool_settings, "proportional_edit", text="", icon_only=True)
                row.prop(context.tool_settings, "proportional_edit_falloff", text="", icon_only=True)

                # NW - Select (Non-Modal)
                col = pie.column()
                col.operator("gpencil.select_all", text="Select All", icon='PARTICLE_POINT')
                col.operator("gpencil.select_all", text="Select Inverse", icon='BLANK1')
                col.operator("gpencil.select_linked", text="Select Linked", icon='LINKED')
                col.operator("gpencil.palettecolor_select", text="Select Color", icon='COLOR')

                # NE - Select (Modal)
                col = pie.column()
                col.operator("gpencil.select_border", text="Border Select", icon='BORDER_RECT')
                col.operator("gpencil.select_circle", text="Circle Select", icon='META_EMPTY')
                col.operator("gpencil.select_lasso", text="Lasso Select", icon='BORDER_LASSO')

                # SW - Edit Tools
                col = pie.column()
                col.operator("gpencil.duplicate_move", icon='PARTICLE_PATH', text="Duplicate")
                col.operator("gpencil.delete", icon='X', text="Delete...")

                # SE - More Tools
                pie.operator("wm.call_menu_pie", text="More...").name = "GPENCIL_MT_pie_tools_more"
            else:
                # Toggle Edit Mode
                pie.operator("gpencil.editmode_toggle", text="Enable Stroke Editing", icon='EDIT')


class GPENCIL_MT_pie_settings_palette(Menu):
    """A pie menu for quick access to Grease Pencil settings"""
    bl_label = "Grease Pencil Settings"

    @classmethod
    def poll(cls, context):
        return bool(context.gpencil_data and context.active_gpencil_layer)

    def draw(self, context):
        layout = self.layout

        pie = layout.menu_pie()
        gpd = context.gpencil_data
        gpl = context.active_gpencil_layer
        palcolor = context.active_palettecolor
        brush = context.active_gpencil_brush

        is_editmode = bool(gpd and gpd.use_stroke_edit_mode and context.editable_gpencil_strokes)

        # W - Stroke draw settings
        col = pie.column(align=True)
        if palcolor is not None:
            col.enabled = not palcolor.lock
            col.label(text="Stroke")
            col.prop(palcolor, "color", text="")
            col.prop(palcolor, "alpha", text="", slider=True)

        # E - Fill draw settings
        col = pie.column(align=True)
        if palcolor is not None:
            col.enabled = not palcolor.lock
            col.label(text="Fill")
            col.prop(palcolor, "fill_color", text="")
            col.prop(palcolor, "fill_alpha", text="", slider=True)

        # S Brush settings
        gpencil_active_brush_settings_simple(context, pie)

        # N - Active Layer
        col = pie.column()
        col.label("Active Layer:      ")

        row = col.row()
        row.operator_context = 'EXEC_REGION_WIN'
        row.operator_menu_enum("gpencil.layer_change", "layer", text="", icon='GREASEPENCIL')
        row.prop(gpl, "info", text="")
        row.operator("gpencil.layer_remove", text="", icon='X')

        row = col.row()
        row.prop(gpl, "lock")
        row.prop(gpl, "hide")
        col.prop(gpl, "use_onion_skinning")

        # NW/NE/SW/SE - These operators are only available in editmode
        # as they require strokes to be selected to work
        if is_editmode:
            # NW - Move stroke Down
            col = pie.column(align=True)
            col.label("Arrange Strokes")
            col.operator("gpencil.stroke_arrange", text="Send to Back").direction = 'BOTTOM'
            col.operator("gpencil.stroke_arrange", text="Send Backward").direction = 'DOWN'

            # NE - Move stroke Up
            col = pie.column(align=True)
            col.label("Arrange Strokes")
            col.operator("gpencil.stroke_arrange", text="Bring to Front").direction = 'TOP'
            col.operator("gpencil.stroke_arrange", text="Bring Forward").direction = 'UP'

            # SW - Move stroke to color
            col = pie.column(align=True)
            col.operator("gpencil.stroke_change_color", text="Move to Color")

            # SE - Join strokes
            col = pie.column(align=True)
            col.label("Join Strokes")
            row = col.row()
            row.operator("gpencil.stroke_join", text="Join").type = 'JOIN'
            row.operator("gpencil.stroke_join", text="Join & Copy").type = 'JOINCOPY'
            col.operator("gpencil.stroke_flip", text="Flip Direction")

            col.prop(gpd, "show_stroke_direction", text="Show Drawing Direction")


class GPENCIL_MT_pie_tools_more(Menu):
    """A pie menu for accessing more Grease Pencil tools"""
    bl_label = "More Grease Pencil Tools"

    @classmethod
    def poll(cls, context):
        gpd = context.gpencil_data
        return bool(gpd and gpd.use_stroke_edit_mode and context.editable_gpencil_strokes)

    def draw(self, context):
        layout = self.layout

        pie = layout.menu_pie()
        # gpd = context.gpencil_data

        col = pie.column(align=True)
        col.operator("gpencil.copy", icon='COPYDOWN', text="Copy")
        col.operator("gpencil.paste", icon='PASTEDOWN', text="Paste")

        col = pie.column(align=True)
        col.operator("gpencil.select_more", icon='ZOOMIN')
        col.operator("gpencil.select_less", icon='ZOOMOUT')

        pie.operator("transform.mirror", icon='MOD_MIRROR')
        pie.operator("transform.bend", icon='MOD_SIMPLEDEFORM')
        pie.operator("transform.shear", icon='MOD_TRIANGULATE')
        pie.operator("transform.tosphere", icon='MOD_MULTIRES')

        pie.operator("gpencil.convert", icon='OUTLINER_OB_CURVE', text="Convert...")
        pie.operator("wm.call_menu_pie", text="Back to Main Palette...").name = "GPENCIL_MT_pie_tool_palette"


class GPENCIL_MT_pie_sculpt(Menu):
    """A pie menu for accessing Grease Pencil stroke sculpting settings"""
    bl_label = "Grease Pencil Sculpt"

    @classmethod
    def poll(cls, context):
        gpd = context.gpencil_data
        return bool(gpd and gpd.use_stroke_edit_mode and context.editable_gpencil_strokes)

    def draw(self, context):
        layout = self.layout

        pie = layout.menu_pie()

        settings = context.tool_settings.gpencil_sculpt
        brush = settings.brush

        # W - Launch Sculpt Mode
        col = pie.column()
        # col.label("Tool:")
        col.prop(settings, "tool", text="")
        col.operator("gpencil.brush_paint", text="Sculpt", icon='SCULPTMODE_HLT')

        # E - Common Settings
        col = pie.column(align=True)
        col.prop(brush, "size", slider=True)
        row = col.row(align=True)
        row.prop(brush, "strength", slider=True)
        # row.prop(brush, "use_pressure_strength", text="", icon_only=True)
        col.prop(brush, "use_falloff")
        if settings.tool in {'SMOOTH', 'RANDOMIZE'}:
            row = col.row(align=True)
            row.prop(settings, "affect_position", text="Position", icon='MESH_DATA', toggle=True)
            row.prop(settings, "affect_strength", text="Strength", icon='COLOR', toggle=True)
            row.prop(settings, "affect_thickness", text="Thickness", icon='LINE_DATA', toggle=True)

        # S - Change Brush Type Shortcuts
        row = pie.row()
        row.prop_enum(settings, "tool", value='GRAB')
        row.prop_enum(settings, "tool", value='PUSH')
        row.prop_enum(settings, "tool", value='CLONE')

        # N - Change Brush Type Shortcuts
        row = pie.row()
        row.prop_enum(settings, "tool", value='SMOOTH')
        row.prop_enum(settings, "tool", value='THICKNESS')
        row.prop_enum(settings, "tool", value='STRENGTH')
        row.prop_enum(settings, "tool", value='RANDOMIZE')


###############################


class GPENCIL_MT_snap(Menu):
    bl_label = "Snap"

    def draw(self, context):
        layout = self.layout

        layout.operator("gpencil.snap_to_grid", text="Selection to Grid")
        layout.operator("gpencil.snap_to_cursor", text="Selection to Cursor").use_offset = False
        layout.operator("gpencil.snap_to_cursor", text="Selection to Cursor (Offset)").use_offset = True

        layout.separator()

        layout.operator("gpencil.snap_cursor_to_selected", text="Cursor to Selected")
        layout.operator("view3d.snap_cursor_to_center", text="Cursor to Center")
        layout.operator("view3d.snap_cursor_to_grid", text="Cursor to Grid")


class GPENCIL_MT_gpencil_edit_specials(Menu):
    bl_label = "GPencil Specials"

    def draw(self, context):
        layout = self.layout
        is_3d_view = context.space_data.type == 'VIEW_3D'

        layout.operator_context = 'INVOKE_REGION_WIN'

        layout.operator("gpencil.stroke_subdivide", text="Subdivide")
        layout.operator("gpencil.stroke_simplify", text="Simplify")

        layout.separator()

        layout.operator("gpencil.stroke_join", text="Join").type = 'JOIN'
        layout.operator("gpencil.stroke_join", text="Join & Copy").type = 'JOINCOPY'
        layout.operator("gpencil.stroke_flip", text="Flip Direction")

        if is_3d_view:
            layout.separator()
            layout.operator("gpencil.reproject")


###############################


class GPENCIL_UL_brush(UIList):
    def draw_item(self, context, layout, data, item, icon, active_data, active_propname, index):
        # assert(isinstance(item, bpy.types.GPencilBrush)
        brush = item

        if self.layout_type in {'DEFAULT', 'COMPACT'}:
            row = layout.row(align=True)
            row.prop(brush, "name", text="", emboss=False, icon='BRUSH_DATA')
        elif self.layout_type == 'GRID':
            layout.alignment = 'CENTER'
            layout.label(text="", icon_value=icon)


class GPENCIL_UL_palettecolor(UIList):
    def draw_item(self, context, layout, data, item, icon, active_data, active_propname, index):
        # assert(isinstance(item, bpy.types.PaletteColor)
        palcolor = item

        if self.layout_type in {'DEFAULT', 'COMPACT'}:
            if palcolor.lock:
                layout.active = False

            split = layout.split(percentage=0.25)
            row = split.row(align=True)
            row.enabled = not palcolor.lock
            row.prop(palcolor, "color", text="", emboss=palcolor.is_stroke_visible)
            row.prop(palcolor, "fill_color", text="", emboss=palcolor.is_fill_visible)
            split.prop(palcolor, "name", text="", emboss=False)

            row = layout.row(align=True)
            row.prop(palcolor, "lock", text="", emboss=False)
            row.prop(palcolor, "hide", text="", emboss=False)
            if palcolor.ghost is True:
                icon = 'GHOST_DISABLED'
            else:
                icon = 'GHOST_ENABLED'
            row.prop(palcolor, "ghost", text="", icon=icon, emboss=False)

        elif self.layout_type == 'GRID':
            layout.alignment = 'CENTER'
            layout.label(text="", icon_value=icon)


class GPENCIL_UL_layer(UIList):
    def draw_item(self, context, layout, data, item, icon, active_data, active_propname, index):
        # assert(isinstance(item, bpy.types.GPencilLayer)
        gpl = item

        if self.layout_type in {'DEFAULT', 'COMPACT'}:
            if gpl.lock:
                layout.active = False

            row = layout.row(align=True)
            if gpl.is_parented:
                icon = 'BONE_DATA'
            else:
                icon = 'BLANK1'

            row.label(text="", icon=icon)
            row.prop(gpl, "info", text="", emboss=False)

            row = layout.row(align=True)
            row.prop(gpl, "lock", text="", emboss=False)
            row.prop(gpl, "hide", text="", emboss=False)
            row.prop(gpl, "unlock_color", text="", emboss=False)
        elif self.layout_type == 'GRID':
            layout.alignment = 'CENTER'
            layout.label(text="", icon_value=icon)


class GPENCIL_MT_layer_specials(Menu):
    bl_label = "Layer"

    def draw(self, context):
        layout = self.layout

        layout.operator("gpencil.layer_duplicate", icon='COPY_ID')  # XXX: needs a dedicated icon

        layout.separator()

        layout.operator("gpencil.reveal", icon='RESTRICT_VIEW_OFF', text="Show All")
        layout.operator("gpencil.hide", icon='RESTRICT_VIEW_ON', text="Hide Others").unselected = True

        layout.separator()

        layout.operator("gpencil.lock_all", icon='LOCKED', text="Lock All")
        layout.operator("gpencil.unlock_all", icon='UNLOCKED', text="UnLock All")

        layout.separator()

        layout.operator("gpencil.layer_merge", icon='NLA', text="Merge Down")


class GPENCIL_MT_brush_specials(Menu):
    bl_label = "Layer"

    def draw(self, context):
        layout = self.layout
        layout.operator("gpencil.brush_copy", icon='PASTEDOWN', text="Copy Current Drawing Brush")
        layout.operator("gpencil.brush_presets_create", icon='HELP', text="Create a Set of Predefined Brushes")


class GPENCIL_MT_palettecolor_copy(Menu):
    bl_label = "Layer"

    def draw(self, context):
        layout = self.layout

        layout.operator_enum("palette.palettecolor_copy", "type")

class GPENCIL_MT_palettecolor_specials(Menu):
    bl_label = "Layer"

    def draw(self, context):
        layout = self.layout

        layout.operator("palette.palettecolor_reveal", icon='RESTRICT_VIEW_OFF', text="Show All")
        layout.operator("palette.palettecolor_hide", icon='RESTRICT_VIEW_ON', text="Hide Others").unselected = True

        layout.separator()

        layout.operator("palette.palettecolor_lock_all", icon='LOCKED', text="Lock All")
        layout.operator("palette.palettecolor_unlock_all", icon='UNLOCKED', text="UnLock All")

        layout.separator()
        layout.menu("GPENCIL_MT_palettecolor_copy", icon='PASTEDOWN', text="Copy")

        layout.separator()

        layout.operator("palette.palettecolor_select", icon='COLOR', text="Select Strokes")
        layout.operator("gpencil.stroke_change_color", icon='MAN_TRANS', text="Move to Color")

        layout.separator()

        layout.operator("gpencil.stroke_lock_color", icon='BORDER_RECT', text="Lock Unselected")
        layout.operator("palette.lock_layer", icon='COLOR', text="Lock Unused")


class GreasePencilDataPanel:
    bl_label = "Grease Pencil Layers"
    bl_region_type = 'UI'

    @classmethod
    def poll(cls, context):
        ts = context.scene.tool_settings

        if context.gpencil_data is None:
            return False

        if context.space_data.type in ('VIEW_3D', 'PROPERTIES'):
            if ts.grease_pencil_source == 'OBJECT':
                if context.space_data.context != 'DATA':
                    return False

            if context.space_data.context == 'DATA':
                if context.object.type != 'GPENCIL':
                    return False
                else:
                    if context.object.grease_pencil != context.gpencil_data:
                        return False

        return True

    @staticmethod
    def draw_header(self, context):
        if context.space_data.type != 'PROPERTIES':
            self.layout.prop(context.space_data, "show_grease_pencil", text="")

    @staticmethod
    def draw(self, context):
        layout = self.layout

        # owner of Grease Pencil data
        #if context.space_data.type != 'PROPERTIES':
        gpd_owner = context.gpencil_data_owner
        gpd = context.gpencil_data
        #else:
        #    ob = context.object
        #    gpd_owner = ob
        #    gpd = ob.grease_pencil

        # Owner Selector
        if context.space_data.type == 'CLIP_EDITOR':
            layout.row().prop(context.space_data, "grease_pencil_source", expand=True)
        # Grease Pencil data selector
        if context.space_data.type != 'PROPERTIES':
            layout.template_ID(gpd_owner, "grease_pencil", new="gpencil.data_add", unlink="gpencil.data_unlink")

        # Grease Pencil data...
        if (gpd is None) or (not gpd.layers):
            layout.operator("gpencil.layer_add", text="New Layer")
        else:
            self.draw_layers(context, layout, gpd)

    def draw_layers(self, context, layout, gpd):
        row = layout.row()

        col = row.column()
        if len(gpd.layers) >= 2:
            layer_rows = 5
        else:
            layer_rows = 2
        col.template_list("GPENCIL_UL_layer", "", gpd, "layers", gpd.layers, "active_index", rows=layer_rows)

        col = row.column()

        sub = col.column(align=True)
        sub.operator("gpencil.layer_add", icon='ZOOMIN', text="")
        sub.operator("gpencil.layer_remove", icon='ZOOMOUT', text="")

        gpl = context.active_gpencil_layer
        if gpl:
            sub.menu("GPENCIL_MT_layer_specials", icon='DOWNARROW_HLT', text="")

            if len(gpd.layers) > 1:
                col.separator()

                sub = col.column(align=True)
                sub.operator("gpencil.layer_move", icon='TRIA_UP', text="").type = 'UP'
                sub.operator("gpencil.layer_move", icon='TRIA_DOWN', text="").type = 'DOWN'

                col.separator()

                sub = col.column(align=True)
                sub.operator("gpencil.layer_isolate", icon='LOCKED', text="").affect_visibility = False
                sub.operator("gpencil.layer_isolate", icon='RESTRICT_VIEW_OFF', text="").affect_visibility = True

        row = layout.row(align=True)
        row.prop(gpl, "opacity", text="Opacity", slider=True)

        layout.separator()

        # Full-Row - Frame Locking (and Delete Frame)
        row = layout.row(align=True)
        row.active = not gpl.lock

        if gpl.active_frame:
            lock_status = iface_("Locked") if gpl.lock_frame else iface_("Unlocked")
            lock_label = iface_("Frame: %d (%s)") % (gpl.active_frame.frame_number, lock_status)
        else:
            lock_label = iface_("Lock Frame")
        row.prop(gpl, "lock_frame", text=lock_label, icon='UNLOCKED')
        row.operator("gpencil.active_frame_delete", text="", icon='X')


class GreasePencilLayerOptionPanel:
    bl_label = "Options"
    bl_region_type = 'UI'
    bl_options = {'DEFAULT_CLOSED'}

    @classmethod
    def poll(cls, context):
        ts = context.scene.tool_settings

        if context.gpencil_data is None:
            return False

        if context.space_data.type in ('VIEW_3D', 'PROPERTIES'):
            if ts.grease_pencil_source == 'OBJECT':
                if context.space_data.context != 'DATA':
                    return False

            if context.space_data.context == 'DATA':
                if context.object.type != 'GPENCIL':
                    return False
                else:
                    if context.object.grease_pencil != context.gpencil_data:
                        return False

        gpl = context.active_gpencil_layer
        if gpl is None:
            return False;

        return True

    @staticmethod
    def draw(self, context):
        layout = self.layout
        gpl = context.active_gpencil_layer
        ts = context.scene.tool_settings

        # Layer options
        if context.space_data.type not in ('VIEW_3D', 'PROPERTIES'):
            split = layout.split(percentage=0.5)
            split.active = not gpl.lock
            split.prop(gpl, "show_points")

        split = layout.split(percentage=0.5)
        split.active = not gpl.lock

        # Offsets - Color Tint
        col = split.column()
        subcol = col.column(align=True)
        subcol.enabled = not gpl.lock
        subcol.prop(gpl, "tint_color", text="")
        subcol.prop(gpl, "tint_factor", text="Factor", slider=True)

        # Offsets - Thickness
        col = split.column(align=True)
        row = col.row(align=True)
        row.prop(gpl, "line_change", text="Thickness Change", slider=True)
        row.operator("gpencil.stroke_apply_thickness", icon='STYLUS_PRESSURE', text="")

        if ts.grease_pencil_source == 'OBJECT' and context.space_data.type in ('VIEW_3D', 'PROPERTIES'):
            row = layout.row(align=True)
            row.prop(gpl, "use_stroke_location", text="Draw on Stroke Location")


class GreasePencilOnionPanel:
    bl_label = "Onion Skinning"
    bl_region_type = 'UI'
    bl_options = {'DEFAULT_CLOSED'}

    @classmethod
    def poll(cls, context):
        ts = context.scene.tool_settings

        if context.gpencil_data is None:
            return False

        if context.space_data.type in ('VIEW_3D', 'PROPERTIES'):
            if ts.grease_pencil_source == 'OBJECT':
                if context.space_data.context != 'DATA':
                    return False

            if context.space_data.context == 'DATA':
                if context.object.type != 'GPENCIL':
                    return False
                else:
                    if context.object.grease_pencil != context.gpencil_data:
                        return False

        gpl = context.active_gpencil_layer
        if gpl is None:
            return False;

        return True

    @staticmethod
    def draw(self, context):
        layout = self.layout
        gpl = context.active_gpencil_layer

        col = layout.column(align=True)
        col.active = not gpl.lock

        row = col.row()
        row.prop(gpl, "use_onion_skinning")
        sub = row.row(align=True)
        icon = 'RESTRICT_RENDER_OFF' if gpl.use_ghosts_always else 'RESTRICT_RENDER_ON'
        sub.prop(gpl, "use_ghosts_always", text="", icon=icon)
        sub.prop(gpl, "use_ghost_custom_colors", text="", icon='COLOR')

        split = col.split(percentage=0.5)
        split.active = gpl.use_onion_skinning

        # - Before Frames
        sub = split.column(align=True)
        row = sub.row(align=True)
        row.active = gpl.use_ghost_custom_colors
        row.prop(gpl, "before_color", text="")

        # - After Frames
        sub = split.column(align=True)
        row = sub.row(align=True)
        row.active = gpl.use_ghost_custom_colors
        row.prop(gpl, "after_color", text="")

        row = layout.row(align=True)
        row.active = gpl.use_onion_skinning
        row.prop(gpl, "onion_mode", text="Mode")

        split = layout.split(percentage=0.5)
        split.active = gpl.onion_mode in ('ABSOLUTE', 'RELATIVE')
        sub = split.column(align=True)
        sub.prop(gpl, "ghost_before_range", text="Before")

        sub = split.column(align=True)
        sub.prop(gpl, "ghost_after_range", text="After")



class GreasePencilParentLayerPanel:
    bl_label = "Parent Layer"
    bl_region_type = 'UI'
    bl_options = {'DEFAULT_CLOSED'}

    @classmethod
    def poll(cls, context):
        ts = context.scene.tool_settings

        if context.gpencil_data is None:
            return False

        if context.space_data.type in ('VIEW_3D', 'PROPERTIES'):
            if ts.grease_pencil_source == 'OBJECT':
                if context.space_data.context != 'DATA':
                    return False

            if context.space_data.context == 'DATA':
                if context.object.type != 'GPENCIL':
                    return False
                else:
                    if context.object.grease_pencil != context.gpencil_data:
                        return False

        gpl = context.active_gpencil_layer
        if gpl is None:
            return False;

        return True

    @staticmethod
    def draw(self, context):
        layout = self.layout
        gpl = context.active_gpencil_layer
        row = layout.row()

        col = row.column(align=True)
        col.active = not gpl.lock
        col.label(text="Parent:")
        col.prop(gpl, "parent", text="")

        sub = col.column()
        sub.prop(gpl, "parent_type", text="")
        parent = gpl.parent
        if parent and gpl.parent_type == 'BONE' and parent.type == 'ARMATURE':
            sub.prop_search(gpl, "parent_bone", parent.data, "bones", text="")

class GPENCIL_UL_vgroups(UIList):
    def draw_item(self, context, layout, data, item, icon, active_data, active_propname, index):
        # assert(isinstance(item, bpy.types.VertexGroup))
        vgroup = item
        if self.layout_type in {'DEFAULT', 'COMPACT'}:
            layout.prop(vgroup, "name", text="", emboss=False, icon_value=icon)
            # icon = 'LOCKED' if vgroup.lock_weight else 'UNLOCKED'
            # layout.prop(vgroup, "lock_weight", text="", icon=icon, emboss=False)
        elif self.layout_type == 'GRID':
            layout.alignment = 'CENTER'
            layout.label(text="", icon_value=icon)

class GreasePencilVertexGroupPanel:
    bl_label = "Vertex Groups"
    bl_region_type = 'UI'
    bl_options = {'DEFAULT_CLOSED'}

    @classmethod
    def poll(cls, context):
        obj = context.object
        return obj and obj.type == 'GPENCIL'

    def draw(self, context):
        layout = self.layout

        ob = context.object
        group = ob.vertex_groups.active

        rows = 2
        if group:
            rows = 4

        row = layout.row()
        row.template_list("GPENCIL_UL_vgroups", "", ob, "vertex_groups", ob.vertex_groups, "active_index", rows=rows)

        col = row.column(align=True)
        col.operator("object.vertex_group_add", icon='ZOOMIN', text="")
        col.operator("object.vertex_group_remove", icon='ZOOMOUT', text="").all = False

        if ob.vertex_groups:
            row = layout.row()

            sub = row.row(align=True)
            sub.operator("gpencil.vertex_group_assign", text="Assign")
            sub.operator("gpencil.vertex_group_remove_from", text="Remove")

            sub = row.row(align=True)
            sub.operator("gpencil.vertex_group_select", text="Select")
            sub.operator("gpencil.vertex_group_deselect", text="Deselect")

            layout.prop(context.tool_settings, "vertex_group_weight", text="Weight")


class GreasePencilPaletteColorPanel:
    # subclass must set
    bl_label = "Grease Pencil Colors"
    bl_category = "Grease Pencil"
    bl_region_type = 'TOOLS'

    @staticmethod
    def paint_settings(context):
        toolsettings = context.tool_settings

        if context.sculpt_object:
            return toolsettings.sculpt
        elif context.vertex_paint_object:
            return toolsettings.vertex_paint
        elif context.weight_paint_object:
            return toolsettings.weight_paint
        elif context.image_paint_object:
            if (toolsettings.image_paint and toolsettings.image_paint.detect_data()):
                return toolsettings.image_paint

            return toolsettings.image_paint

        return toolsettings.image_paint

    @classmethod
    def poll(cls, context):
        paint = cls.paint_settings(context)
        if paint is None:
            return False
        else:
            return True

    @staticmethod
    def draw(self, context):
        layout = self.layout
        palette = context.active_palette
        paint = self.paint_settings(context)

        row = layout.row()
        row.template_ID(paint, "palette", new="palette.new_gpencil")

        if palette:
            row = layout.row()
            col = row.column()
            if len(palette.colors) >= 2:
                color_rows = 5
            else:
                color_rows = 2
            col.template_list("GPENCIL_UL_palettecolor", "", palette, "colors", palette, "active_index",
                              rows=color_rows)

            col = row.column()

            sub = col.column(align=True)
            sub.operator("palette.color_add", icon='ZOOMIN', text="").grease_pencil = True
            sub.operator("palette.color_delete", icon='ZOOMOUT', text="")

            palcol = context.active_palettecolor
            if palcol:
                sub.menu("GPENCIL_MT_palettecolor_specials", icon='DOWNARROW_HLT', text="")

            if len(palette.colors) > 1:
                col.separator()

                sub = col.column(align=True)
                sub.operator("palette.palettecolor_move", icon='TRIA_UP', text="").direction = 'UP'
                sub.operator("palette.palettecolor_move", icon='TRIA_DOWN', text="").direction = 'DOWN'

                col.separator()

                sub = col.column(align=True)
                sub.operator("palette.palettecolor_isolate", icon='LOCKED', text="").affect_visibility = False
                sub.operator("palette.palettecolor_isolate", icon='RESTRICT_VIEW_OFF', text="").affect_visibility = True

            row = layout.row()
            row.operator_menu_enum("gpencil.stroke_change_palette", text="Change Palette...", property="type")


class GreasePencilPaletteStrokePanel:
    # subclass must set
    bl_label = "Stroke"
    bl_category = "Grease Pencil"
    bl_region_type = 'TOOLS'

    @staticmethod
    def paint_settings(context):
        toolsettings = context.tool_settings

        if context.sculpt_object:
            return toolsettings.sculpt
        elif context.vertex_paint_object:
            return toolsettings.vertex_paint
        elif context.weight_paint_object:
            return toolsettings.weight_paint
        elif context.image_paint_object:
            if (toolsettings.image_paint and toolsettings.image_paint.detect_data()):
                return toolsettings.image_paint

            return toolsettings.image_paint

        return toolsettings.image_paint

    @classmethod
    def poll(cls, context):
        paint = cls.paint_settings(context)
        palcol = context.active_palettecolor
        if paint is None or palcol is None:
            return False
        else:
            return True

    @staticmethod
    def draw(self, context):
        layout = self.layout
        palette = context.active_palette
        pcolor = palette.colors.active

        split = layout.split(percentage=1.0)
        split.active = not pcolor.lock

        col = split.column(align=True)
        col.enabled = not pcolor.lock
        col.prop(pcolor, "stroke_style", text="")

        if pcolor.stroke_style == 'TEXTURE':
            row = layout.row()
            row.enabled = not pcolor.lock
            col = row.column(align=True)
            col.template_ID(pcolor, "stroke_image", open="image.open")
            col.prop(pcolor, "use_pattern", text="Use as Pattern")

        if pcolor.stroke_style == 'SOLID' or pcolor.use_pattern is True:
            row = layout.row()
            col = row.column(align=True)
            col.prop(pcolor, "color", text="")
            col.prop(pcolor, "alpha", slider=True)

        row = layout.row(align=True)
        row.enabled = not pcolor.lock
        row.prop(pcolor, "use_dot", text="Dots")

        # Options
        row = layout.row()
        row.active = not pcolor.lock
        row.prop(pcolor, "pass_index")


class GreasePencilPaletteFillPanel:
    # subclass must set
    bl_label = "Fill"
    bl_category = "Grease Pencil"
    bl_region_type = 'TOOLS'

    @staticmethod
    def paint_settings(context):
        toolsettings = context.tool_settings

        if context.sculpt_object:
            return toolsettings.sculpt
        elif context.vertex_paint_object:
            return toolsettings.vertex_paint
        elif context.weight_paint_object:
            return toolsettings.weight_paint
        elif context.image_paint_object:
            if (toolsettings.image_paint and toolsettings.image_paint.detect_data()):
                return toolsettings.image_paint

            return toolsettings.image_paint

        return toolsettings.image_paint

    @classmethod
    def poll(cls, context):
        paint = cls.paint_settings(context)
        palcol = context.active_palettecolor
        if paint is None or palcol is None:
            return False
        else:
            return True

    @staticmethod
    def draw(self, context):
        layout = self.layout
        palette = context.active_palette
        pcolor = palette.colors.active

        # color settings
        split = layout.split(percentage=1.0)
        split.active = not pcolor.lock

        row = layout.row()
        col = row.column(align=True)
        col.enabled = not pcolor.lock
        col.prop(pcolor, "fill_style", text="")

        row = layout.row()
        col = row.column(align=True)

        if pcolor.fill_style != 'TEXTURE':
            col.prop(pcolor, "fill_color", text="")
            col.prop(pcolor, "fill_alpha", text="Opacity", slider=True)
            col.separator()
            if pcolor.texture_mix is True or pcolor.fill_style in ('GRADIENT', 'RADIAL'):
                col.prop(pcolor, "mix_factor", text="Mix", slider=True)

        if pcolor.fill_style in ('GRADIENT', 'RADIAL', 'CHESSBOARD'):
            if pcolor.texture_mix is False or pcolor.fill_style == 'CHESSBOARD':
                col.prop(pcolor, "mix_color", text="")
            split = col.split(percentage=0.5)
            subcol = split.column(align=True)
            subcol.prop(pcolor, "pattern_shift", text="Location")
            subrow = subcol.row(align=True)
            if pcolor.fill_style == 'RADIAL':
                subrow.enabled = False
            subrow.prop(pcolor, "pattern_angle", text="Angle")
            subcol.prop(pcolor, "flip", text="Flip")

            subcol = split.column(align=True)
            subcol.prop(pcolor, "pattern_scale", text="Scale")
            subrow = subcol.row(align=True)
            if pcolor.fill_style != 'RADIAL':
                subrow.enabled = False
            subrow.prop(pcolor, "pattern_radius", text="Radius")
            subrow = subcol.row(align=True)
            if pcolor.fill_style != 'CHESSBOARD':
                subrow.enabled = False
            subrow.prop(pcolor, "pattern_boxsize", text="Box")

        col.separator()
        col.label("Texture")
        if pcolor.fill_style not in ('TEXTURE', 'PATTERN'):
            col.prop(pcolor, "texture_mix", text="Mix Texture")
        if pcolor.fill_style in ('TEXTURE', 'PATTERN') or pcolor.texture_mix is True:
            col.template_ID(pcolor, "fill_image", open="image.open")
            split = col.split(percentage=0.5)
            subcol = split.column(align=True)
            subcol.prop(pcolor, "texture_shift", text="Location")
            subcol.prop(pcolor, "texture_angle")
            subcol.prop(pcolor, "texture_clamp", text="Clip Image")
            subcol = split.column(align=True)
            subcol.prop(pcolor, "texture_scale", text="Scale")
            subcol.prop(pcolor, "texture_opacity")


class GreasePencilToolsPanel:
    # For use in "2D" Editors without their own toolbar
    # subclass must set
    # bl_space_type = 'IMAGE_EDITOR'
    # bl_options = {'DEFAULT_CLOSED'}
    bl_label = "Grease Pencil Settings"
    bl_region_type = 'UI'
    bl_options = {'DEFAULT_CLOSED'}

    @classmethod
    def poll(cls, context):
        return (context.gpencil_data is not None)

    @staticmethod
    def draw(self, context):
        layout = self.layout

        # gpd_owner = context.gpencil_data_owner
        gpd = context.gpencil_data

        layout.prop(gpd, "use_stroke_edit_mode", text="Enable Editing", icon='EDIT', toggle=True)

        layout.separator()

        layout.label("Proportional Edit:")
        row = layout.row()
        row.prop(context.tool_settings, "proportional_edit", text="")
        row.prop(context.tool_settings, "proportional_edit_falloff", text="")

        layout.separator()
        layout.separator()

        gpencil_active_brush_settings_simple(context, layout)

        layout.separator()

        gpencil_stroke_placement_settings(context, layout)


classes = (
    GPENCIL_MT_pie_tool_palette,
    GPENCIL_MT_pie_settings_palette,
    GPENCIL_MT_pie_tools_more,
    GPENCIL_MT_pie_sculpt,
    GPENCIL_MT_snap,
    GPENCIL_MT_gpencil_edit_specials,
    GPENCIL_UL_brush,
    GPENCIL_UL_palettecolor,
    GPENCIL_UL_layer,
    GPENCIL_MT_layer_specials,
    GPENCIL_MT_brush_specials,
    GPENCIL_MT_palettecolor_specials,
    GPENCIL_MT_palettecolor_copy,
    GPENCIL_UL_vgroups
)

if __name__ == "__main__":  # only for live edit.
    from bpy.utils import register_class
    for cls in classes:
        register_class(cls)<|MERGE_RESOLUTION|>--- conflicted
+++ resolved
@@ -356,20 +356,13 @@
             row = layout.row()
             row.prop(brush, "name", text='')
             row = layout.row(align=True)
-<<<<<<< HEAD
-            row.prop(brush, "use_random_pressure", text='', icon='RNDCURVE')
-            row.prop(brush, "line_width", text='Radius')
-            row.prop(brush, "use_pressure", text='', icon='STYLUS_PRESSURE')
-=======
             row.prop(brush, "use_random_pressure", text="", icon='RNDCURVE')
-            row.prop(brush, "pen_sensitivity_factor", slider=True)
+            row.prop(brush, "line_width", text="Radius")
             row.prop(brush, "use_pressure", text="", icon='STYLUS_PRESSURE')
->>>>>>> 7dfcbe01
             row = layout.row(align=True)
             row.prop(brush, "use_random_strength", text="", icon='RNDCURVE')
             row.prop(brush, "strength", slider=True)
-<<<<<<< HEAD
-            row.prop(brush, "use_strength_pressure", text='', icon='STYLUS_PRESSURE')
+            row.prop(brush, "use_strength_pressure", text="", icon='STYLUS_PRESSURE')
 
             row = layout.row(align=False)
             row.prop(context.tool_settings, "use_gpencil_draw_onback", text="Draw on Back")
@@ -403,11 +396,6 @@
             col = layout.column(align=True)
             col.label(text="Settings:")
             col.prop(brush, "random_press", slider=True)
-=======
-            row.prop(brush, "use_strength_pressure", text="", icon='STYLUS_PRESSURE')
-            row = layout.row(align=True)
-            row.prop(brush, "random_press", slider=True)
->>>>>>> 7dfcbe01
 
             row = layout.row(align=True)
             row.prop(brush, "jitter", slider=True)
