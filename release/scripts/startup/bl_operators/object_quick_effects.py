--- conflicted
+++ resolved
@@ -378,18 +378,10 @@
         # Make sure we use nodes
         mat.use_nodes = True
 
-<<<<<<< HEAD
         # Set node variables and clear the default nodes
         tree = mat.node_tree
         nodes = tree.nodes
         links = tree.links
-=======
-            # Add Principled Volume
-            node_principled = nodes.new(type='ShaderNodeVolumePrincipled')
-            node_principled.location = grid_location(4, 1)
-            links.new(node_principled.outputs["Volume"],
-                      node_out.inputs["Volume"])
->>>>>>> 532c8ac5
 
         nodes.clear()
 
@@ -403,7 +395,7 @@
         node_principled = nodes.new(type='ShaderNodeVolumePrincipled')
         node_principled.location = grid_location(4, 1)
         links.new(node_principled.outputs["Volume"],
-                node_out.inputs["Volume"])
+                  node_out.inputs["Volume"])
 
         node_principled.inputs["Density"].default_value = 5.0
 
