--- conflicted
+++ resolved
@@ -318,15 +318,12 @@
 
 	BLI_where_am_i(bprogname, argv[0]);
 	
-<<<<<<< HEAD
-=======
 	{	/* override the hard coded blender path */
 		char *blender_path_env = getenv("BLENDERPATH");
 		if(blender_path_env)
 			BLI_strncpy(blender_path, blender_path_env, sizeof(blender_path));
 	}
 	
->>>>>>> 16c1a294
 	RNA_init();
 	RE_engines_init();
 
@@ -622,11 +619,7 @@
 						int frame = atoi(argv[a]);
 						Render *re = RE_NewRender(scene->id.name);
 
-<<<<<<< HEAD
-						frame = MIN2(MAXFRAME, MAX2(1, frame));
-=======
 						frame = MIN2(MAXFRAME, MAX2(MINAFRAME, frame));
->>>>>>> 16c1a294
 						
 						RE_BlenderAnim(re, scene, frame, frame, scene->frame_step);
 					}
