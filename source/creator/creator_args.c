--- conflicted
+++ resolved
@@ -60,13 +60,6 @@
 #include "BKE_sound.h"
 #include "BKE_image.h"
 
-<<<<<<< HEAD
-=======
-#include "DNA_screen_types.h"
-
-#include "DEG_depsgraph.h"
-
->>>>>>> 3e2dfc6d
 #ifdef WITH_FFMPEG
 #include "IMB_imbuf.h"
 #endif
@@ -1463,7 +1456,7 @@
 				win = CTX_wm_manager(C)->windows.first;
 			}
 			if (win != NULL) {
-				win->screen->scene = scene;
+				WM_window_set_active_scene(CTX_data_main(C), C, win, scene);
 			}
 		}
 		return 1;
