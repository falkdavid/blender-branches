--- conflicted
+++ resolved
@@ -348,8 +348,7 @@
 	                        /* this is only the case when 'MOD_MIR_VGROUP' is used */
 	                        eModifierTypeFlag_UsesPreview,
 
-<<<<<<< HEAD
-	/* copyData */          copyData,
+	/* copyData */          modifier_copyData_generic,
 
 	/* deformVerts_DM */    NULL,
 	/* deformMatrices_DM */ NULL,
@@ -358,9 +357,6 @@
 	/* applyModifier_DM */  NULL,
 	/* applyModifierEM_DM */NULL,
 
-=======
-	/* copyData */          modifier_copyData_generic,
->>>>>>> 3740f759
 	/* deformVerts */       NULL,
 	/* deformMatrices */    NULL,
 	/* deformVertsEM */     NULL,
