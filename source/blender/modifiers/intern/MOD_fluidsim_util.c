--- conflicted
+++ resolved
@@ -529,13 +529,8 @@
 	int framenr;
 	FluidsimSettings *fss = NULL;
 
-<<<<<<< HEAD
 	framenr = (int)DEG_get_ctime(depsgraph);
-	
-=======
-	framenr = (int)scene->r.cfra;
-
->>>>>>> a24b4e60
+
 	/* only handle fluidsim domains */
 	if (fluidmd && fluidmd->fss && (fluidmd->fss->type != OB_FLUIDSIM_DOMAIN))
 		return dm;
