/*
 * This program is free software; you can redistribute it and/or
 * modify it under the terms of the GNU General Public License
 * as published by the Free Software Foundation; either version 2
 * of the License, or (at your option) any later version.
 *
 * This program is distributed in the hope that it will be useful,
 * but WITHOUT ANY WARRANTY; without even the implied warranty of
 * MERCHANTABILITY or FITNESS FOR A PARTICULAR PURPOSE.  See the
 * GNU General Public License for more details.
 *
 * You should have received a copy of the GNU General Public License
 * along with this program; if not, write to the Free Software  Foundation,
 * Inc., 51 Franklin Street, Fifth Floor, Boston, MA 02110-1301, USA.
 *
 * The Original Code is Copyright (C) 2005 by the Blender Foundation.
 * All rights reserved.
 */

/** \file
 * \ingroup modifiers
 */

#include <cstring>
#include <iostream>
#include <string>

#include "MEM_guardedalloc.h"

#include "BLI_float3.hh"
#include "BLI_listbase.h"
#include "BLI_multi_value_map.hh"
#include "BLI_set.hh"
#include "BLI_string.h"
#include "BLI_utildefines.h"

#include "DNA_collection_types.h"
#include "DNA_defaults.h"
#include "DNA_mesh_types.h"
#include "DNA_meshdata_types.h"
#include "DNA_modifier_types.h"
#include "DNA_node_types.h"
#include "DNA_object_types.h"
#include "DNA_pointcloud_types.h"
#include "DNA_scene_types.h"
#include "DNA_screen_types.h"
#include "DNA_space_types.h"
#include "DNA_windowmanager_types.h"

#include "BKE_customdata.h"
#include "BKE_geometry_set_instances.hh"
#include "BKE_global.h"
#include "BKE_idprop.h"
#include "BKE_lib_query.h"
#include "BKE_main.h"
#include "BKE_mesh.h"
#include "BKE_modifier.h"
#include "BKE_node_ui_storage.hh"
#include "BKE_object.h"
#include "BKE_pointcloud.h"
#include "BKE_screen.h"
#include "BKE_simulation.h"
#include "BKE_workspace.h"

#include "BLO_read_write.h"

#include "UI_interface.h"
#include "UI_resources.h"

#include "RNA_access.h"
#include "RNA_enum_types.h"

#include "DEG_depsgraph_build.h"
#include "DEG_depsgraph_query.h"

#include "MOD_modifiertypes.h"
#include "MOD_nodes.h"
#include "MOD_nodes_evaluator.hh"
#include "MOD_ui_common.h"

#include "ED_spreadsheet.h"

#include "NOD_derived_node_tree.hh"
#include "NOD_geometry.h"
#include "NOD_node_tree_multi_function.hh"

using blender::float3;
using blender::FunctionRef;
using blender::IndexRange;
using blender::Map;
using blender::Set;
using blender::Span;
using blender::StringRef;
using blender::StringRefNull;
using blender::Vector;
using blender::fn::GMutablePointer;
using blender::fn::GPointer;
using blender::nodes::GeoNodeExecParams;
using namespace blender::fn::multi_function_types;
using namespace blender::nodes::derived_node_tree_types;

static void initData(ModifierData *md)
{
  NodesModifierData *nmd = (NodesModifierData *)md;

  BLI_assert(MEMCMP_STRUCT_AFTER_IS_ZERO(nmd, modifier));

  MEMCPY_STRUCT_AFTER(nmd, DNA_struct_default_get(NodesModifierData), modifier);
}

static void addIdsUsedBySocket(const ListBase *sockets, Set<ID *> &ids)
{
  LISTBASE_FOREACH (const bNodeSocket *, socket, sockets) {
    if (socket->type == SOCK_OBJECT) {
      Object *object = ((bNodeSocketValueObject *)socket->default_value)->value;
      if (object != nullptr) {
        ids.add(&object->id);
      }
    }
    else if (socket->type == SOCK_COLLECTION) {
      Collection *collection = ((bNodeSocketValueCollection *)socket->default_value)->value;
      if (collection != nullptr) {
        ids.add(&collection->id);
      }
    }
  }
}

static void find_used_ids_from_nodes(const bNodeTree &tree, Set<ID *> &ids)
{
  Set<const bNodeTree *> handled_groups;

  LISTBASE_FOREACH (const bNode *, node, &tree.nodes) {
    addIdsUsedBySocket(&node->inputs, ids);
    addIdsUsedBySocket(&node->outputs, ids);

    if (ELEM(node->type, NODE_GROUP, NODE_CUSTOM_GROUP)) {
      const bNodeTree *group = (bNodeTree *)node->id;
      if (group != nullptr && handled_groups.add(group)) {
        find_used_ids_from_nodes(*group, ids);
      }
    }
  }
}

static void find_used_ids_from_settings(const NodesModifierSettings &settings, Set<ID *> &ids)
{
  IDP_foreach_property(
      settings.properties,
      IDP_TYPE_FILTER_ID,
      [](IDProperty *property, void *user_data) {
        Set<ID *> *ids = (Set<ID *> *)user_data;
        ID *id = IDP_Id(property);
        if (id != nullptr) {
          ids->add(id);
        }
      },
      &ids);
}

/* We don't know exactly what attributes from the other object we will need. */
static const CustomData_MeshMasks dependency_data_mask{CD_MASK_PROP_ALL | CD_MASK_MDEFORMVERT,
                                                       CD_MASK_PROP_ALL,
                                                       CD_MASK_PROP_ALL,
                                                       CD_MASK_PROP_ALL,
                                                       CD_MASK_PROP_ALL};

static void add_collection_relation(const ModifierUpdateDepsgraphContext *ctx,
                                    Collection &collection)
{
  DEG_add_collection_geometry_relation(ctx->node, &collection, "Nodes Modifier");
  DEG_add_collection_geometry_customdata_mask(ctx->node, &collection, &dependency_data_mask);
}

static void add_object_relation(const ModifierUpdateDepsgraphContext *ctx, Object &object)
{
  DEG_add_object_relation(ctx->node, &object, DEG_OB_COMP_TRANSFORM, "Nodes Modifier");
  if (&(ID &)object != &ctx->object->id) {
    if (object.type == OB_EMPTY && object.instance_collection != nullptr) {
      add_collection_relation(ctx, *object.instance_collection);
    }
<<<<<<< HEAD
    else if (ELEM(object.type, OB_MESH, OB_POINTCLOUD, OB_VOLUME, OB_CURVE)) {
=======
    else if (DEG_object_has_geometry_component(&object)) {
>>>>>>> ba5b4d1b
      DEG_add_object_relation(ctx->node, &object, DEG_OB_COMP_GEOMETRY, "Nodes Modifier");
      DEG_add_customdata_mask(ctx->node, &object, &dependency_data_mask);
    }
  }
}

static void updateDepsgraph(ModifierData *md, const ModifierUpdateDepsgraphContext *ctx)
{
  NodesModifierData *nmd = reinterpret_cast<NodesModifierData *>(md);
  DEG_add_modifier_to_transform_relation(ctx->node, "Nodes Modifier");
  if (nmd->node_group != nullptr) {
    DEG_add_node_tree_relation(ctx->node, nmd->node_group, "Nodes Modifier");

    Set<ID *> used_ids;
    find_used_ids_from_settings(nmd->settings, used_ids);
    find_used_ids_from_nodes(*nmd->node_group, used_ids);
    for (ID *id : used_ids) {
      if (GS(id->name) == ID_OB) {
        Object *object = reinterpret_cast<Object *>(id);
        add_object_relation(ctx, *object);
      }
      if (GS(id->name) == ID_GR) {
        Collection *collection = reinterpret_cast<Collection *>(id);
        add_collection_relation(ctx, *collection);
      }
    }
  }

  /* TODO: Add dependency for adding and removing objects in collections. */
}

static void foreachIDLink(ModifierData *md, Object *ob, IDWalkFunc walk, void *userData)
{
  NodesModifierData *nmd = reinterpret_cast<NodesModifierData *>(md);
  walk(userData, ob, (ID **)&nmd->node_group, IDWALK_CB_USER);

  struct ForeachSettingData {
    IDWalkFunc walk;
    void *userData;
    Object *ob;
  } settings = {walk, userData, ob};

  IDP_foreach_property(
      nmd->settings.properties,
      IDP_TYPE_FILTER_ID,
      [](IDProperty *id_prop, void *user_data) {
        ForeachSettingData *settings = (ForeachSettingData *)user_data;
        settings->walk(
            settings->userData, settings->ob, (ID **)&id_prop->data.pointer, IDWALK_CB_USER);
      },
      &settings);
}

static void foreachTexLink(ModifierData *md, Object *ob, TexWalkFunc walk, void *userData)
{
  walk(userData, ob, md, "texture");
}

static bool isDisabled(const struct Scene *UNUSED(scene),
                       ModifierData *md,
                       bool UNUSED(useRenderParams))
{
  NodesModifierData *nmd = reinterpret_cast<NodesModifierData *>(md);

  if (nmd->node_group == nullptr) {
    return true;
  }

  return false;
}

static bool logging_enabled(const ModifierEvalContext *ctx)
{
  if (!DEG_is_active(ctx->depsgraph)) {
    return false;
  }
  if ((ctx->flag & MOD_APPLY_ORCO) != 0) {
    return false;
  }
  return true;
}

/**
 * This code is responsible for creating the new property and also creating the group of
 * properties in the prop_ui_container group for the UI info, the mapping for which is
 * scattered about in RNA_access.c.
 *
 * TODO(Hans): Codify this with some sort of table or refactor IDProperty use in RNA_access.c.
 */
struct SocketPropertyType {
  /* Create the actual property used to store the data for the modifier. */
  IDProperty *(*create_prop)(const bNodeSocket &socket, const char *name);
  /* Reused to build the "soft_min" property too. */
  IDProperty *(*create_min_ui_prop)(const bNodeSocket &socket, const char *name);
  /* Reused to build the "soft_max" property too. */
  IDProperty *(*create_max_ui_prop)(const bNodeSocket &socket, const char *name);
  /* This uses the same values as #create_prop, but sometimes the type is different, so it can't
   * be the same function. */
  IDProperty *(*create_default_ui_prop)(const bNodeSocket &socket, const char *name);
  PropertyType (*rna_subtype_get)(const bNodeSocket &socket);
  bool (*is_correct_type)(const IDProperty &property);
  void (*init_cpp_value)(const IDProperty &property, void *r_value);
};

static IDProperty *socket_add_property(IDProperty *settings_prop_group,
                                       IDProperty *ui_container,
                                       const SocketPropertyType &property_type,
                                       const bNodeSocket &socket)
{
  const char *new_prop_name = socket.identifier;
  /* Add the property actually storing the data to the modifier's group. */
  IDProperty *prop = property_type.create_prop(socket, new_prop_name);
  IDP_AddToGroup(settings_prop_group, prop);

  prop->flag |= IDP_FLAG_OVERRIDABLE_LIBRARY;

  /* Make the group in the UI container group to hold the property's UI settings. */
  IDProperty *prop_ui_group;
  {
    IDPropertyTemplate idprop = {0};
    prop_ui_group = IDP_New(IDP_GROUP, &idprop, new_prop_name);
    IDP_AddToGroup(ui_container, prop_ui_group);
  }

  /* Set property description (tooltip). */
  IDPropertyTemplate property_description_template;
  property_description_template.string.str = socket.description;
  property_description_template.string.len = BLI_strnlen(socket.description, MAX_NAME) + 1;
  property_description_template.string.subtype = IDP_STRING_SUB_UTF8;
  IDProperty *description = IDP_New(IDP_STRING, &property_description_template, "description");
  IDP_AddToGroup(prop_ui_group, description);

  /* Create the properties for the socket's UI settings. */
  if (property_type.create_min_ui_prop != nullptr) {
    IDP_AddToGroup(prop_ui_group, property_type.create_min_ui_prop(socket, "min"));
    IDP_AddToGroup(prop_ui_group, property_type.create_min_ui_prop(socket, "soft_min"));
  }
  if (property_type.create_max_ui_prop != nullptr) {
    IDP_AddToGroup(prop_ui_group, property_type.create_max_ui_prop(socket, "max"));
    IDP_AddToGroup(prop_ui_group, property_type.create_max_ui_prop(socket, "soft_max"));
  }
  if (property_type.create_default_ui_prop != nullptr) {
    IDP_AddToGroup(prop_ui_group, property_type.create_default_ui_prop(socket, "default"));
  }
  if (property_type.rna_subtype_get != nullptr) {
    const char *subtype_identifier = nullptr;
    RNA_enum_identifier(rna_enum_property_subtype_items,
                        property_type.rna_subtype_get(socket),
                        &subtype_identifier);

    if (subtype_identifier != nullptr) {
      IDPropertyTemplate idprop = {0};
      idprop.string.str = subtype_identifier;
      idprop.string.len = BLI_strnlen(subtype_identifier, MAX_NAME) + 1;
      IDP_AddToGroup(prop_ui_group, IDP_New(IDP_STRING, &idprop, "subtype"));
    }
  }

  return prop;
}

static const SocketPropertyType *get_socket_property_type(const bNodeSocket &bsocket)
{
  switch (bsocket.type) {
    case SOCK_FLOAT: {
      static const SocketPropertyType float_type = {
          [](const bNodeSocket &socket, const char *name) {
            bNodeSocketValueFloat *value = (bNodeSocketValueFloat *)socket.default_value;
            IDPropertyTemplate idprop = {0};
            idprop.f = value->value;
            return IDP_New(IDP_FLOAT, &idprop, name);
          },
          [](const bNodeSocket &socket, const char *name) {
            bNodeSocketValueFloat *value = (bNodeSocketValueFloat *)socket.default_value;
            IDPropertyTemplate idprop = {0};
            idprop.d = value->min;
            return IDP_New(IDP_DOUBLE, &idprop, name);
          },
          [](const bNodeSocket &socket, const char *name) {
            bNodeSocketValueFloat *value = (bNodeSocketValueFloat *)socket.default_value;
            IDPropertyTemplate idprop = {0};
            idprop.d = value->max;
            return IDP_New(IDP_DOUBLE, &idprop, name);
          },
          [](const bNodeSocket &socket, const char *name) {
            bNodeSocketValueFloat *value = (bNodeSocketValueFloat *)socket.default_value;
            IDPropertyTemplate idprop = {0};
            idprop.d = value->value;
            return IDP_New(IDP_DOUBLE, &idprop, name);
          },
          [](const bNodeSocket &socket) {
            return (PropertyType)((bNodeSocketValueFloat *)socket.default_value)->subtype;
          },
          [](const IDProperty &property) { return ELEM(property.type, IDP_FLOAT, IDP_DOUBLE); },
          [](const IDProperty &property, void *r_value) {
            if (property.type == IDP_FLOAT) {
              *(float *)r_value = IDP_Float(&property);
            }
            else if (property.type == IDP_DOUBLE) {
              *(float *)r_value = (float)IDP_Double(&property);
            }
          },
      };
      return &float_type;
    }
    case SOCK_INT: {
      static const SocketPropertyType int_type = {
          [](const bNodeSocket &socket, const char *name) {
            bNodeSocketValueInt *value = (bNodeSocketValueInt *)socket.default_value;
            IDPropertyTemplate idprop = {0};
            idprop.i = value->value;
            return IDP_New(IDP_INT, &idprop, name);
          },
          [](const bNodeSocket &socket, const char *name) {
            bNodeSocketValueInt *value = (bNodeSocketValueInt *)socket.default_value;
            IDPropertyTemplate idprop = {0};
            idprop.i = value->min;
            return IDP_New(IDP_INT, &idprop, name);
          },
          [](const bNodeSocket &socket, const char *name) {
            bNodeSocketValueInt *value = (bNodeSocketValueInt *)socket.default_value;
            IDPropertyTemplate idprop = {0};
            idprop.i = value->max;
            return IDP_New(IDP_INT, &idprop, name);
          },
          [](const bNodeSocket &socket, const char *name) {
            bNodeSocketValueInt *value = (bNodeSocketValueInt *)socket.default_value;
            IDPropertyTemplate idprop = {0};
            idprop.i = value->value;
            return IDP_New(IDP_INT, &idprop, name);
          },
          [](const bNodeSocket &socket) {
            return (PropertyType)((bNodeSocketValueInt *)socket.default_value)->subtype;
          },
          [](const IDProperty &property) { return property.type == IDP_INT; },
          [](const IDProperty &property, void *r_value) { *(int *)r_value = IDP_Int(&property); },
      };
      return &int_type;
    }
    case SOCK_VECTOR: {
      static const SocketPropertyType vector_type = {
          [](const bNodeSocket &socket, const char *name) {
            bNodeSocketValueVector *value = (bNodeSocketValueVector *)socket.default_value;
            IDPropertyTemplate idprop = {0};
            idprop.array.len = 3;
            idprop.array.type = IDP_FLOAT;
            IDProperty *property = IDP_New(IDP_ARRAY, &idprop, name);
            copy_v3_v3((float *)IDP_Array(property), value->value);
            return property;
          },
          [](const bNodeSocket &socket, const char *name) {
            bNodeSocketValueVector *value = (bNodeSocketValueVector *)socket.default_value;
            IDPropertyTemplate idprop = {0};
            idprop.d = value->min;
            return IDP_New(IDP_DOUBLE, &idprop, name);
          },
          [](const bNodeSocket &socket, const char *name) {
            bNodeSocketValueVector *value = (bNodeSocketValueVector *)socket.default_value;
            IDPropertyTemplate idprop = {0};
            idprop.d = value->max;
            return IDP_New(IDP_DOUBLE, &idprop, name);
          },
          [](const bNodeSocket &socket, const char *name) {
            bNodeSocketValueVector *value = (bNodeSocketValueVector *)socket.default_value;
            IDPropertyTemplate idprop = {0};
            idprop.array.len = 3;
            idprop.array.type = IDP_FLOAT;
            IDProperty *property = IDP_New(IDP_ARRAY, &idprop, name);
            copy_v3_v3((float *)IDP_Array(property), value->value);
            return property;
          },
          [](const bNodeSocket &socket) {
            return (PropertyType)((bNodeSocketValueVector *)socket.default_value)->subtype;
          },
          [](const IDProperty &property) {
            return property.type == IDP_ARRAY && property.subtype == IDP_FLOAT &&
                   property.len == 3;
          },
          [](const IDProperty &property, void *r_value) {
            copy_v3_v3((float *)r_value, (const float *)IDP_Array(&property));
          },
      };
      return &vector_type;
    }
    case SOCK_BOOLEAN: {
      static const SocketPropertyType boolean_type = {
          [](const bNodeSocket &socket, const char *name) {
            bNodeSocketValueBoolean *value = (bNodeSocketValueBoolean *)socket.default_value;
            IDPropertyTemplate idprop = {0};
            idprop.i = value->value != 0;
            return IDP_New(IDP_INT, &idprop, name);
          },
          [](const bNodeSocket &UNUSED(socket), const char *name) {
            IDPropertyTemplate idprop = {0};
            idprop.i = 0;
            return IDP_New(IDP_INT, &idprop, name);
          },
          [](const bNodeSocket &UNUSED(socket), const char *name) {
            IDPropertyTemplate idprop = {0};
            idprop.i = 1;
            return IDP_New(IDP_INT, &idprop, name);
          },
          [](const bNodeSocket &socket, const char *name) {
            bNodeSocketValueBoolean *value = (bNodeSocketValueBoolean *)socket.default_value;
            IDPropertyTemplate idprop = {0};
            idprop.i = value->value != 0;
            return IDP_New(IDP_INT, &idprop, name);
          },
          nullptr,
          [](const IDProperty &property) { return property.type == IDP_INT; },
          [](const IDProperty &property, void *r_value) {
            *(bool *)r_value = IDP_Int(&property) != 0;
          },
      };
      return &boolean_type;
    }
    case SOCK_STRING: {
      static const SocketPropertyType string_type = {
          [](const bNodeSocket &socket, const char *name) {
            bNodeSocketValueString *value = (bNodeSocketValueString *)socket.default_value;
            return IDP_NewString(
                value->value, name, BLI_strnlen(value->value, sizeof(value->value)) + 1);
          },
          nullptr,
          nullptr,
          [](const bNodeSocket &socket, const char *name) {
            bNodeSocketValueString *value = (bNodeSocketValueString *)socket.default_value;
            return IDP_NewString(
                value->value, name, BLI_strnlen(value->value, sizeof(value->value)) + 1);
          },
          nullptr,
          [](const IDProperty &property) { return property.type == IDP_STRING; },
          [](const IDProperty &property, void *r_value) {
            new (r_value) std::string(IDP_String(&property));
          },
      };
      return &string_type;
    }
    case SOCK_OBJECT: {
      static const SocketPropertyType object_type = {
          [](const bNodeSocket &socket, const char *name) {
            bNodeSocketValueObject *value = (bNodeSocketValueObject *)socket.default_value;
            IDPropertyTemplate idprop = {0};
            idprop.id = (ID *)value->value;
            return IDP_New(IDP_ID, &idprop, name);
          },
          nullptr,
          nullptr,
          nullptr,
          nullptr,
          [](const IDProperty &property) { return property.type == IDP_ID; },
          [](const IDProperty &property, void *r_value) {
            ID *id = IDP_Id(&property);
            Object *object = (id && GS(id->name) == ID_OB) ? (Object *)id : nullptr;
            *(Object **)r_value = object;
          },
      };
      return &object_type;
    }
    case SOCK_COLLECTION: {
      static const SocketPropertyType collection_type = {
          [](const bNodeSocket &socket, const char *name) {
            bNodeSocketValueCollection *value = (bNodeSocketValueCollection *)socket.default_value;
            IDPropertyTemplate idprop = {0};
            idprop.id = (ID *)value->value;
            return IDP_New(IDP_ID, &idprop, name);
          },
          nullptr,
          nullptr,
          nullptr,
          nullptr,
          [](const IDProperty &property) { return property.type == IDP_ID; },
          [](const IDProperty &property, void *r_value) {
            ID *id = IDP_Id(&property);
            Collection *collection = (id && GS(id->name) == ID_GR) ? (Collection *)id : nullptr;
            *(Collection **)r_value = collection;
          },
      };
      return &collection_type;
    }
    default: {
      return nullptr;
    }
  }
}

/**
 * Rebuild the list of properties based on the sockets exposed as the modifier's node group
 * inputs. If any properties correspond to the old properties by name and type, carry over
 * the values.
 */
void MOD_nodes_update_interface(Object *object, NodesModifierData *nmd)
{
  if (nmd->node_group == nullptr) {
    return;
  }

  IDProperty *old_properties = nmd->settings.properties;

  {
    IDPropertyTemplate idprop = {0};
    nmd->settings.properties = IDP_New(IDP_GROUP, &idprop, "Nodes Modifier Settings");
  }

  IDProperty *ui_container_group;
  {
    IDPropertyTemplate idprop = {0};
    ui_container_group = IDP_New(IDP_GROUP, &idprop, "_RNA_UI");
    IDP_AddToGroup(nmd->settings.properties, ui_container_group);
  }

  LISTBASE_FOREACH (bNodeSocket *, socket, &nmd->node_group->inputs) {
    const SocketPropertyType *property_type = get_socket_property_type(*socket);
    if (property_type == nullptr) {
      continue;
    }

    IDProperty *new_prop = socket_add_property(
        nmd->settings.properties, ui_container_group, *property_type, *socket);

    if (old_properties != nullptr) {
      IDProperty *old_prop = IDP_GetPropertyFromGroup(old_properties, socket->identifier);
      if (old_prop != nullptr && property_type->is_correct_type(*old_prop)) {
        IDP_CopyPropertyContent(new_prop, old_prop);
      }
    }
  }

  if (old_properties != nullptr) {
    IDP_FreeProperty(old_properties);
  }

  DEG_id_tag_update(&object->id, ID_RECALC_GEOMETRY);
}

void MOD_nodes_init(Main *bmain, NodesModifierData *nmd)
{
  bNodeTree *ntree = ntreeAddTree(bmain, "Geometry Nodes", ntreeType_Geometry->idname);
  nmd->node_group = ntree;

  ntreeAddSocketInterface(ntree, SOCK_IN, "NodeSocketGeometry", "Geometry");
  ntreeAddSocketInterface(ntree, SOCK_OUT, "NodeSocketGeometry", "Geometry");

  bNode *group_input_node = nodeAddStaticNode(nullptr, ntree, NODE_GROUP_INPUT);
  bNode *group_output_node = nodeAddStaticNode(nullptr, ntree, NODE_GROUP_OUTPUT);

  nodeSetSelected(group_input_node, false);
  nodeSetSelected(group_output_node, false);

  group_input_node->locx = -200 - group_input_node->width;
  group_output_node->locx = 200;
  group_output_node->flag |= NODE_DO_OUTPUT;

  nodeAddLink(ntree,
              group_output_node,
              (bNodeSocket *)group_output_node->inputs.first,
              group_input_node,
              (bNodeSocket *)group_input_node->outputs.first);

  ntreeUpdateTree(bmain, ntree);
}

static void initialize_group_input(NodesModifierData &nmd,
                                   const bNodeSocket &socket,
                                   const CPPType &cpp_type,
                                   void *r_value)
{
  const SocketPropertyType *property_type = get_socket_property_type(socket);
  if (property_type == nullptr) {
    cpp_type.copy_to_uninitialized(cpp_type.default_value(), r_value);
    return;
  }
  if (nmd.settings.properties == nullptr) {
    blender::nodes::socket_cpp_value_get(socket, r_value);
    return;
  }
  const IDProperty *property = IDP_GetPropertyFromGroup(nmd.settings.properties,
                                                        socket.identifier);
  if (property == nullptr) {
    blender::nodes::socket_cpp_value_get(socket, r_value);
    return;
  }
  if (!property_type->is_correct_type(*property)) {
    blender::nodes::socket_cpp_value_get(socket, r_value);
    return;
  }
  property_type->init_cpp_value(*property, r_value);
}

static void reset_tree_ui_storage(Span<const blender::nodes::NodeTreeRef *> trees,
                                  const Object &object,
                                  const ModifierData &modifier)
{
  const NodeTreeEvaluationContext context = {object, modifier};

  for (const blender::nodes::NodeTreeRef *tree : trees) {
    bNodeTree *btree_cow = tree->btree();
    bNodeTree *btree_original = (bNodeTree *)DEG_get_original_id((ID *)btree_cow);
    BKE_nodetree_ui_storage_free_for_context(*btree_original, context);
  }
}

static Vector<SpaceSpreadsheet *> find_spreadsheet_editors(Main *bmain)
{
  wmWindowManager *wm = (wmWindowManager *)bmain->wm.first;
  if (wm == nullptr) {
    return {};
  }
  Vector<SpaceSpreadsheet *> spreadsheets;
  LISTBASE_FOREACH (wmWindow *, window, &wm->windows) {
    bScreen *screen = BKE_workspace_active_screen_get(window->workspace_hook);
    LISTBASE_FOREACH (ScrArea *, area, &screen->areabase) {
      SpaceLink *sl = (SpaceLink *)area->spacedata.first;
      if (sl->spacetype == SPACE_SPREADSHEET) {
        spreadsheets.append((SpaceSpreadsheet *)sl);
      }
    }
  }
  return spreadsheets;
}

using PreviewSocketMap = blender::MultiValueMap<DSocket, uint64_t>;

static DSocket try_find_preview_socket_in_node(const DNode node)
{
  for (const SocketRef *socket : node->outputs()) {
    if (socket->bsocket()->type == SOCK_GEOMETRY) {
      return {node.context(), socket};
    }
  }
  for (const SocketRef *socket : node->inputs()) {
    if (socket->bsocket()->type == SOCK_GEOMETRY &&
        (socket->bsocket()->flag & SOCK_MULTI_INPUT) == 0) {
      return {node.context(), socket};
    }
  }
  return {};
}

static DSocket try_get_socket_to_preview_for_spreadsheet(SpaceSpreadsheet *sspreadsheet,
                                                         NodesModifierData *nmd,
                                                         const ModifierEvalContext *ctx,
                                                         const DerivedNodeTree &tree)
{
  Vector<SpreadsheetContext *> context_path = sspreadsheet->context_path;
  if (context_path.size() < 3) {
    return {};
  }
  if (context_path[0]->type != SPREADSHEET_CONTEXT_OBJECT) {
    return {};
  }
  if (context_path[1]->type != SPREADSHEET_CONTEXT_MODIFIER) {
    return {};
  }
  SpreadsheetContextObject *object_context = (SpreadsheetContextObject *)context_path[0];
  if (object_context->object != DEG_get_original_object(ctx->object)) {
    return {};
  }
  SpreadsheetContextModifier *modifier_context = (SpreadsheetContextModifier *)context_path[1];
  if (StringRef(modifier_context->modifier_name) != nmd->modifier.name) {
    return {};
  }
  for (SpreadsheetContext *context : context_path.as_span().drop_front(2)) {
    if (context->type != SPREADSHEET_CONTEXT_NODE) {
      return {};
    }
  }

  Span<SpreadsheetContextNode *> nested_group_contexts =
      context_path.as_span().drop_front(2).drop_back(1).cast<SpreadsheetContextNode *>();
  SpreadsheetContextNode *last_context = (SpreadsheetContextNode *)context_path.last();

  const DTreeContext *context = &tree.root_context();
  for (SpreadsheetContextNode *node_context : nested_group_contexts) {
    const NodeTreeRef &tree_ref = context->tree();
    const NodeRef *found_node = nullptr;
    for (const NodeRef *node_ref : tree_ref.nodes()) {
      if (node_ref->name() == node_context->node_name) {
        found_node = node_ref;
        break;
      }
    }
    if (found_node == nullptr) {
      return {};
    }
    context = context->child_context(*found_node);
    if (context == nullptr) {
      return {};
    }
  }

  const NodeTreeRef &tree_ref = context->tree();
  for (const NodeRef *node_ref : tree_ref.nodes()) {
    if (node_ref->name() == last_context->node_name) {
      return try_find_preview_socket_in_node({context, node_ref});
    }
  }
  return {};
}

static void find_sockets_to_preview(NodesModifierData *nmd,
                                    const ModifierEvalContext *ctx,
                                    const DerivedNodeTree &tree,
                                    PreviewSocketMap &r_sockets_to_preview)
{
  Main *bmain = DEG_get_bmain(ctx->depsgraph);

  /* Based on every visible spreadsheet context path, get a list of sockets that need to have their
   * intermediate geometries cached for display. */
  Vector<SpaceSpreadsheet *> spreadsheets = find_spreadsheet_editors(bmain);
  for (SpaceSpreadsheet *sspreadsheet : spreadsheets) {
    const DSocket socket = try_get_socket_to_preview_for_spreadsheet(sspreadsheet, nmd, ctx, tree);
    if (socket) {
      const uint64_t key = ED_spreadsheet_context_path_hash(sspreadsheet);
      r_sockets_to_preview.add_non_duplicates(socket, key);
    }
  }
}

static void log_preview_socket_value(const Span<GPointer> values,
                                     Object *object,
                                     Span<uint64_t> keys)
{
  GeometrySet geometry_set = *(const GeometrySet *)values[0].get();
  geometry_set.ensure_owns_direct_data();
  for (uint64_t key : keys) {
    BKE_object_preview_geometry_set_add(object, key, new GeometrySet(geometry_set));
  }
}

static void log_ui_hints(const DSocket socket,
                         const Span<GPointer> values,
                         Object *self_object,
                         NodesModifierData *nmd)
{
  const DNode node = socket.node();
  if (node->is_reroute_node() || socket->typeinfo()->type != SOCK_GEOMETRY) {
    return;
  }
  bNodeTree *btree_cow = node->btree();
  bNodeTree *btree_original = (bNodeTree *)DEG_get_original_id((ID *)btree_cow);
  const NodeTreeEvaluationContext context{*self_object, nmd->modifier};
  for (const GPointer &data : values) {
    if (data.type() == &CPPType::get<GeometrySet>()) {
      const GeometrySet &geometry_set = *(const GeometrySet *)data.get();
      blender::bke::geometry_set_instances_attribute_foreach(
          geometry_set,
          [&](StringRefNull attribute_name, const AttributeMetaData &meta_data) {
            BKE_nodetree_attribute_hint_add(*btree_original,
                                            context,
                                            *node->bnode(),
                                            attribute_name,
                                            meta_data.domain,
                                            meta_data.data_type);
            return true;
          },
          8);
    }
  }
}

/**
 * Evaluate a node group to compute the output geometry.
 * Currently, this uses a fairly basic and inefficient algorithm that might compute things more
 * often than necessary. It's going to be replaced soon.
 */
static GeometrySet compute_geometry(const DerivedNodeTree &tree,
                                    Span<const NodeRef *> group_input_nodes,
                                    const InputSocketRef &socket_to_compute,
                                    GeometrySet input_geometry_set,
                                    NodesModifierData *nmd,
                                    const ModifierEvalContext *ctx)
{
  blender::ResourceScope scope;
  blender::LinearAllocator<> &allocator = scope.linear_allocator();
  blender::nodes::MultiFunctionByNode mf_by_node = get_multi_function_per_node(tree, scope);

  Map<DOutputSocket, GMutablePointer> group_inputs;

  const DTreeContext *root_context = &tree.root_context();
  for (const NodeRef *group_input_node : group_input_nodes) {
    Span<const OutputSocketRef *> group_input_sockets = group_input_node->outputs().drop_back(1);
    if (group_input_sockets.is_empty()) {
      continue;
    }

    Span<const OutputSocketRef *> remaining_input_sockets = group_input_sockets;

    /* If the group expects a geometry as first input, use the geometry that has been passed to
     * modifier. */
    const OutputSocketRef *first_input_socket = group_input_sockets[0];
    if (first_input_socket->bsocket()->type == SOCK_GEOMETRY) {
      GeometrySet *geometry_set_in =
          allocator.construct<GeometrySet>(input_geometry_set).release();
      group_inputs.add_new({root_context, first_input_socket}, geometry_set_in);
      remaining_input_sockets = remaining_input_sockets.drop_front(1);
    }

    /* Initialize remaining group inputs. */
    for (const OutputSocketRef *socket : remaining_input_sockets) {
      const CPPType &cpp_type = *blender::nodes::socket_cpp_type_get(*socket->typeinfo());
      void *value_in = allocator.allocate(cpp_type.size(), cpp_type.alignment());
      initialize_group_input(*nmd, *socket->bsocket(), cpp_type, value_in);
      group_inputs.add_new({root_context, socket}, {cpp_type, value_in});
    }
  }

  /* Don't keep a reference to the input geometry components to avoid copies during evaluation. */
  input_geometry_set.clear();

  Vector<DInputSocket> group_outputs;
  group_outputs.append({root_context, &socket_to_compute});

  PreviewSocketMap preview_sockets;
  find_sockets_to_preview(nmd, ctx, tree, preview_sockets);

  auto log_socket_value = [&](const DSocket socket, const Span<GPointer> values) {
    if (!logging_enabled(ctx)) {
      return;
    }
    Span<uint64_t> keys = preview_sockets.lookup(socket);
    if (!keys.is_empty()) {
      log_preview_socket_value(values, ctx->object, keys);
    }
    log_ui_hints(socket, values, ctx->object, nmd);
  };

  blender::modifiers::geometry_nodes::GeometryNodesEvaluationParams eval_params;
  eval_params.input_values = group_inputs;
  eval_params.output_sockets = group_outputs;
  eval_params.mf_by_node = &mf_by_node;
  eval_params.modifier_ = nmd;
  eval_params.depsgraph = ctx->depsgraph;
  eval_params.self_object = ctx->object;
  eval_params.log_socket_value_fn = log_socket_value;
  blender::modifiers::geometry_nodes::evaluate_geometry_nodes(eval_params);

  BLI_assert(eval_params.r_output_values.size() == 1);
  GMutablePointer result = eval_params.r_output_values[0];
  return result.relocate_out<GeometrySet>();
}

/**
 * \note This could be done in #initialize_group_input, though that would require adding the
 * the object as a parameter, so it's likely better to this check as a separate step.
 */
static void check_property_socket_sync(const Object *ob, ModifierData *md)
{
  NodesModifierData *nmd = reinterpret_cast<NodesModifierData *>(md);

  int i = 0;
  LISTBASE_FOREACH_INDEX (const bNodeSocket *, socket, &nmd->node_group->inputs, i) {
    /* The first socket is the special geometry socket for the modifier object. */
    if (i == 0 && socket->type == SOCK_GEOMETRY) {
      continue;
    }

    IDProperty *property = IDP_GetPropertyFromGroup(nmd->settings.properties, socket->identifier);
    if (property == nullptr) {
      if (socket->type == SOCK_GEOMETRY) {
        BKE_modifier_set_error(ob, md, "Node group can only have one geometry input");
      }
      else {
        BKE_modifier_set_error(ob, md, "Missing property for input socket \"%s\"", socket->name);
      }
      continue;
    }

    const SocketPropertyType *property_type = get_socket_property_type(*socket);
    if (!property_type->is_correct_type(*property)) {
      BKE_modifier_set_error(
          ob, md, "Property type does not match input socket \"(%s)\"", socket->name);
      continue;
    }
  }

  bool has_geometry_output = false;
  LISTBASE_FOREACH (const bNodeSocket *, socket, &nmd->node_group->outputs) {
    if (socket->type == SOCK_GEOMETRY) {
      has_geometry_output = true;
    }
  }

  if (!has_geometry_output) {
    BKE_modifier_set_error(ob, md, "Node group must have a geometry output");
  }
}

static void modifyGeometry(ModifierData *md,
                           const ModifierEvalContext *ctx,
                           GeometrySet &geometry_set)
{
  NodesModifierData *nmd = reinterpret_cast<NodesModifierData *>(md);
  if (nmd->node_group == nullptr) {
    return;
  }

  check_property_socket_sync(ctx->object, md);

  NodeTreeRefMap tree_refs;
  DerivedNodeTree tree{*nmd->node_group, tree_refs};

  if (tree.has_link_cycles()) {
    BKE_modifier_set_error(ctx->object, md, "Node group has cycles");
    return;
  }

  const NodeTreeRef &root_tree_ref = tree.root_context().tree();
  Span<const NodeRef *> input_nodes = root_tree_ref.nodes_by_type("NodeGroupInput");
  Span<const NodeRef *> output_nodes = root_tree_ref.nodes_by_type("NodeGroupOutput");

  if (output_nodes.size() != 1) {
    return;
  }

  Span<const InputSocketRef *> group_outputs = output_nodes[0]->inputs().drop_back(1);

  if (group_outputs.size() == 0) {
    return;
  }

  const InputSocketRef *group_output = group_outputs[0];
  if (group_output->idname() != "NodeSocketGeometry") {
    return;
  }

  if (logging_enabled(ctx)) {
    reset_tree_ui_storage(tree.used_node_tree_refs(), *ctx->object, *md);
  }

  geometry_set = compute_geometry(
      tree, input_nodes, *group_outputs[0], std::move(geometry_set), nmd, ctx);
}

static Mesh *modifyMesh(ModifierData *md, const ModifierEvalContext *ctx, Mesh *mesh)
{
  GeometrySet geometry_set = GeometrySet::create_with_mesh(mesh, GeometryOwnershipType::Editable);
  geometry_set.get_component_for_write<MeshComponent>().copy_vertex_group_names_from_object(
      *ctx->object);
  modifyGeometry(md, ctx, geometry_set);

  /* This function is only called when applying modifiers. In this case it makes sense to realize
   * instances, otherwise in some cases there might be no results when applying the modifier. */
  geometry_set = blender::bke::geometry_set_realize_mesh_for_modifier(geometry_set);

  Mesh *new_mesh = geometry_set.get_component_for_write<MeshComponent>().release();
  if (new_mesh == nullptr) {
    return BKE_mesh_new_nomain(0, 0, 0, 0, 0);
  }
  return new_mesh;
}

static void modifyGeometrySet(ModifierData *md,
                              const ModifierEvalContext *ctx,
                              GeometrySet *geometry_set)
{
  modifyGeometry(md, ctx, *geometry_set);
}

/* Drawing the properties manually with #uiItemR instead of #uiDefAutoButsRNA allows using
 * the node socket identifier for the property names, since they are unique, but also having
 * the correct label displayed in the UI.  */
static void draw_property_for_socket(uiLayout *layout,
                                     PointerRNA *bmain_ptr,
                                     PointerRNA *md_ptr,
                                     const IDProperty *modifier_props,
                                     const bNodeSocket &socket)
{
  const SocketPropertyType *property_type = get_socket_property_type(socket);
  if (property_type == nullptr) {
    return;
  }

  /* The property should be created in #MOD_nodes_update_interface with the correct type. */
  IDProperty *property = IDP_GetPropertyFromGroup(modifier_props, socket.identifier);

  /* IDProperties can be removed with python, so there could be a situation where
   * there isn't a property for a socket or it doesn't have the correct type. */
  if (property == nullptr || !property_type->is_correct_type(*property)) {
    return;
  }

  char socket_id_esc[sizeof(socket.identifier) * 2];
  BLI_str_escape(socket_id_esc, socket.identifier, sizeof(socket_id_esc));

  char rna_path[sizeof(socket_id_esc) + 4];
  BLI_snprintf(rna_path, ARRAY_SIZE(rna_path), "[\"%s\"]", socket_id_esc);

  /* Use #uiItemPointerR to draw pointer properties because #uiItemR would not have enough
   * information about what type of ID to select for editing the values. This is because
   * pointer IDProperties contain no information about their type. */
  switch (socket.type) {
    case SOCK_OBJECT: {
      uiItemPointerR(
          layout, md_ptr, rna_path, bmain_ptr, "objects", socket.name, ICON_OBJECT_DATA);
      break;
    }
    case SOCK_COLLECTION: {
      uiItemPointerR(layout,
                     md_ptr,
                     rna_path,
                     bmain_ptr,
                     "collections",
                     socket.name,
                     ICON_OUTLINER_COLLECTION);
      break;
    }
    default:
      uiItemR(layout, md_ptr, rna_path, 0, socket.name, ICON_NONE);
  }
}

static void panel_draw(const bContext *C, Panel *panel)
{
  uiLayout *layout = panel->layout;
  Main *bmain = CTX_data_main(C);

  PointerRNA *ptr = modifier_panel_get_property_pointers(panel, nullptr);
  NodesModifierData *nmd = static_cast<NodesModifierData *>(ptr->data);

  uiLayoutSetPropSep(layout, true);
  uiLayoutSetPropDecorate(layout, true);

  uiTemplateID(layout,
               C,
               ptr,
               "node_group",
               "node.new_geometry_node_group_assign",
               nullptr,
               nullptr,
               0,
               false,
               nullptr);

  if (nmd->node_group != nullptr && nmd->settings.properties != nullptr) {
    PointerRNA bmain_ptr;
    RNA_main_pointer_create(bmain, &bmain_ptr);

    LISTBASE_FOREACH (bNodeSocket *, socket, &nmd->node_group->inputs) {
      draw_property_for_socket(layout, &bmain_ptr, ptr, nmd->settings.properties, *socket);
    }
  }

  modifier_panel_end(layout, ptr);
}

static void panelRegister(ARegionType *region_type)
{
  modifier_panel_register(region_type, eModifierType_Nodes, panel_draw);
}

static void blendWrite(BlendWriter *writer, const ModifierData *md)
{
  const NodesModifierData *nmd = reinterpret_cast<const NodesModifierData *>(md);
  if (nmd->settings.properties != nullptr) {
    /* Note that the property settings are based on the socket type info
     * and don't necessarily need to be written, but we can't just free them. */
    IDP_BlendWrite(writer, nmd->settings.properties);
  }
}

static void blendRead(BlendDataReader *reader, ModifierData *md)
{
  NodesModifierData *nmd = reinterpret_cast<NodesModifierData *>(md);
  BLO_read_data_address(reader, &nmd->settings.properties);
  IDP_BlendDataRead(reader, &nmd->settings.properties);
}

static void copyData(const ModifierData *md, ModifierData *target, const int flag)
{
  const NodesModifierData *nmd = reinterpret_cast<const NodesModifierData *>(md);
  NodesModifierData *tnmd = reinterpret_cast<NodesModifierData *>(target);

  BKE_modifier_copydata_generic(md, target, flag);

  if (nmd->settings.properties != nullptr) {
    tnmd->settings.properties = IDP_CopyProperty_ex(nmd->settings.properties, flag);
  }
}

static void freeData(ModifierData *md)
{
  NodesModifierData *nmd = reinterpret_cast<NodesModifierData *>(md);
  if (nmd->settings.properties != nullptr) {
    IDP_FreeProperty_ex(nmd->settings.properties, false);
    nmd->settings.properties = nullptr;
  }
}

static void requiredDataMask(Object *UNUSED(ob),
                             ModifierData *UNUSED(md),
                             CustomData_MeshMasks *r_cddata_masks)
{
  /* We don't know what the node tree will need. If there are vertex groups, it is likely that the
   * node tree wants to access them. */
  r_cddata_masks->vmask |= CD_MASK_MDEFORMVERT;
  r_cddata_masks->vmask |= CD_MASK_PROP_ALL;
}

ModifierTypeInfo modifierType_Nodes = {
    /* name */ "GeometryNodes",
    /* structName */ "NodesModifierData",
    /* structSize */ sizeof(NodesModifierData),
    /* srna */ &RNA_NodesModifier,
    /* type */ eModifierTypeType_Constructive,
    /* flags */
    static_cast<ModifierTypeFlag>(
        eModifierTypeFlag_AcceptsMesh | eModifierTypeFlag_SupportsEditmode |
        eModifierTypeFlag_EnableInEditmode | eModifierTypeFlag_SupportsMapping),
    /* icon */ ICON_NODETREE,

    /* copyData */ copyData,

    /* deformVerts */ nullptr,
    /* deformMatrices */ nullptr,
    /* deformVertsEM */ nullptr,
    /* deformMatricesEM */ nullptr,
    /* modifyMesh */ modifyMesh,
    /* modifyHair */ nullptr,
    /* modifyGeometrySet */ modifyGeometrySet,

    /* initData */ initData,
    /* requiredDataMask */ requiredDataMask,
    /* freeData */ freeData,
    /* isDisabled */ isDisabled,
    /* updateDepsgraph */ updateDepsgraph,
    /* dependsOnTime */ nullptr,
    /* dependsOnNormals */ nullptr,
    /* foreachIDLink */ foreachIDLink,
    /* foreachTexLink */ foreachTexLink,
    /* freeRuntimeData */ nullptr,
    /* panelRegister */ panelRegister,
    /* blendWrite */ blendWrite,
    /* blendRead */ blendRead,
};<|MERGE_RESOLUTION|>--- conflicted
+++ resolved
@@ -179,11 +179,7 @@
     if (object.type == OB_EMPTY && object.instance_collection != nullptr) {
       add_collection_relation(ctx, *object.instance_collection);
     }
-<<<<<<< HEAD
-    else if (ELEM(object.type, OB_MESH, OB_POINTCLOUD, OB_VOLUME, OB_CURVE)) {
-=======
     else if (DEG_object_has_geometry_component(&object)) {
->>>>>>> ba5b4d1b
       DEG_add_object_relation(ctx->node, &object, DEG_OB_COMP_GEOMETRY, "Nodes Modifier");
       DEG_add_customdata_mask(ctx->node, &object, &dependency_data_mask);
     }
