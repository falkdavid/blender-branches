--- conflicted
+++ resolved
@@ -127,13 +127,8 @@
 	/* initData */          initData,
 	/* requiredDataMask */  requiredDataMask,
 	/* freeData */          NULL,
-<<<<<<< HEAD
-	/* isDisabled */        isDisabled,
-=======
 	/* isDisabled */        NULL,
 	/* updateDepgraph */    NULL,
->>>>>>> e68771fa
-	/* updateDepsgraph */   NULL,
 	/* dependsOnTime */     NULL,
 	/* dependsOnNormals */  dependsOnNormals,
 	/* foreachObjectLink */ NULL,
