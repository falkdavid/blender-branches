/*
 * ***** BEGIN GPL LICENSE BLOCK *****
 *
 * This program is free software; you can redistribute it and/or
 * modify it under the terms of the GNU General Public License
 * as published by the Free Software Foundation; either version 2
 * of the License, or (at your option) any later version.
 *
 * This program is distributed in the hope that it will be useful,
 * but WITHOUT ANY WARRANTY; without even the implied warranty of
 * MERCHANTABILITY or FITNESS FOR A PARTICULAR PURPOSE.  See the
 * GNU General Public License for more details.
 *
 * You should have received a copy of the GNU General Public License
 * along with this program; if not, write to the Free Software Foundation,
 * Inc., 51 Franklin Street, Fifth Floor, Boston, MA 02110-1301, USA.
 *
 * Contributor(s): Campbell Barton
 *
 * ***** END GPL LICENSE BLOCK *****
 */

/** \file blender/modifiers/intern/MOD_meshcache.c
 *  \ingroup modifiers
 */

#include <stdio.h>

#include "DNA_scene_types.h"
#include "DNA_object_types.h"
#include "DNA_mesh_types.h"
#include "DNA_meshdata_types.h"

#include "BLI_utildefines.h"
#include "BLI_string.h"
#include "BLI_path_util.h"
#include "BLI_math.h"

#include "BKE_DerivedMesh.h"
#include "BKE_scene.h"
#include "BKE_global.h"
#include "BKE_mesh.h"
#include "BKE_main.h"

#include "MEM_guardedalloc.h"

#include "MOD_meshcache_util.h"  /* utility functions */

#include "MOD_modifiertypes.h"

static void initData(ModifierData *md)
{
	MeshCacheModifierData *mcmd = (MeshCacheModifierData *)md;

	mcmd->flag = 0;
	mcmd->type = MOD_MESHCACHE_TYPE_MDD;
	mcmd->interp = MOD_MESHCACHE_INTERP_LINEAR;
	mcmd->frame_scale = 1.0f;

	mcmd->factor = 1.0f;

	/* (Y, Z). Blender default */
	mcmd->forward_axis = 1;
	mcmd->up_axis      = 2;
}

static bool dependsOnTime(ModifierData *md)
{
	MeshCacheModifierData *mcmd = (MeshCacheModifierData *)md;
	return (mcmd->play_mode == MOD_MESHCACHE_PLAY_CFEA);
}

static bool isDisabled(ModifierData *md, int UNUSED(useRenderParams))
{
	MeshCacheModifierData *mcmd = (MeshCacheModifierData *) md;

	/* leave it up to the modifier to check the file is valid on calculation */
	return (mcmd->factor <= 0.0f) || (mcmd->filepath[0] == '\0');
}


static void meshcache_do(
        MeshCacheModifierData *mcmd, Object *ob, DerivedMesh *UNUSED(dm),
        float (*vertexCos_Real)[3], int numVerts)
{
	const bool use_factor = mcmd->factor < 1.0f;
	float (*vertexCos_Store)[3] = (use_factor || (mcmd->deform_mode == MOD_MESHCACHE_DEFORM_INTEGRATE)) ?
	                              MEM_malloc_arrayN(numVerts, sizeof(*vertexCos_Store), __func__) : NULL;
	float (*vertexCos)[3] = vertexCos_Store ? vertexCos_Store : vertexCos_Real;

	Scene *scene = mcmd->modifier.scene;
	const float fps = FPS;

	char filepath[FILE_MAX];
	const char *err_str = NULL;
	bool ok;

	float time;


	/* -------------------------------------------------------------------- */
	/* Interpret Time (the reading functions also do some of this ) */
	if (mcmd->play_mode == MOD_MESHCACHE_PLAY_CFEA) {
		const float cfra = BKE_scene_frame_get(scene);

		switch (mcmd->time_mode) {
			case MOD_MESHCACHE_TIME_FRAME:
			{
				time = cfra;
				break;
			}
			case MOD_MESHCACHE_TIME_SECONDS:
			{
				time = cfra / fps;
				break;
			}
			case MOD_MESHCACHE_TIME_FACTOR:
			default:
			{
				time = cfra / fps;
				break;
			}
		}

		/* apply offset and scale */
		time = (mcmd->frame_scale * time) - mcmd->frame_start;
	}
	else {  /*  if (mcmd->play_mode == MOD_MESHCACHE_PLAY_EVAL) { */
		switch (mcmd->time_mode) {
			case MOD_MESHCACHE_TIME_FRAME:
			{
				time = mcmd->eval_frame;
				break;
			}
			case MOD_MESHCACHE_TIME_SECONDS:
			{
				time = mcmd->eval_time;
				break;
			}
			case MOD_MESHCACHE_TIME_FACTOR:
			default:
			{
				time = mcmd->eval_factor;
				break;
			}
		}
	}


	/* -------------------------------------------------------------------- */
	/* Read the File (or error out when the file is bad) */

	/* would be nice if we could avoid doing this _every_ frame */
	BLI_strncpy(filepath, mcmd->filepath, sizeof(filepath));
	BLI_path_abs(filepath, ID_BLEND_PATH(G.main, (ID *)ob));

	switch (mcmd->type) {
		case MOD_MESHCACHE_TYPE_MDD:
			ok = MOD_meshcache_read_mdd_times(filepath, vertexCos, numVerts,
			                                  mcmd->interp, time, fps, mcmd->time_mode, &err_str);
			break;
		case MOD_MESHCACHE_TYPE_PC2:
			ok = MOD_meshcache_read_pc2_times(filepath, vertexCos, numVerts,
			                                  mcmd->interp, time, fps, mcmd->time_mode, &err_str);
			break;
		default:
			ok = false;
			break;
	}


	/* -------------------------------------------------------------------- */
	/* tricky shape key integration (slow!) */
	if (mcmd->deform_mode == MOD_MESHCACHE_DEFORM_INTEGRATE) {
		Mesh *me = ob->data;

		/* we could support any object type */
		if (UNLIKELY(ob->type != OB_MESH)) {
			modifier_setError(&mcmd->modifier, "'Integrate' only valid for Mesh objects");
		}
		else if (UNLIKELY(me->totvert != numVerts)) {
			modifier_setError(&mcmd->modifier, "'Integrate' original mesh vertex mismatch");
		}
		else if (UNLIKELY(me->totpoly == 0)) {
			modifier_setError(&mcmd->modifier, "'Integrate' requires faces");
		}
		else {
			/* the moons align! */
			int i;

			float (*vertexCos_Source)[3] = MEM_malloc_arrayN(numVerts, sizeof(*vertexCos_Source), __func__);
			float (*vertexCos_New)[3]    = MEM_malloc_arrayN(numVerts, sizeof(*vertexCos_New), __func__);
			MVert *mv = me->mvert;

			for (i = 0; i < numVerts; i++, mv++) {
				copy_v3_v3(vertexCos_Source[i], mv->co);
			}

			BKE_mesh_calc_relative_deform(
			        me->mpoly, me->totpoly,
			        me->mloop, me->totvert,

			        (const float (*)[3])vertexCos_Source,   /* from the original Mesh*/
			        (const float (*)[3])vertexCos_Real,     /* the input we've been given (shape keys!) */

			        (const float (*)[3])vertexCos,          /* the result of this modifier */
			        vertexCos_New                           /* the result of this function */
			        );

			/* write the corrected locations back into the result */
			memcpy(vertexCos, vertexCos_New, sizeof(*vertexCos) * numVerts);

			MEM_freeN(vertexCos_Source);
			MEM_freeN(vertexCos_New);
		}
	}


	/* -------------------------------------------------------------------- */
	/* Apply the transformation matrix (if needed) */
	if (UNLIKELY(err_str)) {
		modifier_setError(&mcmd->modifier, "%s", err_str);
	}
	else if (ok) {
		bool use_matrix = false;
		float mat[3][3];
		unit_m3(mat);

		if (mat3_from_axis_conversion(mcmd->forward_axis, mcmd->up_axis, 1, 2, mat)) {
			use_matrix = true;
		}

		if (mcmd->flip_axis) {
			float tmat[3][3];
			unit_m3(tmat);
			if (mcmd->flip_axis & (1 << 0)) tmat[0][0] = -1.0f;
			if (mcmd->flip_axis & (1 << 1)) tmat[1][1] = -1.0f;
			if (mcmd->flip_axis & (1 << 2)) tmat[2][2] = -1.0f;
			mul_m3_m3m3(mat, tmat, mat);

			use_matrix = true;
		}

		if (use_matrix) {
			int i;
			for (i = 0; i < numVerts; i++) {
				mul_m3_v3(mat, vertexCos[i]);
			}
		}
	}

	if (vertexCos_Store) {
		if (ok) {
			if (use_factor) {
				interp_vn_vn(*vertexCos_Real, *vertexCos_Store, mcmd->factor, numVerts * 3);
			}
			else {
				memcpy(vertexCos_Real, vertexCos_Store, sizeof(*vertexCos_Store) * numVerts);
			}
		}

		MEM_freeN(vertexCos_Store);
	}
}

static void deformVerts(ModifierData *md, const ModifierEvalContext *ctx,
                        DerivedMesh *derivedData,
                        float (*vertexCos)[3],
                        int numVerts)
{
	MeshCacheModifierData *mcmd = (MeshCacheModifierData *)md;

	meshcache_do(mcmd, ctx->object, derivedData, vertexCos, numVerts);
}

static void deformVertsEM(
        ModifierData *md, const ModifierEvalContext *ctx, struct BMEditMesh *UNUSED(editData),
        DerivedMesh *derivedData, float (*vertexCos)[3], int numVerts)
{
	MeshCacheModifierData *mcmd = (MeshCacheModifierData *)md;

	meshcache_do(mcmd, ctx->object, derivedData, vertexCos, numVerts);
}


ModifierTypeInfo modifierType_MeshCache = {
	/* name */              "Mesh Cache",
	/* structName */        "MeshCacheModifierData",
	/* structSize */        sizeof(MeshCacheModifierData),
	/* type */              eModifierTypeType_OnlyDeform,
	/* flags */             eModifierTypeFlag_AcceptsCVs |
	                        eModifierTypeFlag_AcceptsLattice |
	                        eModifierTypeFlag_SupportsEditmode,

<<<<<<< HEAD
	/* copyData */          copyData,

	/* deformVerts_DM */    deformVerts,
	/* deformMatrices_DM */ NULL,
	/* deformVertsEM_DM */  deformVertsEM,
	/* deformMatricesEM_DM*/NULL,
	/* applyModifier_DM */  NULL,
	/* applyModifierEM_DM */NULL,

	/* deformVerts */       NULL,
=======
	/* copyData */          modifier_copyData_generic,
	/* deformVerts */       deformVerts,
>>>>>>> 3740f759
	/* deformMatrices */    NULL,
	/* deformVertsEM */     NULL,
	/* deformMatricesEM */  NULL,
	/* applyModifier */     NULL,
	/* applyModifierEM */   NULL,

	/* initData */          initData,
	/* requiredDataMask */  NULL,
	/* freeData */          NULL,
	/* isDisabled */        isDisabled,
	/* updateDepsgraph */   NULL,
	/* dependsOnTime */     dependsOnTime,
	/* dependsOnNormals */  NULL,
	/* foreachObjectLink */ NULL,
	/* foreachIDLink */     NULL,
	/* foreachTexLink */    NULL,
};<|MERGE_RESOLUTION|>--- conflicted
+++ resolved
@@ -292,8 +292,7 @@
 	                        eModifierTypeFlag_AcceptsLattice |
 	                        eModifierTypeFlag_SupportsEditmode,
 
-<<<<<<< HEAD
-	/* copyData */          copyData,
+	/* copyData */          modifier_copyData_generic,
 
 	/* deformVerts_DM */    deformVerts,
 	/* deformMatrices_DM */ NULL,
@@ -303,10 +302,6 @@
 	/* applyModifierEM_DM */NULL,
 
 	/* deformVerts */       NULL,
-=======
-	/* copyData */          modifier_copyData_generic,
-	/* deformVerts */       deformVerts,
->>>>>>> 3740f759
 	/* deformMatrices */    NULL,
 	/* deformVertsEM */     NULL,
 	/* deformMatricesEM */  NULL,
