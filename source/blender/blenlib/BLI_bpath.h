--- conflicted
+++ resolved
@@ -34,25 +34,6 @@
 #ifndef BLI_BPATH_H
 #define BLI_BPATH_H
 
-<<<<<<< HEAD
-struct BPathIterator;
-struct ReportList;
-struct Main;
-
-void			BLI_bpathIterator_init				(struct BPathIterator **bpi, struct Main *bmain, const char *basedir, const int flag);
-void			BLI_bpathIterator_free				(struct BPathIterator *bpi);
-const char*		BLI_bpathIterator_getLib			(struct BPathIterator *bpi);
-const char*		BLI_bpathIterator_getName			(struct BPathIterator *bpi);
-int				BLI_bpathIterator_getType			(struct BPathIterator *bpi);
-unsigned int	BLI_bpathIterator_getPathMaxLen		(struct BPathIterator *bpi);
-const char*		BLI_bpathIterator_getBasePath		(struct BPathIterator *bpi);
-void			BLI_bpathIterator_step				(struct BPathIterator *bpi);
-int				BLI_bpathIterator_isDone			(struct BPathIterator *bpi);
-void			BLI_bpathIterator_getPath			(struct BPathIterator *bpi, char *path);
-void			BLI_bpathIterator_getPathExpanded	(struct BPathIterator *bpi, char *path_expanded);
-void			BLI_bpathIterator_setPath			(struct BPathIterator *bpi, const char *path);
-
-=======
 struct ID;
 struct ListBase;
 struct Main;
@@ -71,7 +52,6 @@
 #define BPATH_TRAVERSE_SKIP_LIBRARY (1<<2) /* skip library paths */
 #define BPATH_TRAVERSE_SKIP_PACKED  (1<<3) /* skip packed data */
 
->>>>>>> 99075b35
 /* high level funcs */
 
 /* creates a text file with missing files if there are any */
