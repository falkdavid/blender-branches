--- conflicted
+++ resolved
@@ -48,13 +48,9 @@
 
 #ifdef RNA_RUNTIME
 
-<<<<<<< HEAD
-=======
 #include "DNA_anim_types.h"
 
 #include "BKE_animsys.h"
-#include "BKE_depsgraph.h"
->>>>>>> b6b93513
 #include "BKE_node.h"
 
 #include "DEG_depsgraph.h"
