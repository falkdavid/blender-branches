/*
 * ***** BEGIN GPL LICENSE BLOCK *****
 *
 * This program is free software; you can redistribute it and/or
 * modify it under the terms of the GNU General Public License
 * as published by the Free Software Foundation; either version 2
 * of the License, or (at your option) any later version.
 *
 * This program is distributed in the hope that it will be useful,
 * but WITHOUT ANY WARRANTY; without even the implied warranty of
 * MERCHANTABILITY or FITNESS FOR A PARTICULAR PURPOSE.  See the
 * GNU General Public License for more details.
 *
 * You should have received a copy of the GNU General Public License
 * along with this program; if not, write to the Free Software Foundation,
 * Inc., 51 Franklin Street, Fifth Floor, Boston, MA 02110-1301, USA.
 *
 * Copyright 2015, Blender Foundation.
 *
 * ***** END GPL LICENSE BLOCK *****
 */

/** \file blender/python/intern/gpu_offscreen.c
 *  \ingroup pythonintern
 *
 * This file defines the offscreen functionalities of the 'gpu' module
 * used for off-screen OpenGL rendering.
 */

#include <Python.h>

#include "MEM_guardedalloc.h"

#include "BLI_utildefines.h"

#include "WM_types.h"

#include "ED_screen.h"

#include "GPU_compositing.h"
#include "GPU_framebuffer.h"

#include "../mathutils/mathutils.h"

#include "../generic/py_capi_utils.h"

#include "gpu.h"

#include "ED_view3d.h"

/* -------------------------------------------------------------------- */
/* GPU Offscreen PyObject */

typedef struct {
	PyObject_HEAD
	GPUOffScreen *ofs;
} BPy_GPUOffScreen;

static int bpy_gpu_offscreen_valid_check(BPy_GPUOffScreen *py_gpu_ofs)
{
	if (UNLIKELY(py_gpu_ofs->ofs == NULL)) {
		PyErr_SetString(PyExc_ReferenceError, "GPU offscreen was freed, no further access is valid");
		return -1;
	}
	return 0;
}

#define BPY_GPU_OFFSCREEN_CHECK_OBJ(pygpu) { \
	if (UNLIKELY(bpy_gpu_offscreen_valid_check(pygpu) == -1)) { \
		return NULL; \
	} \
} ((void)0)

PyDoc_STRVAR(pygpu_offscreen_width_doc, "Texture width.\n\n:type: int");
static PyObject *pygpu_offscreen_width_get(BPy_GPUOffScreen *self, void *UNUSED(type))
{
	BPY_GPU_OFFSCREEN_CHECK_OBJ(self);
	return PyLong_FromLong(GPU_offscreen_width(self->ofs));
}

PyDoc_STRVAR(pygpu_offscreen_height_doc, "Texture height.\n\n:type: int");
static PyObject *pygpu_offscreen_height_get(BPy_GPUOffScreen *self, void *UNUSED(type))
{
	BPY_GPU_OFFSCREEN_CHECK_OBJ(self);
	return PyLong_FromLong(GPU_offscreen_height(self->ofs));
}

PyDoc_STRVAR(pygpu_offscreen_color_texture_doc, "Color texture.\n\n:type: int");
static PyObject *pygpu_offscreen_color_texture_get(BPy_GPUOffScreen *self, void *UNUSED(type))
{
	BPY_GPU_OFFSCREEN_CHECK_OBJ(self);
	return PyLong_FromLong(GPU_offscreen_color_texture(self->ofs));
}

PyDoc_STRVAR(pygpu_offscreen_bind_doc,
"bind(save=True)\n"
"\n"
"   Bind the offscreen object.\n"
"\n"
"   :param save: save OpenGL current states.\n"
"   :type save: bool\n"
);
static PyObject *pygpu_offscreen_bind(BPy_GPUOffScreen *self, PyObject *args, PyObject *kwds)
{
	static const char *kwlist[] = {"save", NULL};
	bool save = true;

	BPY_GPU_OFFSCREEN_CHECK_OBJ(self);

	if (!PyArg_ParseTupleAndKeywords(
	        args, kwds, "|O&:bind", (char **)(kwlist),
	        PyC_ParseBool, &save))
	{
		return NULL;
	}

	GPU_offscreen_bind(self->ofs, save);
	Py_RETURN_NONE;
}

PyDoc_STRVAR(pygpu_offscreen_unbind_doc,
"unbind(restore=True)\n"
"\n"
"   Unbind the offscreen object.\n"
"\n"
"   :param restore: restore OpenGL previous states.\n"
"   :type restore: bool\n"
);
static PyObject *pygpu_offscreen_unbind(BPy_GPUOffScreen *self, PyObject *args, PyObject *kwds)
{
	static const char *kwlist[] = {"restore", NULL};
	bool restore = true;

	BPY_GPU_OFFSCREEN_CHECK_OBJ(self);

	if (!PyArg_ParseTupleAndKeywords(
	        args, kwds, "|O&:unbind", (char **)(kwlist),
	        PyC_ParseBool, &restore))
	{
		return NULL;
	}

	GPU_offscreen_unbind(self->ofs, restore);
	Py_RETURN_NONE;
}

<<<<<<< HEAD
/**
 * Use with PyArg_ParseTuple's "O&" formatting.
 */
static int UNUSED_FUNCTION(pygpu_offscreen_check_matrix)(PyObject *o, void *p)
{
	MatrixObject **pymat_p = p;
	MatrixObject  *pymat = (MatrixObject *)o;

	if (!MatrixObject_Check(pymat)) {
		PyErr_Format(PyExc_TypeError,
		             "expected a mathutils.Matrix, not a %.200s",
		             Py_TYPE(o)->tp_name);
		return 0;
	}

	if (BaseMath_ReadCallback(pymat) == -1) {
		return 0;
	}

	if ((pymat->num_col != 4) ||
	    (pymat->num_row != 4))
	{
		PyErr_SetString(PyExc_ValueError, "matrix must be 4x4");
		return 0;
	}

	*pymat_p = pymat;
	return 1;
}

=======
>>>>>>> 1cc4033d
PyDoc_STRVAR(pygpu_offscreen_draw_view3d_doc,
"draw_view3d(scene, view3d, region, modelview_matrix, projection_matrix)\n"
"\n"
"   Draw the 3d viewport in the offscreen object.\n"
"\n"
"   :param scene: Scene to draw.\n"
"   :type scene: :class:`bpy.types.Scene`\n"
"   :param view3d: 3D View to get the drawing settings from.\n"
"   :type view3d: :class:`bpy.types.SpaceView3D`\n"
"   :param region: Region of the 3D View.\n"
"   :type region: :class:`bpy.types.Region`\n"
"   :param modelview_matrix: ModelView Matrix.\n"
"   :type modelview_matrix: :class:`mathutils.Matrix`\n"
"   :param projection_matrix: Projection Matrix.\n"
"   :type projection_matrix: :class:`mathutils.Matrix`\n"
);
static PyObject *pygpu_offscreen_draw_view3d(BPy_GPUOffScreen *self, PyObject *args, PyObject *kwds)
{
	/* TODO: This doesn't work currently because of eval_ctx. */
#if 0
	static const char *kwlist[] = {"scene", "render_layer", "view3d", "region", "projection_matrix", "modelview_matrix", NULL};

	MatrixObject *py_mat_modelview, *py_mat_projection;
	PyObject *py_scene, *py_scene_layer, *py_region, *py_view3d;

	Scene *scene;
	SceneLayer *sl;
	View3D *v3d;
	ARegion *ar;
	GPUFX *fx;
	GPUFXSettings fx_settings;
	struct RV3DMatrixStore *rv3d_mats;

	BPY_GPU_OFFSCREEN_CHECK_OBJ(self);

	if (!PyArg_ParseTupleAndKeywords(
<<<<<<< HEAD
	        args, kwds, "OOOOO&O&:draw_view3d", (char **)(kwlist),
	        &py_scene, &py_scene_layer, &py_view3d, &py_region,
	        pygpu_offscreen_check_matrix, &py_mat_projection,
	        pygpu_offscreen_check_matrix, &py_mat_modelview) ||
=======
	        args, kwds, "OOOO&O&:draw_view3d", (char **)(kwlist),
	        &py_scene, &py_view3d, &py_region,
	        Matrix_Parse4x4, &py_mat_projection,
	        Matrix_Parse4x4, &py_mat_modelview) ||
>>>>>>> 1cc4033d
	    (!(scene    = PyC_RNA_AsPointer(py_scene, "Scene")) ||
	     !(sl       = PyC_RNA_AsPointer(py_scene_layer, "SceneLayer")) ||
	     !(v3d      = PyC_RNA_AsPointer(py_view3d, "SpaceView3D")) ||
	     !(ar       = PyC_RNA_AsPointer(py_region, "Region"))))
	{
		return NULL;
	}

	fx = GPU_fx_compositor_create();

	fx_settings = v3d->fx_settings;  /* full copy */

	ED_view3d_draw_offscreen_init(scene, sl, v3d);

	rv3d_mats = ED_view3d_mats_rv3d_backup(ar->regiondata);

	GPU_offscreen_bind(self->ofs, true); /* bind */

	ED_view3d_draw_offscreen(
	        scene, sl, v3d, ar, GPU_offscreen_width(self->ofs), GPU_offscreen_height(self->ofs),
	        (float(*)[4])py_mat_modelview->matrix, (float(*)[4])py_mat_projection->matrix,
	        false, true, true, "",
	        fx, &fx_settings,
	        self->ofs);

	GPU_fx_compositor_destroy(fx);
	GPU_offscreen_unbind(self->ofs, true); /* unbind */

	ED_view3d_mats_rv3d_restore(ar->regiondata, rv3d_mats);
	MEM_freeN(rv3d_mats);

	Py_RETURN_NONE;
#else
	UNUSED_VARS(self, args, kwds);
#endif
	return NULL;
}

PyDoc_STRVAR(pygpu_offscreen_free_doc,
"free()\n"
"\n"
"   Free the offscreen object\n"
"   The framebuffer, texture and render objects will no longer be accessible.\n"
);
static PyObject *pygpu_offscreen_free(BPy_GPUOffScreen *self)
{
	BPY_GPU_OFFSCREEN_CHECK_OBJ(self);

	GPU_offscreen_free(self->ofs);
	self->ofs = NULL;
	Py_RETURN_NONE;
}

static void BPy_GPUOffScreen__tp_dealloc(BPy_GPUOffScreen *self)
{
	if (self->ofs)
		GPU_offscreen_free(self->ofs);
	Py_TYPE(self)->tp_free((PyObject *)self);
}

static PyGetSetDef bpy_gpu_offscreen_getseters[] = {
	{(char *)"color_texture", (getter)pygpu_offscreen_color_texture_get, (setter)NULL, pygpu_offscreen_color_texture_doc, NULL},
	{(char *)"width", (getter)pygpu_offscreen_width_get, (setter)NULL, pygpu_offscreen_width_doc, NULL},
	{(char *)"height", (getter)pygpu_offscreen_height_get, (setter)NULL, pygpu_offscreen_height_doc, NULL},
	{NULL, NULL, NULL, NULL, NULL}  /* Sentinel */
};

static struct PyMethodDef bpy_gpu_offscreen_methods[] = {
	{"bind", (PyCFunction)pygpu_offscreen_bind, METH_VARARGS | METH_KEYWORDS, pygpu_offscreen_bind_doc},
	{"unbind", (PyCFunction)pygpu_offscreen_unbind, METH_VARARGS | METH_KEYWORDS, pygpu_offscreen_unbind_doc},
	{"draw_view3d", (PyCFunction)pygpu_offscreen_draw_view3d, METH_VARARGS | METH_KEYWORDS, pygpu_offscreen_draw_view3d_doc},
	{"free", (PyCFunction)pygpu_offscreen_free, METH_NOARGS, pygpu_offscreen_free_doc},
	{NULL, NULL, 0, NULL}
};

PyDoc_STRVAR(py_gpu_offscreen_doc,
".. class:: GPUOffscreen"
"\n"
"   This object gives access to off screen buffers.\n"
);
static PyTypeObject BPy_GPUOffScreen_Type = {
	PyVarObject_HEAD_INIT(NULL, 0)
	"GPUOffScreen",                              /* tp_name */
	sizeof(BPy_GPUOffScreen),                      /* tp_basicsize */
	0,                                           /* tp_itemsize */
	/* methods */
	(destructor)BPy_GPUOffScreen__tp_dealloc,      /* tp_dealloc */
	NULL,                                        /* tp_print */
	NULL,                                        /* tp_getattr */
	NULL,                                        /* tp_setattr */
	NULL,                                        /* tp_compare */
	NULL,                                        /* tp_repr */
	NULL,                                        /* tp_as_number */
	NULL,                                        /* tp_as_sequence */
	NULL,                                        /* tp_as_mapping */
	NULL,                                        /* tp_hash */
	NULL,                                        /* tp_call */
	NULL,                                        /* tp_str */
	NULL,                                        /* tp_getattro */
	NULL,                                        /* tp_setattro */
	NULL,                                        /* tp_as_buffer */
	Py_TPFLAGS_DEFAULT,                          /* tp_flags */
	py_gpu_offscreen_doc,                        /* Documentation string */
	NULL,                                        /* tp_traverse */
	NULL,                                        /* tp_clear */
	NULL,                                        /* tp_richcompare */
	0,                                           /* tp_weaklistoffset */
	NULL,                                        /* tp_iter */
	NULL,                                        /* tp_iternext */
	bpy_gpu_offscreen_methods,                   /* tp_methods */
	NULL,                                        /* tp_members */
	bpy_gpu_offscreen_getseters,                 /* tp_getset */
	NULL,                                        /* tp_base */
	NULL,                                        /* tp_dict */
	NULL,                                        /* tp_descr_get */
	NULL,                                        /* tp_descr_set */
	0,                                           /* tp_dictoffset */
	0,                                           /* tp_init */
	NULL,                                        /* tp_alloc */
	NULL,                                        /* tp_new */
	(freefunc)0,                                 /* tp_free */
	NULL,                                        /* tp_is_gc */
	NULL,                                        /* tp_bases */
	NULL,                                        /* tp_mro */
	NULL,                                        /* tp_cache */
	NULL,                                        /* tp_subclasses */
	NULL,                                        /* tp_weaklist */
	(destructor) NULL                            /* tp_del */
};

/* -------------------------------------------------------------------- */
/* GPU offscreen methods */

static PyObject *BPy_GPU_OffScreen_CreatePyObject(GPUOffScreen *ofs)
{
	BPy_GPUOffScreen *self;
	self = PyObject_New(BPy_GPUOffScreen, &BPy_GPUOffScreen_Type);
	self->ofs = ofs;
	return (PyObject *)self;
}

PyDoc_STRVAR(pygpu_offscreen_new_doc,
"new(width, height, samples=0)\n"
"\n"
"   Return a GPUOffScreen.\n"
"\n"
"   :param width: Horizontal dimension of the buffer.\n"
"   :type width: int`\n"
"   :param height: Vertical dimension of the buffer.\n"
"   :type height: int`\n"
"   :param samples: OpenGL samples to use for MSAA or zero to disable.\n"
"   :type samples: int\n"
"   :return: Newly created off-screen buffer.\n"
"   :rtype: :class:`gpu.GPUOffscreen`\n"
);
static PyObject *pygpu_offscreen_new(PyObject *UNUSED(self), PyObject *args, PyObject *kwds)
{
	static const char *kwlist[] = {"width", "height", "samples", NULL};

	GPUOffScreen *ofs;
	int width, height, samples = 0;
	char err_out[256];

	if (!PyArg_ParseTupleAndKeywords(
	        args, kwds, "ii|i:new", (char **)(kwlist),
	        &width, &height, &samples))
	{
		return NULL;
	}

	ofs = GPU_offscreen_create(width, height, samples, err_out);

	if (ofs == NULL) {
		PyErr_Format(PyExc_RuntimeError,
		             "gpu.offscreen.new(...) failed with '%s'",
		             err_out[0] ? err_out : "unknown error");
		return NULL;
	}

	return BPy_GPU_OffScreen_CreatePyObject(ofs);
}

static struct PyMethodDef BPy_GPU_offscreen_methods[] = {
	{"new", (PyCFunction)pygpu_offscreen_new, METH_VARARGS | METH_KEYWORDS, pygpu_offscreen_new_doc},
	{NULL, NULL, 0, NULL}
};

PyDoc_STRVAR(BPy_GPU_offscreen_doc,
"This module provides access to offscreen rendering functions."
);
static PyModuleDef BPy_GPU_offscreen_module_def = {
	PyModuleDef_HEAD_INIT,
	"gpu.offscreen",                             /* m_name */
	BPy_GPU_offscreen_doc,                       /* m_doc */
	0,                                           /* m_size */
	BPy_GPU_offscreen_methods,                   /* m_methods */
	NULL,                                        /* m_reload */
	NULL,                                        /* m_traverse */
	NULL,                                        /* m_clear */
	NULL,                                        /* m_free */
};

PyObject *BPyInit_gpu_offscreen(void)
{
	PyObject *submodule;

	/* Register the 'GPUOffscreen' class */
	if (PyType_Ready(&BPy_GPUOffScreen_Type)) {
		return NULL;
	}

	submodule = PyModule_Create(&BPy_GPU_offscreen_module_def);

#define MODULE_TYPE_ADD(s, t) \
	PyModule_AddObject(s, t.tp_name, (PyObject *)&t); Py_INCREF((PyObject *)&t)

	MODULE_TYPE_ADD(submodule, BPy_GPUOffScreen_Type);

#undef MODULE_TYPE_ADD

	return submodule;
}

#undef BPY_GPU_OFFSCREEN_CHECK_OBJ<|MERGE_RESOLUTION|>--- conflicted
+++ resolved
@@ -144,39 +144,6 @@
 	Py_RETURN_NONE;
 }
 
-<<<<<<< HEAD
-/**
- * Use with PyArg_ParseTuple's "O&" formatting.
- */
-static int UNUSED_FUNCTION(pygpu_offscreen_check_matrix)(PyObject *o, void *p)
-{
-	MatrixObject **pymat_p = p;
-	MatrixObject  *pymat = (MatrixObject *)o;
-
-	if (!MatrixObject_Check(pymat)) {
-		PyErr_Format(PyExc_TypeError,
-		             "expected a mathutils.Matrix, not a %.200s",
-		             Py_TYPE(o)->tp_name);
-		return 0;
-	}
-
-	if (BaseMath_ReadCallback(pymat) == -1) {
-		return 0;
-	}
-
-	if ((pymat->num_col != 4) ||
-	    (pymat->num_row != 4))
-	{
-		PyErr_SetString(PyExc_ValueError, "matrix must be 4x4");
-		return 0;
-	}
-
-	*pymat_p = pymat;
-	return 1;
-}
-
-=======
->>>>>>> 1cc4033d
 PyDoc_STRVAR(pygpu_offscreen_draw_view3d_doc,
 "draw_view3d(scene, view3d, region, modelview_matrix, projection_matrix)\n"
 "\n"
@@ -213,17 +180,10 @@
 	BPY_GPU_OFFSCREEN_CHECK_OBJ(self);
 
 	if (!PyArg_ParseTupleAndKeywords(
-<<<<<<< HEAD
 	        args, kwds, "OOOOO&O&:draw_view3d", (char **)(kwlist),
 	        &py_scene, &py_scene_layer, &py_view3d, &py_region,
-	        pygpu_offscreen_check_matrix, &py_mat_projection,
-	        pygpu_offscreen_check_matrix, &py_mat_modelview) ||
-=======
-	        args, kwds, "OOOO&O&:draw_view3d", (char **)(kwlist),
-	        &py_scene, &py_view3d, &py_region,
 	        Matrix_Parse4x4, &py_mat_projection,
 	        Matrix_Parse4x4, &py_mat_modelview) ||
->>>>>>> 1cc4033d
 	    (!(scene    = PyC_RNA_AsPointer(py_scene, "Scene")) ||
 	     !(sl       = PyC_RNA_AsPointer(py_scene_layer, "SceneLayer")) ||
 	     !(v3d      = PyC_RNA_AsPointer(py_view3d, "SpaceView3D")) ||
