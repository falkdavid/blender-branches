--- conflicted
+++ resolved
@@ -252,13 +252,8 @@
 		if (prop) {
 			NlaStrip *strip = (NlaStrip *)ptr.data;
 			FCurve *fcu = list_find_fcurve(&strip->fcurves, RNA_property_identifier(prop), index);
-<<<<<<< HEAD
-			
+
 			result = insert_keyframe_direct(depsgraph, &reports, ptr, prop, fcu, cfra, keytype, options);
-=======
-
-			result = insert_keyframe_direct(&reports, ptr, prop, fcu, cfra, keytype, options);
->>>>>>> 2d3d7669
 		}
 		else {
 			BKE_reportf(&reports, RPT_ERROR, "Could not resolve path (%s)", path_full);
