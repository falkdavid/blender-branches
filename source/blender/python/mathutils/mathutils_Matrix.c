/*
 * $Id: mathutils_Matrix.c 38527 2011-07-20 06:41:51Z campbellbarton $
 *
 * ***** BEGIN GPL LICENSE BLOCK *****
 *
 * This program is free software; you can redistribute it and/or
 * modify it under the terms of the GNU General Public License
 * as published by the Free Software Foundation; either version 2
 * of the License, or (at your option) any later version.
 *
 * This program is distributed in the hope that it will be useful,
 * but WITHOUT ANY WARRANTY; without even the implied warranty of
 * MERCHANTABILITY or FITNESS FOR A PARTICULAR PURPOSE.  See the
 * GNU General Public License for more details.
 *
 * You should have received a copy of the GNU General Public License
 * along with this program; if not, write to the Free Software Foundation,
 * Inc., 51 Franklin Street, Fifth Floor, Boston, MA 02110-1301, USA.
 *
 * The Original Code is Copyright (C) 2001-2002 by NaN Holding BV.
 * All rights reserved.
 *
 * Contributor(s): Michel Selten & Joseph Gilbert
 *
 * ***** END GPL LICENSE BLOCK *****
 */

/** \file blender/python/generic/mathutils_Matrix.c
 *  \ingroup pygen
 */


#include <Python.h>

#include "mathutils.h"

#include "BLI_math.h"
#include "BLI_utildefines.h"

static PyObject *Matrix_copy(MatrixObject *self);
static int Matrix_ass_slice(MatrixObject *self, int begin, int end, PyObject *value);
static PyObject *matrix__apply_to_copy(PyNoArgsFunction matrix_func, MatrixObject *self);

/* matrix vector callbacks */
int mathutils_matrix_vector_cb_index= -1;

static int mathutils_matrix_vector_check(BaseMathObject *bmo)
{
	MatrixObject *self= (MatrixObject *)bmo->cb_user;
	return BaseMath_ReadCallback(self);
}

static int mathutils_matrix_vector_get(BaseMathObject *bmo, int subtype)
{
	MatrixObject *self= (MatrixObject *)bmo->cb_user;
	int i;

	if(BaseMath_ReadCallback(self) == -1)
		return -1;

	for(i=0; i < self->col_size; i++)
		bmo->data[i]= self->matrix[subtype][i];

	return 0;
}

static int mathutils_matrix_vector_set(BaseMathObject *bmo, int subtype)
{
	MatrixObject *self= (MatrixObject *)bmo->cb_user;
	int i;

	if(BaseMath_ReadCallback(self) == -1)
		return -1;

	for(i=0; i < self->col_size; i++)
		self->matrix[subtype][i]= bmo->data[i];

	(void)BaseMath_WriteCallback(self);
	return 0;
}

static int mathutils_matrix_vector_get_index(BaseMathObject *bmo, int subtype, int index)
{
	MatrixObject *self= (MatrixObject *)bmo->cb_user;

	if(BaseMath_ReadCallback(self) == -1)
		return -1;

	bmo->data[index]= self->matrix[subtype][index];
	return 0;
}

static int mathutils_matrix_vector_set_index(BaseMathObject *bmo, int subtype, int index)
{
	MatrixObject *self= (MatrixObject *)bmo->cb_user;

	if(BaseMath_ReadCallback(self) == -1)
		return -1;

	self->matrix[subtype][index]= bmo->data[index];

	(void)BaseMath_WriteCallback(self);
	return 0;
}

Mathutils_Callback mathutils_matrix_vector_cb = {
	mathutils_matrix_vector_check,
	mathutils_matrix_vector_get,
	mathutils_matrix_vector_set,
	mathutils_matrix_vector_get_index,
	mathutils_matrix_vector_set_index
};
/* matrix vector callbacks, this is so you can do matrix[i][j] = val  */

//----------------------------------mathutils.Matrix() -----------------
//mat is a 1D array of floats - row[0][0], row[0][1], row[1][0], etc.
//create a new matrix type
static PyObject *Matrix_new(PyTypeObject *type, PyObject *args, PyObject *kwds)
{
	if(kwds && PyDict_Size(kwds)) {
		PyErr_SetString(PyExc_TypeError,
		                "mathutils.Matrix(): "
		                "takes no keyword args");
		return NULL;
	}

	switch(PyTuple_GET_SIZE(args)) {
		case 0:
			return (PyObject *) newMatrixObject(NULL, 4, 4, Py_NEW, type);
		case 1:
		{
			PyObject *arg= PyTuple_GET_ITEM(args, 0);

			/* -1 is an error, size checks will accunt for this */
			const unsigned short row_size= PySequence_Size(arg);

			if(row_size >= 2 && row_size <= 4) {
				PyObject *item= PySequence_GetItem(arg, 0);
				const unsigned short col_size= PySequence_Size(item);
				Py_XDECREF(item);

				if(col_size >= 2 && col_size <= 4) {
					/* sane row & col size, new matrix and assign as slice  */
					PyObject *matrix= newMatrixObject(NULL, row_size, col_size, Py_NEW, type);
					if(Matrix_ass_slice((MatrixObject *)matrix, 0, INT_MAX, arg) == 0) {
						return matrix;
					}
					else { /* matrix ok, slice assignment not */
						Py_DECREF(matrix);
					}
				}
			}
		}
	}

	/* will overwrite error */
	PyErr_SetString(PyExc_TypeError,
	                "mathutils.Matrix(): "
	                "expects no args or 2-4 numeric sequences");
	return NULL;
}

static PyObject *matrix__apply_to_copy(PyNoArgsFunction matrix_func, MatrixObject *self)
{
	PyObject *ret= Matrix_copy(self);
	PyObject *ret_dummy= matrix_func(ret);
	if(ret_dummy) {
		Py_DECREF(ret_dummy);
		return (PyObject *)ret;
	}
	else { /* error */
		Py_DECREF(ret);
		return NULL;
	}
}

/* when a matrix is 4x4 size but initialized as a 3x3, re-assign values for 4x4 */
static void matrix_3x3_as_4x4(float mat[16])
{
	mat[10] = mat[8];
	mat[9] = mat[7];
	mat[8] = mat[6];
	mat[7] = 0.0f;
	mat[6] = mat[5];
	mat[5] = mat[4];
	mat[4] = mat[3];
	mat[3] = 0.0f;
}

/*-----------------------CLASS-METHODS----------------------------*/

//mat is a 1D array of floats - row[0][0], row[0][1], row[1][0], etc.
PyDoc_STRVAR(C_Matrix_Rotation_doc,
".. classmethod:: Rotation(angle, size, axis)\n"
"\n"
"   Create a matrix representing a rotation.\n"
"\n"
"   :arg angle: The angle of rotation desired, in radians.\n"
"   :type angle: float\n"
"   :arg size: The size of the rotation matrix to construct [2, 4].\n"
"   :type size: int\n"
"   :arg axis: a string in ['X', 'Y', 'Z'] or a 3D Vector Object\n"
"      (optional when size is 2).\n"
"   :type axis: string or :class:`Vector`\n"
"   :return: A new rotation matrix.\n"
"   :rtype: :class:`Matrix`\n"
);
static PyObject *C_Matrix_Rotation(PyObject *cls, PyObject *args)
{
	PyObject *vec= NULL;
	const char *axis= NULL;
	int matSize;
	double angle; /* use double because of precision problems at high values */
	float mat[16] = {0.0f, 0.0f, 0.0f, 0.0f, 0.0f, 0.0f, 0.0f, 0.0f,
		0.0f, 0.0f, 0.0f, 0.0f, 0.0f, 0.0f, 0.0f, 1.0f};

	if(!PyArg_ParseTuple(args, "di|O", &angle, &matSize, &vec)) {
		PyErr_SetString(PyExc_TypeError,
		                "mathutils.RotationMatrix(angle, size, axis): "
		                "expected float int and a string or vector");
		return NULL;
	}

	if(vec && PyUnicode_Check(vec)) {
		axis= _PyUnicode_AsString((PyObject *)vec);
		if(axis==NULL || axis[0]=='\0' || axis[1]!='\0' || axis[0] < 'X' || axis[0] > 'Z') {
			PyErr_SetString(PyExc_ValueError,
			                "mathutils.RotationMatrix(): "
			                "3rd argument axis value must be a 3D vector "
			                "or a string in 'X', 'Y', 'Z'");
			return NULL;
		}
		else {
			/* use the string */
			vec= NULL;
		}
	}

	angle= angle_wrap_rad(angle);

	if(matSize != 2 && matSize != 3 && matSize != 4) {
		PyErr_SetString(PyExc_ValueError,
		                "mathutils.RotationMatrix(): "
		                "can only return a 2x2 3x3 or 4x4 matrix");
		return NULL;
	}
	if(matSize == 2 && (vec != NULL)) {
		PyErr_SetString(PyExc_ValueError,
		                "mathutils.RotationMatrix(): "
		                "cannot create a 2x2 rotation matrix around arbitrary axis");
		return NULL;
	}
	if((matSize == 3 || matSize == 4) && (axis == NULL) && (vec == NULL)) {
		PyErr_SetString(PyExc_ValueError,
		                "mathutils.RotationMatrix(): "
		                "axis of rotation for 3d and 4d matrices is required");
		return NULL;
	}

	/* check for valid vector/axis above */
	if(vec) {
		float tvec[3];

		if (mathutils_array_parse(tvec, 3, 3, vec, "mathutils.RotationMatrix(angle, size, axis), invalid 'axis' arg") == -1)
			return NULL;

		axis_angle_to_mat3((float (*)[3])mat, tvec, angle);
	}
	else if(matSize == 2) {
		//2D rotation matrix
		mat[0] = (float) cos (angle);
		mat[1] = (float) sin (angle);
		mat[2] = -((float) sin(angle));
		mat[3] = (float) cos(angle);
	}
	else if(strcmp(axis, "X") == 0) {
		//rotation around X
		mat[0] = 1.0f;
		mat[4] = (float) cos(angle);
		mat[5] = (float) sin(angle);
		mat[7] = -((float) sin(angle));
		mat[8] = (float) cos(angle);
	}
	else if(strcmp(axis, "Y") == 0) {
		//rotation around Y
		mat[0] = (float) cos(angle);
		mat[2] = -((float) sin(angle));
		mat[4] = 1.0f;
		mat[6] = (float) sin(angle);
		mat[8] = (float) cos(angle);
	}
	else if(strcmp(axis, "Z") == 0) {
		//rotation around Z
		mat[0] = (float) cos(angle);
		mat[1] = (float) sin(angle);
		mat[3] = -((float) sin(angle));
		mat[4] = (float) cos(angle);
		mat[8] = 1.0f;
	}
	else {
		/* should never get here */
		PyErr_SetString(PyExc_ValueError,
		                "mathutils.RotationMatrix(): unknown error");
		return NULL;
	}

	if(matSize == 4) {
		matrix_3x3_as_4x4(mat);
	}
	//pass to matrix creation
	return newMatrixObject(mat, matSize, matSize, Py_NEW, (PyTypeObject *)cls);
}


PyDoc_STRVAR(C_Matrix_Translation_doc,
".. classmethod:: Translation(vector)\n"
"\n"
"   Create a matrix representing a translation.\n"
"\n"
"   :arg vector: The translation vector.\n"
"   :type vector: :class:`Vector`\n"
"   :return: An identity matrix with a translation.\n"
"   :rtype: :class:`Matrix`\n"
);
static PyObject *C_Matrix_Translation(PyObject *cls, PyObject *value)
{
	float mat[16], tvec[3];

	if (mathutils_array_parse(tvec, 3, 4, value, "mathutils.Matrix.Translation(vector), invalid vector arg") == -1)
		return NULL;

	/* create a identity matrix and add translation */
	unit_m4((float(*)[4]) mat);
	copy_v3_v3(mat + 12, tvec); /* 12, 13, 14 */
	return newMatrixObject(mat, 4, 4, Py_NEW, (PyTypeObject *)cls);
}
//----------------------------------mathutils.Matrix.Scale() -------------
//mat is a 1D array of floats - row[0][0], row[0][1], row[1][0], etc.
PyDoc_STRVAR(C_Matrix_Scale_doc,
".. classmethod:: Scale(factor, size, axis)\n"
"\n"
"   Create a matrix representing a scaling.\n"
"\n"
"   :arg factor: The factor of scaling to apply.\n"
"   :type factor: float\n"
"   :arg size: The size of the scale matrix to construct [2, 4].\n"
"   :type size: int\n"
"   :arg axis: Direction to influence scale. (optional).\n"
"   :type axis: :class:`Vector`\n"
"   :return: A new scale matrix.\n"
"   :rtype: :class:`Matrix`\n"
);
static PyObject *C_Matrix_Scale(PyObject *cls, PyObject *args)
{
	PyObject *vec= NULL;
	int vec_size;
	float tvec[3];
	float factor;
	int matSize;
	float mat[16] = {0.0f, 0.0f, 0.0f, 0.0f, 0.0f, 0.0f, 0.0f, 0.0f,
		0.0f, 0.0f, 0.0f, 0.0f, 0.0f, 0.0f, 0.0f, 1.0f};

	if(!PyArg_ParseTuple(args, "fi|O:Matrix.Scale", &factor, &matSize, &vec)) {
		return NULL;
	}
	if(matSize != 2 && matSize != 3 && matSize != 4) {
		PyErr_SetString(PyExc_ValueError,
		                "Matrix.Scale(): "
		                "can only return a 2x2 3x3 or 4x4 matrix");
		return NULL;
	}
	if(vec) {
		vec_size= (matSize == 2 ? 2 : 3);
		if(mathutils_array_parse(tvec, vec_size, vec_size, vec, "Matrix.Scale(factor, size, axis), invalid 'axis' arg") == -1) {
			return NULL;
		}
	}
	if(vec == NULL) {	//scaling along axis
		if(matSize == 2) {
			mat[0] = factor;
			mat[3] = factor;
		}
		else {
			mat[0] = factor;
			mat[4] = factor;
			mat[8] = factor;
		}
	}
	else { //scaling in arbitrary direction
		//normalize arbitrary axis
		float norm = 0.0f;
		int x;
		for(x = 0; x < vec_size; x++) {
			norm += tvec[x] * tvec[x];
		}
		norm = (float) sqrt(norm);
		for(x = 0; x < vec_size; x++) {
			tvec[x] /= norm;
		}
		if(matSize == 2) {
			mat[0] = 1 + ((factor - 1) *(tvec[0] * tvec[0]));
			mat[1] =     ((factor - 1) *(tvec[0] * tvec[1]));
			mat[2] =     ((factor - 1) *(tvec[0] * tvec[1]));
			mat[3] = 1 + ((factor - 1) *(tvec[1] * tvec[1]));
		}
		else {
			mat[0] = 1 + ((factor - 1) *(tvec[0] * tvec[0]));
			mat[1] =     ((factor - 1) *(tvec[0] * tvec[1]));
			mat[2] =     ((factor - 1) *(tvec[0] * tvec[2]));
			mat[3] =     ((factor - 1) *(tvec[0] * tvec[1]));
			mat[4] = 1 + ((factor - 1) *(tvec[1] * tvec[1]));
			mat[5] =     ((factor - 1) *(tvec[1] * tvec[2]));
			mat[6] =     ((factor - 1) *(tvec[0] * tvec[2]));
			mat[7] =     ((factor - 1) *(tvec[1] * tvec[2]));
			mat[8] = 1 + ((factor - 1) *(tvec[2] * tvec[2]));
		}
	}
	if(matSize == 4) {
		matrix_3x3_as_4x4(mat);
	}
	//pass to matrix creation
	return newMatrixObject(mat, matSize, matSize, Py_NEW, (PyTypeObject *)cls);
}
//----------------------------------mathutils.Matrix.OrthoProjection() ---
//mat is a 1D array of floats - row[0][0], row[0][1], row[1][0], etc.
PyDoc_STRVAR(C_Matrix_OrthoProjection_doc,
".. classmethod:: OrthoProjection(axis, size)\n"
"\n"
"   Create a matrix to represent an orthographic projection.\n"
"\n"
"   :arg axis: Can be any of the following: ['X', 'Y', 'XY', 'XZ', 'YZ'],\n"
"      where a single axis is for a 2D matrix.\n"
"      Or a vector for an arbitrary axis\n"
"   :type axis: string or :class:`Vector`\n"
"   :arg size: The size of the projection matrix to construct [2, 4].\n"
"   :type size: int\n"
"   :return: A new projection matrix.\n"
"   :rtype: :class:`Matrix`\n"
);
static PyObject *C_Matrix_OrthoProjection(PyObject *cls, PyObject *args)
{
	PyObject *axis;

	int matSize, x;
	float norm = 0.0f;
	float mat[16] = {0.0f, 0.0f, 0.0f, 0.0f, 0.0f, 0.0f, 0.0f, 0.0f,
		0.0f, 0.0f, 0.0f, 0.0f, 0.0f, 0.0f, 0.0f, 1.0f};

	if(!PyArg_ParseTuple(args, "Oi:Matrix.OrthoProjection", &axis, &matSize)) {
		return NULL;
	}
	if(matSize != 2 && matSize != 3 && matSize != 4) {
		PyErr_SetString(PyExc_ValueError,
		                "mathutils.Matrix.OrthoProjection(): "
		                "can only return a 2x2 3x3 or 4x4 matrix");
		return NULL;
	}

	if(PyUnicode_Check(axis)) {	//ortho projection onto cardinal plane
		Py_ssize_t plane_len;
		const char *plane= _PyUnicode_AsStringAndSize(axis, &plane_len);
		if(matSize == 2) {
			if(plane_len == 1 && plane[0]=='X') {
				mat[0]= 1.0f;
			}
			else if (plane_len == 1 && plane[0]=='Y') {
				mat[3]= 1.0f;
			}
			else {
				PyErr_Format(PyExc_ValueError,
				             "mathutils.Matrix.OrthoProjection(): "
				             "unknown plane, expected: X, Y, not '%.200s'",
				             plane);
				return NULL;
			}
		}
		else {
			if(plane_len == 2 && plane[0]=='X' && plane[1]=='Y') {
				mat[0]= 1.0f;
				mat[4]= 1.0f;
			}
			else if (plane_len == 2 && plane[0]=='X' && plane[1]=='Z') {
				mat[0]= 1.0f;
				mat[8]= 1.0f;
			}
			else if (plane_len == 2 && plane[0]=='Y' && plane[1]=='Z') {
				mat[4]= 1.0f;
				mat[8]= 1.0f;
			}
			else {
				PyErr_Format(PyExc_ValueError,
				             "mathutils.Matrix.OrthoProjection(): "
				             "unknown plane, expected: XY, XZ, YZ, not '%.200s'",
				             plane);
				return NULL;
			}
		}
	}
	else {
		//arbitrary plane

		int vec_size= (matSize == 2 ? 2 : 3);
		float tvec[4];

		if(mathutils_array_parse(tvec, vec_size, vec_size, axis, "Matrix.OrthoProjection(axis, size), invalid 'axis' arg") == -1) {
			return NULL;
		}

		//normalize arbitrary axis
		for(x = 0; x < vec_size; x++) {
			norm += tvec[x] * tvec[x];
		}
		norm = (float) sqrt(norm);
		for(x = 0; x < vec_size; x++) {
			tvec[x] /= norm;
		}
		if(matSize == 2) {
			mat[0] = 1 - (tvec[0] * tvec[0]);
			mat[1] = -(tvec[0] * tvec[1]);
			mat[2] = -(tvec[0] * tvec[1]);
			mat[3] = 1 - (tvec[1] * tvec[1]);
		}
		else if(matSize > 2) {
			mat[0] = 1 - (tvec[0] * tvec[0]);
			mat[1] = -(tvec[0] * tvec[1]);
			mat[2] = -(tvec[0] * tvec[2]);
			mat[3] = -(tvec[0] * tvec[1]);
			mat[4] = 1 - (tvec[1] * tvec[1]);
			mat[5] = -(tvec[1] * tvec[2]);
			mat[6] = -(tvec[0] * tvec[2]);
			mat[7] = -(tvec[1] * tvec[2]);
			mat[8] = 1 - (tvec[2] * tvec[2]);
		}
	}
	if(matSize == 4) {
		matrix_3x3_as_4x4(mat);
	}
	//pass to matrix creation
	return newMatrixObject(mat, matSize, matSize, Py_NEW, (PyTypeObject *)cls);
}

PyDoc_STRVAR(C_Matrix_Shear_doc,
".. classmethod:: Shear(plane, size, factor)\n"
"\n"
"   Create a matrix to represent an shear transformation.\n"
"\n"
"   :arg plane: Can be any of the following: ['X', 'Y', 'XY', 'XZ', 'YZ'],\n"
"      where a single axis is for a 2D matrix only.\n"
"   :type plane: string\n"
"   :arg size: The size of the shear matrix to construct [2, 4].\n"
"   :type size: int\n"
"   :arg factor: The factor of shear to apply. For a 3 or 4 *size* matrix\n"
"      pass a pair of floats corrasponding with the *plane* axis.\n"
"   :type factor: float or float pair\n"
"   :return: A new shear matrix.\n"
"   :rtype: :class:`Matrix`\n"
);
static PyObject *C_Matrix_Shear(PyObject *cls, PyObject *args)
{
	int matSize;
	const char *plane;
	PyObject *fac;
	float mat[16] = {0.0f, 0.0f, 0.0f, 0.0f, 0.0f, 0.0f, 0.0f, 0.0f,
		0.0f, 0.0f, 0.0f, 0.0f, 0.0f, 0.0f, 0.0f, 1.0f};

	if(!PyArg_ParseTuple(args, "siO:Matrix.Shear", &plane, &matSize, &fac)) {
		return NULL;
	}
	if(matSize != 2 && matSize != 3 && matSize != 4) {
		PyErr_SetString(PyExc_ValueError,
		                "mathutils.Matrix.Shear(): "
		                "can only return a 2x2 3x3 or 4x4 matrix");
		return NULL;
	}

	if(matSize == 2) {
		float const factor= PyFloat_AsDouble(fac);

		if(factor==-1.0f && PyErr_Occurred()) {
			PyErr_SetString(PyExc_TypeError,
			                "mathutils.Matrix.Shear(): "
			                "the factor to be a float");
			return NULL;
		}

		/* unit */
		mat[0] = 1.0f;
		mat[3] = 1.0f;

		if(strcmp(plane, "X") == 0) {
			mat[2] = factor;
		}
		else if(strcmp(plane, "Y") == 0) {
			mat[1] = factor;
		}
		else {
			PyErr_SetString(PyExc_ValueError,
			                "Matrix.Shear(): "
			                "expected: X, Y or wrong matrix size for shearing plane");
			return NULL;
		}
	}
	else {
		/* 3 or 4, apply as 3x3, resize later if needed */
		float factor[2];

		if(mathutils_array_parse(factor, 2, 2, fac, "Matrix.Shear()") < 0) {
			return NULL;
		}

		/* unit */
		mat[0] = 1.0f;
		mat[4] = 1.0f;
		mat[8] = 1.0f;

		if(strcmp(plane, "XY") == 0) {
			mat[6] = factor[0];
			mat[7] = factor[1];
		}
		else if(strcmp(plane, "XZ") == 0) {
			mat[3] = factor[0];
			mat[5] = factor[1];
		}
		else if(strcmp(plane, "YZ") == 0) {
			mat[1] = factor[0];
			mat[2] = factor[1];
		}
		else {
			PyErr_SetString(PyExc_ValueError,
			                "mathutils.Matrix.Shear(): "
			                "expected: X, Y, XY, XZ, YZ");
			return NULL;
		}
	}

	if(matSize == 4) {
		matrix_3x3_as_4x4(mat);
	}
	//pass to matrix creation
	return newMatrixObject(mat, matSize, matSize, Py_NEW, (PyTypeObject *)cls);
}

void matrix_as_3x3(float mat[3][3], MatrixObject *self)
{
	copy_v3_v3(mat[0], self->matrix[0]);
	copy_v3_v3(mat[1], self->matrix[1]);
	copy_v3_v3(mat[2], self->matrix[2]);
}

/* assumes rowsize == colsize is checked and the read callback has run */
static float matrix_determinant_internal(MatrixObject *self)
{
	if(self->row_size == 2) {
		return determinant_m2(self->matrix[0][0], self->matrix[0][1],
					 self->matrix[1][0], self->matrix[1][1]);
	}
	else if(self->row_size == 3) {
		return determinant_m3(self->matrix[0][0], self->matrix[0][1],
					 self->matrix[0][2], self->matrix[1][0],
					 self->matrix[1][1], self->matrix[1][2],
					 self->matrix[2][0], self->matrix[2][1],
					 self->matrix[2][2]);
	}
	else {
		return determinant_m4((float (*)[4])self->contigPtr);
	}
}


/*-----------------------------METHODS----------------------------*/
PyDoc_STRVAR(Matrix_to_quaternion_doc,
".. method:: to_quaternion()\n"
"\n"
"   Return a quaternion representation of the rotation matrix.\n"
"\n"
"   :return: Quaternion representation of the rotation matrix.\n"
"   :rtype: :class:`Quaternion`\n"
);
static PyObject *Matrix_to_quaternion(MatrixObject *self)
{
	float quat[4];

	if(BaseMath_ReadCallback(self) == -1)
		return NULL;

	/*must be 3-4 cols, 3-4 rows, square matrix*/
	if((self->col_size < 3) || (self->row_size < 3) || (self->col_size != self->row_size)) {
		PyErr_SetString(PyExc_ValueError,
		                "matrix.to_quat(): "
		                "inappropriate matrix size - expects 3x3 or 4x4 matrix");
		return NULL;
	}
	if(self->col_size == 3){
		mat3_to_quat(quat, (float (*)[3])self->contigPtr);
	}
	else {
		mat4_to_quat(quat, (float (*)[4])self->contigPtr);
	}

	return newQuaternionObject(quat, Py_NEW, NULL);
}

/*---------------------------matrix.toEuler() --------------------*/
PyDoc_STRVAR(Matrix_to_euler_doc,
".. method:: to_euler(order, euler_compat)\n"
"\n"
"   Return an Euler representation of the rotation matrix\n"
"   (3x3 or 4x4 matrix only).\n"
"\n"
"   :arg order: Optional rotation order argument in\n"
"      ['XYZ', 'XZY', 'YXZ', 'YZX', 'ZXY', 'ZYX'].\n"
"   :type order: string\n"
"   :arg euler_compat: Optional euler argument the new euler will be made\n"
"      compatible with (no axis flipping between them).\n"
"      Useful for converting a series of matrices to animation curves.\n"
"   :type euler_compat: :class:`Euler`\n"
"   :return: Euler representation of the matrix.\n"
"   :rtype: :class:`Euler`\n"
);
static PyObject *Matrix_to_euler(MatrixObject *self, PyObject *args)
{
	const char *order_str= NULL;
	short order= EULER_ORDER_XYZ;
	float eul[3], eul_compatf[3];
	EulerObject *eul_compat = NULL;

	float tmat[3][3];
	float (*mat)[3];

	if(BaseMath_ReadCallback(self) == -1)
		return NULL;

	if(!PyArg_ParseTuple(args, "|sO!:to_euler", &order_str, &euler_Type, &eul_compat))
		return NULL;

	if(eul_compat) {
		if(BaseMath_ReadCallback(eul_compat) == -1)
			return NULL;

		copy_v3_v3(eul_compatf, eul_compat->eul);
	}

	/*must be 3-4 cols, 3-4 rows, square matrix*/
	if(self->col_size ==3 && self->row_size ==3) {
		mat= (float (*)[3])self->contigPtr;
	}
	else if (self->col_size ==4 && self->row_size ==4) {
		copy_m3_m4(tmat, (float (*)[4])self->contigPtr);
		mat= tmat;
	}
	else {
		PyErr_SetString(PyExc_ValueError,
		                "matrix.to_euler(): "
		                "inappropriate matrix size - expects 3x3 or 4x4 matrix");
		return NULL;
	}

	if(order_str) {
		order= euler_order_from_string(order_str, "matrix.to_euler()");

		if(order == -1)
			return NULL;
	}

	if(eul_compat) {
		if(order == 1)	mat3_to_compatible_eul(eul, eul_compatf, mat);
		else			mat3_to_compatible_eulO(eul, eul_compatf, order, mat);
	}
	else {
		if(order == 1)	mat3_to_eul(eul, mat);
		else			mat3_to_eulO(eul, order, mat);
	}

	return newEulerObject(eul, order, Py_NEW, NULL);
}

PyDoc_STRVAR(Matrix_resize_4x4_doc,
".. method:: resize_4x4()\n"
"\n"
"   Resize the matrix to 4x4.\n"
);
static PyObject *Matrix_resize_4x4(MatrixObject *self)
{
	int x, first_row_elem, curr_pos, new_pos, blank_columns, blank_rows, index;

	if(self->wrapped==Py_WRAP){
		PyErr_SetString(PyExc_TypeError,
		                "cannot resize wrapped data - make a copy and resize that");
		return NULL;
	}
	if(self->cb_user){
		PyErr_SetString(PyExc_TypeError,
		                "cannot resize owned data - make a copy and resize that");
		return NULL;
	}

	self->contigPtr = PyMem_Realloc(self->contigPtr, (sizeof(float) * 16));
	if(self->contigPtr == NULL) {
		PyErr_SetString(PyExc_MemoryError,
		                "matrix.resize_4x4(): problem allocating pointer space");
		return NULL;
	}
	/*set row pointers*/
	for(x = 0; x < 4; x++) {
		self->matrix[x] = self->contigPtr + (x * 4);
	}
	/*move data to new spot in array + clean*/
	for(blank_rows = (4 - self->row_size); blank_rows > 0; blank_rows--){
		for(x = 0; x < 4; x++){
			index = (4 * (self->row_size + (blank_rows - 1))) + x;
			if (index == 10 || index == 15){
				self->contigPtr[index] = 1.0f;
			}
			else {
				self->contigPtr[index] = 0.0f;
			}
		}
	}
	for(x = 1; x <= self->row_size; x++){
		first_row_elem = (self->col_size * (self->row_size - x));
		curr_pos = (first_row_elem + (self->col_size -1));
		new_pos = (4 * (self->row_size - x)) + (curr_pos - first_row_elem);
		for(blank_columns = (4 - self->col_size); blank_columns > 0; blank_columns--){
			self->contigPtr[new_pos + blank_columns] = 0.0f;
		}
		for( ; curr_pos >= first_row_elem; curr_pos--){
			self->contigPtr[new_pos] = self->contigPtr[curr_pos];
			new_pos--;
		}
	}
	self->row_size = 4;
	self->col_size = 4;

	Py_RETURN_NONE;
}

PyDoc_STRVAR(Matrix_to_4x4_doc,
".. method:: to_4x4()\n"
"\n"
"   Return a 4x4 copy of this matrix.\n"
"\n"
"   :return: a new matrix.\n"
"   :rtype: :class:`Matrix`\n"
);
static PyObject *Matrix_to_4x4(MatrixObject *self)
{
	if(BaseMath_ReadCallback(self) == -1)
		return NULL;

	if(self->col_size==4 && self->row_size==4) {
		return (PyObject *)newMatrixObject(self->contigPtr, 4, 4, Py_NEW, Py_TYPE(self));
	}
	else if(self->col_size==3 && self->row_size==3) {
		float mat[4][4];
		copy_m4_m3(mat, (float (*)[3])self->contigPtr);
		return (PyObject *)newMatrixObject((float *)mat, 4, 4, Py_NEW, Py_TYPE(self));
	}
	/* TODO, 2x2 matrix */

	PyErr_SetString(PyExc_TypeError,
	                "matrix.to_4x4(): inappropriate matrix size");
	return NULL;
}

PyDoc_STRVAR(Matrix_to_3x3_doc,
".. method:: to_3x3()\n"
"\n"
"   Return a 3x3 copy of this matrix.\n"
"\n"
"   :return: a new matrix.\n"
"   :rtype: :class:`Matrix`\n"
);
static PyObject *Matrix_to_3x3(MatrixObject *self)
{
	float mat[3][3];

	if(BaseMath_ReadCallback(self) == -1)
		return NULL;

	if((self->col_size < 3) || (self->row_size < 3)) {
		PyErr_SetString(PyExc_TypeError,
		                "matrix.to_3x3(): inappropriate matrix size");
		return NULL;
	}

	matrix_as_3x3(mat, self);

	return newMatrixObject((float *)mat, 3, 3, Py_NEW, Py_TYPE(self));
}

PyDoc_STRVAR(Matrix_to_translation_doc,
".. method:: to_translation()\n"
"\n"
"   Return a the translation part of a 4 row matrix.\n"
"\n"
"   :return: Return a the translation of a matrix.\n"
"   :rtype: :class:`Vector`\n"
);
static PyObject *Matrix_to_translation(MatrixObject *self)
{
	if(BaseMath_ReadCallback(self) == -1)
		return NULL;

	if((self->col_size < 3) || self->row_size < 4){
		PyErr_SetString(PyExc_TypeError,
		                "matrix.to_translation(): "
		                "inappropriate matrix size");
		return NULL;
	}

	return newVectorObject(self->matrix[3], 3, Py_NEW, NULL);
}

PyDoc_STRVAR(Matrix_to_scale_doc,
".. method:: to_scale()\n"
"\n"
"   Return a the scale part of a 3x3 or 4x4 matrix.\n"
"\n"
"   :return: Return a the scale of a matrix.\n"
"   :rtype: :class:`Vector`\n"
"\n"
"   .. note:: This method does not return negative a scale on any axis because it is not possible to obtain this data from the matrix alone.\n"
);
static PyObject *Matrix_to_scale(MatrixObject *self)
{
	float rot[3][3];
	float mat[3][3];
	float size[3];

	if(BaseMath_ReadCallback(self) == -1)
		return NULL;

	/*must be 3-4 cols, 3-4 rows, square matrix*/
	if((self->col_size < 3) || (self->row_size < 3)) {
		PyErr_SetString(PyExc_TypeError,
		                "matrix.to_scale(): "
		                "inappropriate matrix size, 3x3 minimum size");
		return NULL;
	}

	matrix_as_3x3(mat, self);

	/* compatible mat4_to_loc_rot_size */
	mat3_to_rot_size(rot, size, mat);

	return newVectorObject(size, 3, Py_NEW, NULL);
}

/*---------------------------matrix.invert() ---------------------*/
PyDoc_STRVAR(Matrix_invert_doc,
".. method:: invert()\n"
"\n"
"   Set the matrix to its inverse.\n"
"\n"
"   .. note:: :exc:`ValueError` exception is raised.\n"
"\n"
"   .. seealso:: <http://en.wikipedia.org/wiki/Inverse_matrix>\n"
);
static PyObject *Matrix_invert(MatrixObject *self)
{

	int x, y, z = 0;
	float det = 0.0f;
	float mat[16] = {0.0f, 0.0f, 0.0f, 0.0f, 0.0f, 0.0f, 0.0f, 0.0f,
		0.0f, 0.0f, 0.0f, 0.0f, 0.0f, 0.0f, 0.0f, 1.0f};

	if(BaseMath_ReadCallback(self) == -1)
		return NULL;

	if(self->row_size != self->col_size){
		PyErr_SetString(PyExc_TypeError,
		                "matrix.invert(ed): "
		                "only square matrices are supported");
		return NULL;
	}

	/*calculate the determinant*/
	det = matrix_determinant_internal(self);

	if(det != 0) {
		/*calculate the classical adjoint*/
		if(self->row_size == 2) {
			mat[0] = self->matrix[1][1];
			mat[1] = -self->matrix[0][1];
			mat[2] = -self->matrix[1][0];
			mat[3] = self->matrix[0][0];
		} else if(self->row_size == 3) {
			adjoint_m3_m3((float (*)[3]) mat,(float (*)[3])self->contigPtr);
		} else if(self->row_size == 4) {
			adjoint_m4_m4((float (*)[4]) mat, (float (*)[4])self->contigPtr);
		}
		/*divide by determinate*/
		for(x = 0; x < (self->row_size * self->col_size); x++) {
			mat[x] /= det;
		}
		/*set values*/
		for(x = 0; x < self->row_size; x++) {
			for(y = 0; y < self->col_size; y++) {
				self->matrix[x][y] = mat[z];
				z++;
			}
		}
		/*transpose
		Matrix_transpose(self);*/
	}
	else {
		PyErr_SetString(PyExc_ValueError,
		                "matrix does not have an inverse");
		return NULL;
	}

	(void)BaseMath_WriteCallback(self);
	Py_RETURN_NONE;
}

PyDoc_STRVAR(Matrix_inverted_doc,
".. method:: inverted()\n"
"\n"
"   Return an inverted copy of the matrix.\n"
"\n"
"   :return: the  inverted matrix.\n"
"   :rtype: :class:`Matrix`\n"
"\n"
"   .. note:: :exc:`ValueError` exception is raised.\n"
);
static PyObject *Matrix_inverted(MatrixObject *self)
{
	return matrix__apply_to_copy((PyNoArgsFunction)Matrix_invert, self);
}

PyDoc_STRVAR(Matrix_rotate_doc,
".. method:: rotate(other)\n"
"\n"
"   Rotates the matrix a by another mathutils value.\n"
"\n"
"   :arg other: rotation component of mathutils value\n"
"   :type other: :class:`Euler`, :class:`Quaternion` or :class:`Matrix`\n"
"\n"
"   .. note:: If any of the columns are not unit length this may not have desired results.\n"
);
static PyObject *Matrix_rotate(MatrixObject *self, PyObject *value)
{
	float self_rmat[3][3], other_rmat[3][3], rmat[3][3];

	if(BaseMath_ReadCallback(self) == -1)
		return NULL;

	if(mathutils_any_to_rotmat(other_rmat, value, "matrix.rotate(value)") == -1)
		return NULL;

	if(self->col_size != 3 || self->row_size != 3) {
		PyErr_SetString(PyExc_TypeError,
		                "Matrix must have 3x3 dimensions");
		return NULL;
	}

	matrix_as_3x3(self_rmat, self);
	mul_m3_m3m3(rmat, self_rmat, other_rmat);

	copy_m3_m3((float (*)[3])(self->contigPtr), rmat);

	(void)BaseMath_WriteCallback(self);
	Py_RETURN_NONE;
}

/*---------------------------matrix.decompose() ---------------------*/
PyDoc_STRVAR(Matrix_decompose_doc,
".. method:: decompose()\n"
"\n"
"   Return the location, rotaion and scale components of this matrix.\n"
"\n"
"   :return: loc, rot, scale triple.\n"
"   :rtype: (:class:`Vector`, :class:`Quaternion`, :class:`Vector`)"
);
static PyObject *Matrix_decompose(MatrixObject *self)
{
	PyObject *ret;
	float loc[3];
	float rot[3][3];
	float quat[4];
	float size[3];

	if(self->col_size != 4 || self->row_size != 4) {
		PyErr_SetString(PyExc_TypeError,
		                "matrix.decompose(): "
		                "inappropriate matrix size - expects 4x4 matrix");
		return NULL;
	}

	if(BaseMath_ReadCallback(self) == -1)
		return NULL;

	mat4_to_loc_rot_size(loc, rot, size, (float (*)[4])self->contigPtr);
	mat3_to_quat(quat, rot);

	ret= PyTuple_New(3);
	PyTuple_SET_ITEM(ret, 0, newVectorObject(loc, 3, Py_NEW, NULL));
	PyTuple_SET_ITEM(ret, 1, newQuaternionObject(quat, Py_NEW, NULL));
	PyTuple_SET_ITEM(ret, 2, newVectorObject(size, 3, Py_NEW, NULL));

	return ret;
}



PyDoc_STRVAR(Matrix_lerp_doc,
".. function:: lerp(other, factor)\n"
"\n"
"   Returns the interpolation of two matricies.\n"
"\n"
"   :arg other: value to interpolate with.\n"
"   :type other: :class:`Matrix`\n"
"   :arg factor: The interpolation value in [0.0, 1.0].\n"
"   :type factor: float\n"
"   :return: The interpolated rotation.\n"
"   :rtype: :class:`Matrix`\n"
);
static PyObject *Matrix_lerp(MatrixObject *self, PyObject *args)
{
	MatrixObject *mat2 = NULL;
	float fac, mat[MATRIX_MAX_DIM*MATRIX_MAX_DIM];

	if(!PyArg_ParseTuple(args, "O!f:lerp", &matrix_Type, &mat2, &fac))
		return NULL;

	if(self->row_size != mat2->row_size || self->col_size != mat2->col_size) {
		PyErr_SetString(PyExc_ValueError,
		                "matrix.lerp(): "
		                "expects both matrix objects of the same dimensions");
		return NULL;
	}

	if(BaseMath_ReadCallback(self) == -1 || BaseMath_ReadCallback(mat2) == -1)
		return NULL;

	/* TODO, different sized matrix */
	if(self->row_size==4 && self->col_size==4) {
		blend_m4_m4m4((float (*)[4])mat, (float (*)[4])self->contigPtr, (float (*)[4])mat2->contigPtr, fac);
	}
	else if (self->row_size==3 && self->col_size==3) {
		blend_m3_m3m3((float (*)[3])mat, (float (*)[3])self->contigPtr, (float (*)[3])mat2->contigPtr, fac);
	}
	else {
		PyErr_SetString(PyExc_ValueError,
		                "matrix.lerp(): "
		                "only 3x3 and 4x4 matrices supported");
		return NULL;
	}

	return (PyObject*)newMatrixObject(mat, self->row_size, self->col_size, Py_NEW, Py_TYPE(self));
}

/*---------------------------matrix.determinant() ----------------*/
PyDoc_STRVAR(Matrix_determinant_doc,
".. method:: determinant()\n"
"\n"
"   Return the determinant of a matrix.\n"
"\n"
"   :return: Return a the determinant of a matrix.\n"
"   :rtype: float\n"
"\n"
"   .. seealso:: <http://en.wikipedia.org/wiki/Determinant>\n"
);
static PyObject *Matrix_determinant(MatrixObject *self)
{
	if(BaseMath_ReadCallback(self) == -1)
		return NULL;

	if(self->row_size != self->col_size){
		PyErr_SetString(PyExc_TypeError,
		                "matrix.determinant: "
		                "only square matrices are supported");
		return NULL;
	}

	return PyFloat_FromDouble((double)matrix_determinant_internal(self));
}
/*---------------------------matrix.transpose() ------------------*/
PyDoc_STRVAR(Matrix_transpose_doc,
".. method:: transpose()\n"
"\n"
"   Set the matrix to its transpose.\n"
"\n"
"   .. seealso:: <http://en.wikipedia.org/wiki/Transpose>\n"
);
static PyObject *Matrix_transpose(MatrixObject *self)
{
	float t = 0.0f;

	if(BaseMath_ReadCallback(self) == -1)
		return NULL;

	if(self->row_size != self->col_size){
		PyErr_SetString(PyExc_TypeError,
		                "matrix.transpose(d): "
		                "only square matrices are supported");
		return NULL;
	}

	if(self->row_size == 2) {
		t = self->matrix[1][0];
		self->matrix[1][0] = self->matrix[0][1];
		self->matrix[0][1] = t;
	} else if(self->row_size == 3) {
		transpose_m3((float (*)[3])self->contigPtr);
	}
	else {
		transpose_m4((float (*)[4])self->contigPtr);
	}

	(void)BaseMath_WriteCallback(self);
	Py_RETURN_NONE;
}

PyDoc_STRVAR(Matrix_transposed_doc,
".. method:: transposed()\n"
"\n"
"   Return a new, transposed matrix.\n"
"\n"
"   :return: a transposed matrix\n"
"   :rtype: :class:`Matrix`\n"
);
static PyObject *Matrix_transposed(MatrixObject *self)
{
	return matrix__apply_to_copy((PyNoArgsFunction)Matrix_transpose, self);
}

/*---------------------------matrix.zero() -----------------------*/
PyDoc_STRVAR(Matrix_zero_doc,
".. method:: zero()\n"
"\n"
"   Set all the matrix values to zero.\n"
"\n"
"   :return: an instance of itself\n"
"   :rtype: :class:`Matrix`\n"
);
static PyObject *Matrix_zero(MatrixObject *self)
{
	fill_vn(self->contigPtr, self->row_size * self->col_size, 0.0f);

	if(BaseMath_WriteCallback(self) == -1)
		return NULL;

	Py_RETURN_NONE;
}
/*---------------------------matrix.identity(() ------------------*/
PyDoc_STRVAR(Matrix_identity_doc,
".. method:: identity()\n"
"\n"
"   Set the matrix to the identity matrix.\n"
"\n"
"   .. note:: An object with zero location and rotation, a scale of one,\n"
"      will have an identity matrix.\n"
"\n"
"   .. seealso:: <http://en.wikipedia.org/wiki/Identity_matrix>\n"
);
static PyObject *Matrix_identity(MatrixObject *self)
{
	if(BaseMath_ReadCallback(self) == -1)
		return NULL;

	if(self->row_size != self->col_size){
		PyErr_SetString(PyExc_TypeError,
		                "matrix.identity: "
		                "only square matrices are supported");
		return NULL;
	}

	if(self->row_size == 2) {
		self->matrix[0][0] = 1.0f;
		self->matrix[0][1] = 0.0f;
		self->matrix[1][0] = 0.0f;
		self->matrix[1][1] = 1.0f;
	} else if(self->row_size == 3) {
		unit_m3((float (*)[3])self->contigPtr);
	}
	else {
		unit_m4((float (*)[4])self->contigPtr);
	}

	if(BaseMath_WriteCallback(self) == -1)
		return NULL;

	Py_RETURN_NONE;
}

/*---------------------------Matrix.copy() ------------------*/
PyDoc_STRVAR(Matrix_copy_doc,
".. method:: copy()\n"
"\n"
"   Returns a copy of this matrix.\n"
"\n"
"   :return: an instance of itself\n"
"   :rtype: :class:`Matrix`\n"
);
static PyObject *Matrix_copy(MatrixObject *self)
{
	if(BaseMath_ReadCallback(self) == -1)
		return NULL;

	return (PyObject*)newMatrixObject((float (*))self->contigPtr, self->row_size, self->col_size, Py_NEW, Py_TYPE(self));
}

/*----------------------------print object (internal)-------------*/
/*print the object to screen*/
static PyObject *Matrix_repr(MatrixObject *self)
{
	int x, y;
	PyObject *rows[MATRIX_MAX_DIM]= {NULL};

	if(BaseMath_ReadCallback(self) == -1)
		return NULL;

	for(x = 0; x < self->row_size; x++){
		rows[x]= PyTuple_New(self->col_size);
		for(y = 0; y < self->col_size; y++) {
			PyTuple_SET_ITEM(rows[x], y, PyFloat_FromDouble(self->matrix[x][y]));
		}
	}
	switch(self->row_size) {
	case 2:	return PyUnicode_FromFormat("Matrix((%R,\n"
										"        %R))", rows[0], rows[1]);

	case 3:	return PyUnicode_FromFormat("Matrix((%R,\n"
										"        %R,\n"
										"        %R))", rows[0], rows[1], rows[2]);

	case 4:	return PyUnicode_FromFormat("Matrix((%R,\n"
										"        %R,\n"
										"        %R,\n"
										"        %R))", rows[0], rows[1], rows[2], rows[3]);
	}

	Py_FatalError("Matrix(): invalid row size!");
	return NULL;
}

static PyObject* Matrix_richcmpr(PyObject *a, PyObject *b, int op)
{
	PyObject *res;
	int ok= -1; /* zero is true */

	if (MatrixObject_Check(a) && MatrixObject_Check(b)) {
		MatrixObject *matA= (MatrixObject*)a;
		MatrixObject *matB= (MatrixObject*)b;

		if(BaseMath_ReadCallback(matA) == -1 || BaseMath_ReadCallback(matB) == -1)
			return NULL;

		ok=	(	(matA->col_size == matB->col_size) &&
				(matA->row_size == matB->row_size) &&
				EXPP_VectorsAreEqual(matA->contigPtr, matB->contigPtr, (matA->row_size * matA->col_size), 1)
			) ? 0 : -1;
	}

	switch (op) {
	case Py_NE:
		ok = !ok; /* pass through */
	case Py_EQ:
		res = ok ? Py_False : Py_True;
		break;

	case Py_LT:
	case Py_LE:
	case Py_GT:
	case Py_GE:
		res = Py_NotImplemented;
		break;
	default:
		PyErr_BadArgument();
		return NULL;
	}

	return Py_INCREF(res), res;
}

/*---------------------SEQUENCE PROTOCOLS------------------------
  ----------------------------len(object)------------------------
  sequence length*/
static int Matrix_len(MatrixObject *self)
{
	return (self->row_size);
}
/*----------------------------object[]---------------------------
  sequence accessor (get)
  the wrapped vector gives direct access to the matrix data*/
static PyObject *Matrix_item(MatrixObject *self, int i)
{
	if(BaseMath_ReadCallback(self) == -1)
		return NULL;

	if(i < 0 || i >= self->row_size) {
		PyErr_SetString(PyExc_IndexError,
		                "matrix[attribute]: "
		                "array index out of range");
		return NULL;
	}
	return newVectorObject_cb((PyObject *)self, self->col_size, mathutils_matrix_vector_cb_index, i);
}
/*----------------------------object[]-------------------------
  sequence accessor (set) */

static int Matrix_ass_item(MatrixObject *self, int i, PyObject *value)
{
	float vec[4];
	if(BaseMath_ReadCallback(self) == -1)
		return -1;

	if(i >= self->row_size || i < 0){
		PyErr_SetString(PyExc_IndexError,
		                "matrix[attribute] = x: bad column");
		return -1;
	}

	if(mathutils_array_parse(vec, self->col_size, self->col_size, value, "matrix[i] = value assignment") < 0) {
		return -1;
	}

	memcpy(self->matrix[i], vec, self->col_size *sizeof(float));

	(void)BaseMath_WriteCallback(self);
	return 0;
}

/*----------------------------object[z:y]------------------------
  sequence slice (get)*/
static PyObject *Matrix_slice(MatrixObject *self, int begin, int end)
{

	PyObject *tuple;
	int count;

	if(BaseMath_ReadCallback(self) == -1)
		return NULL;

	CLAMP(begin, 0, self->row_size);
	CLAMP(end, 0, self->row_size);
	begin= MIN2(begin, end);

	tuple= PyTuple_New(end - begin);
	for(count= begin; count < end; count++) {
		PyTuple_SET_ITEM(tuple, count - begin,
				newVectorObject_cb((PyObject *)self, self->col_size, mathutils_matrix_vector_cb_index, count));

	}

	return tuple;
}
/*----------------------------object[z:y]------------------------
  sequence slice (set)*/
static int Matrix_ass_slice(MatrixObject *self, int begin, int end, PyObject *value)
{
	PyObject *value_fast= NULL;

	if(BaseMath_ReadCallback(self) == -1)
		return -1;

	CLAMP(begin, 0, self->row_size);
	CLAMP(end, 0, self->row_size);
	begin = MIN2(begin, end);

	/* non list/tuple cases */
	if(!(value_fast=PySequence_Fast(value, "matrix[begin:end] = value"))) {
		/* PySequence_Fast sets the error */
		return -1;
	}
	else {
		const int size= end - begin;
		int i;
		float mat[16];

		if(PySequence_Fast_GET_SIZE(value_fast) != size) {
			Py_DECREF(value_fast);
			PyErr_SetString(PyExc_ValueError,
			                "matrix[begin:end] = []: "
			                "size mismatch in slice assignment");
			return -1;
		}

		/*parse sub items*/
		for (i = 0; i < size; i++) {
			/*parse each sub sequence*/
			PyObject *item= PySequence_Fast_GET_ITEM(value_fast, i);

			if(mathutils_array_parse(&mat[i * self->col_size], self->col_size, self->col_size, item, "matrix[begin:end] = value assignment") < 0) {
				return -1;
			}
		}

		Py_DECREF(value_fast);

		/*parsed well - now set in matrix*/
		memcpy(self->contigPtr + (begin * self->col_size), mat, sizeof(float) * (size * self->col_size));

		(void)BaseMath_WriteCallback(self);
		return 0;
	}
}
/*------------------------NUMERIC PROTOCOLS----------------------
  ------------------------obj + obj------------------------------*/
static PyObject *Matrix_add(PyObject *m1, PyObject *m2)
{
	float mat[16];
	MatrixObject *mat1 = NULL, *mat2 = NULL;

	mat1 = (MatrixObject*)m1;
	mat2 = (MatrixObject*)m2;

	if(!MatrixObject_Check(m1) || !MatrixObject_Check(m2)) {
		PyErr_SetString(PyExc_TypeError,
		                "Matrix addition: "
		                "arguments not valid for this operation");
		return NULL;
	}

	if(BaseMath_ReadCallback(mat1) == -1 || BaseMath_ReadCallback(mat2) == -1)
		return NULL;

	if(mat1->row_size != mat2->row_size || mat1->col_size != mat2->col_size){
		PyErr_SetString(PyExc_TypeError,
		                "Matrix addition: "
		                "matrices must have the same dimensions for this operation");
		return NULL;
	}

	add_vn_vnvn(mat, mat1->contigPtr, mat2->contigPtr, mat1->row_size * mat1->col_size);

	return newMatrixObject(mat, mat1->row_size, mat1->col_size, Py_NEW, Py_TYPE(mat1));
}
/*------------------------obj - obj------------------------------
  subtraction*/
static PyObject *Matrix_sub(PyObject *m1, PyObject *m2)
{
	float mat[16];
	MatrixObject *mat1 = NULL, *mat2 = NULL;

	mat1 = (MatrixObject*)m1;
	mat2 = (MatrixObject*)m2;

	if(!MatrixObject_Check(m1) || !MatrixObject_Check(m2)) {
		PyErr_SetString(PyExc_TypeError,
		                "Matrix addition: "
		                "arguments not valid for this operation");
		return NULL;
	}

	if(BaseMath_ReadCallback(mat1) == -1 || BaseMath_ReadCallback(mat2) == -1)
		return NULL;

	if(mat1->row_size != mat2->row_size || mat1->col_size != mat2->col_size){
		PyErr_SetString(PyExc_TypeError,
		                "Matrix addition: "
		                "matrices must have the same dimensions for this operation");
		return NULL;
	}

	sub_vn_vnvn(mat, mat1->contigPtr, mat2->contigPtr, mat1->row_size * mat1->col_size);

	return newMatrixObject(mat, mat1->row_size, mat1->col_size, Py_NEW, Py_TYPE(mat1));
}
/*------------------------obj * obj------------------------------
  mulplication*/
static PyObject *matrix_mul_float(MatrixObject *mat, const float scalar)
{
	float tmat[16];
	mul_vn_vn_fl(tmat, mat->contigPtr, mat->row_size * mat->col_size, scalar);
	return newMatrixObject(tmat, mat->row_size, mat->col_size, Py_NEW, Py_TYPE(mat));
}

static PyObject *Matrix_mul(PyObject *m1, PyObject *m2)
{
	float scalar;

	MatrixObject *mat1 = NULL, *mat2 = NULL;

	if(MatrixObject_Check(m1)) {
		mat1 = (MatrixObject*)m1;
		if(BaseMath_ReadCallback(mat1) == -1)
			return NULL;
	}
	if(MatrixObject_Check(m2)) {
		mat2 = (MatrixObject*)m2;
		if(BaseMath_ReadCallback(mat2) == -1)
			return NULL;
	}

	if(mat1 && mat2) {
		/*MATRIX * MATRIX*/
<<<<<<< HEAD
		if(mat2->row_size != mat1->col_size){
			PyErr_SetString(PyExc_ValueError,
			                "Matrix multiplication: "
			                "matrix A rowsize must equal matrix B colsize");
			return NULL;
		}
		else {
			float mat[16]= {0.0f};
			int x, y, z;

			for(x = 0; x < mat2->row_size; x++) {
				for(y = 0; y < mat1->col_size; y++) {
					for(z = 0; z < mat1->row_size; z++) {
						mat[x * mat2->col_size + y] += (mat2->matrix[x][z] * mat1->matrix[z][y]);
					}
=======
		float mat[16]= {0.0f, 0.0f, 0.0f, 0.0f,
						0.0f, 0.0f, 0.0f, 0.0f,
						0.0f, 0.0f, 0.0f, 0.0f,
						0.0f, 0.0f, 0.0f, 1.0f};
		double dot = 0.0f;
		int x, y, z;

		for(x = 0; x < mat2->row_size; x++) {
			for(y = 0; y < mat1->col_size; y++) {
				for(z = 0; z < mat1->row_size; z++) {
					dot += (mat1->matrix[z][y] * mat2->matrix[x][z]);
>>>>>>> 0e933d08
				}
				mat[((x * mat1->col_size) + y)] = (float)dot;
				dot = 0.0f;
			}
<<<<<<< HEAD

			return newMatrixObject(mat, mat1->row_size, mat2->col_size, Py_NEW, Py_TYPE(mat1));
=======
>>>>>>> 0e933d08
		}

		return newMatrixObject(mat, mat2->row_size, mat1->col_size, Py_NEW, Py_TYPE(mat1));
	}
	else if(mat2) {
		/*FLOAT/INT * MATRIX */
		if (((scalar= PyFloat_AsDouble(m1)) == -1.0f && PyErr_Occurred())==0) {
			return matrix_mul_float(mat2, scalar);
		}
	}
	else if(mat1) {
		/*FLOAT/INT * MATRIX */
		if (((scalar= PyFloat_AsDouble(m2)) == -1.0f && PyErr_Occurred())==0) {
			return matrix_mul_float(mat1, scalar);
		}
	}
	else {
		BLI_assert(!"internal error");
	}

	PyErr_Format(PyExc_TypeError,
	             "Matrix multiplication: "
	             "not supported between '%.200s' and '%.200s' types",
	             Py_TYPE(m1)->tp_name, Py_TYPE(m2)->tp_name);
	return NULL;
}
static PyObject* Matrix_inv(MatrixObject *self)
{
	if(BaseMath_ReadCallback(self) == -1)
		return NULL;

	return Matrix_invert(self);
}

/*-----------------PROTOCOL DECLARATIONS--------------------------*/
static PySequenceMethods Matrix_SeqMethods = {
	(lenfunc) Matrix_len,						/* sq_length */
	(binaryfunc) NULL,							/* sq_concat */
	(ssizeargfunc) NULL,						/* sq_repeat */
	(ssizeargfunc) Matrix_item,					/* sq_item */
	(ssizessizeargfunc) NULL,					/* sq_slice, deprecated */
	(ssizeobjargproc) Matrix_ass_item,			/* sq_ass_item */
	(ssizessizeobjargproc) NULL,				/* sq_ass_slice, deprecated */
	(objobjproc) NULL,							/* sq_contains */
	(binaryfunc) NULL,							/* sq_inplace_concat */
	(ssizeargfunc) NULL,						/* sq_inplace_repeat */
};


static PyObject *Matrix_subscript(MatrixObject* self, PyObject* item)
{
	if (PyIndex_Check(item)) {
		Py_ssize_t i;
		i = PyNumber_AsSsize_t(item, PyExc_IndexError);
		if (i == -1 && PyErr_Occurred())
			return NULL;
		if (i < 0)
			i += self->row_size;
		return Matrix_item(self, i);
	} else if (PySlice_Check(item)) {
		Py_ssize_t start, stop, step, slicelength;

		if (PySlice_GetIndicesEx((void *)item, self->row_size, &start, &stop, &step, &slicelength) < 0)
			return NULL;

		if (slicelength <= 0) {
			return PyTuple_New(0);
		}
		else if (step == 1) {
			return Matrix_slice(self, start, stop);
		}
		else {
			PyErr_SetString(PyExc_IndexError,
			                "slice steps not supported with matricies");
			return NULL;
		}
	}
	else {
		PyErr_Format(PyExc_TypeError,
		             "matrix indices must be integers, not %.200s",
		             Py_TYPE(item)->tp_name);
		return NULL;
	}
}

static int Matrix_ass_subscript(MatrixObject* self, PyObject* item, PyObject* value)
{
	if (PyIndex_Check(item)) {
		Py_ssize_t i = PyNumber_AsSsize_t(item, PyExc_IndexError);
		if (i == -1 && PyErr_Occurred())
			return -1;
		if (i < 0)
			i += self->row_size;
		return Matrix_ass_item(self, i, value);
	}
	else if (PySlice_Check(item)) {
		Py_ssize_t start, stop, step, slicelength;

		if (PySlice_GetIndicesEx((void *)item, self->row_size, &start, &stop, &step, &slicelength) < 0)
			return -1;

		if (step == 1)
			return Matrix_ass_slice(self, start, stop, value);
		else {
			PyErr_SetString(PyExc_IndexError,
			                "slice steps not supported with matricies");
			return -1;
		}
	}
	else {
		PyErr_Format(PyExc_TypeError,
		             "matrix indices must be integers, not %.200s",
		             Py_TYPE(item)->tp_name);
		return -1;
	}
}

static PyMappingMethods Matrix_AsMapping = {
	(lenfunc)Matrix_len,
	(binaryfunc)Matrix_subscript,
	(objobjargproc)Matrix_ass_subscript
};


static PyNumberMethods Matrix_NumMethods = {
		(binaryfunc)	Matrix_add,	/*nb_add*/
		(binaryfunc)	Matrix_sub,	/*nb_subtract*/
		(binaryfunc)	Matrix_mul,	/*nb_multiply*/
		NULL,							/*nb_remainder*/
		NULL,							/*nb_divmod*/
		NULL,							/*nb_power*/
		(unaryfunc) 	0,	/*nb_negative*/
		(unaryfunc) 	0,	/*tp_positive*/
		(unaryfunc) 	0,	/*tp_absolute*/
		(inquiry)	0,	/*tp_bool*/
		(unaryfunc)	Matrix_inv,	/*nb_invert*/
		NULL,				/*nb_lshift*/
		(binaryfunc)0,	/*nb_rshift*/
		NULL,				/*nb_and*/
		NULL,				/*nb_xor*/
		NULL,				/*nb_or*/
		NULL,				/*nb_int*/
		NULL,				/*nb_reserved*/
		NULL,				/*nb_float*/
		NULL,				/* nb_inplace_add */
		NULL,				/* nb_inplace_subtract */
		NULL,				/* nb_inplace_multiply */
		NULL,				/* nb_inplace_remainder */
		NULL,				/* nb_inplace_power */
		NULL,				/* nb_inplace_lshift */
		NULL,				/* nb_inplace_rshift */
		NULL,				/* nb_inplace_and */
		NULL,				/* nb_inplace_xor */
		NULL,				/* nb_inplace_or */
		NULL,				/* nb_floor_divide */
		NULL,				/* nb_true_divide */
		NULL,				/* nb_inplace_floor_divide */
		NULL,				/* nb_inplace_true_divide */
		NULL,				/* nb_index */
};

static PyObject *Matrix_getRowSize(MatrixObject *self, void *UNUSED(closure))
{
	return PyLong_FromLong((long) self->row_size);
}

static PyObject *Matrix_getColSize(MatrixObject *self, void *UNUSED(closure))
{
	return PyLong_FromLong((long) self->col_size);
}

static PyObject *Matrix_median_scale_get(MatrixObject *self, void *UNUSED(closure))
{
	float mat[3][3];

	if(BaseMath_ReadCallback(self) == -1)
		return NULL;

	/*must be 3-4 cols, 3-4 rows, square matrix*/
	if((self->col_size < 3) || (self->row_size < 3)) {
		PyErr_SetString(PyExc_AttributeError,
		                "matrix.median_scale: "
		                "inappropriate matrix size, 3x3 minimum");
		return NULL;
	}

	matrix_as_3x3(mat, self);

	return PyFloat_FromDouble(mat3_to_scale(mat));
}

static PyObject *Matrix_is_negative_get(MatrixObject *self, void *UNUSED(closure))
{
	if(BaseMath_ReadCallback(self) == -1)
		return NULL;

	/*must be 3-4 cols, 3-4 rows, square matrix*/
	if(self->col_size == 4 && self->row_size == 4)
		return PyBool_FromLong(is_negative_m4((float (*)[4])self->contigPtr));
	else if(self->col_size == 3 && self->row_size == 3)
		return PyBool_FromLong(is_negative_m3((float (*)[3])self->contigPtr));
	else {
		PyErr_SetString(PyExc_AttributeError,
		                "matrix.is_negative: "
		                "inappropriate matrix size - expects 3x3 or 4x4 matrix");
		return NULL;
	}
}

static PyObject *Matrix_is_orthogonal_get(MatrixObject *self, void *UNUSED(closure))
{
	if(BaseMath_ReadCallback(self) == -1)
		return NULL;

	/*must be 3-4 cols, 3-4 rows, square matrix*/
	if(self->col_size == 4 && self->row_size == 4)
		return PyBool_FromLong(is_orthogonal_m4((float (*)[4])self->contigPtr));
	else if(self->col_size == 3 && self->row_size == 3)
		return PyBool_FromLong(is_orthogonal_m3((float (*)[3])self->contigPtr));
	else {
		PyErr_SetString(PyExc_AttributeError,
		                "matrix.is_orthogonal: "
		                "inappropriate matrix size - expects 3x3 or 4x4 matrix");
		return NULL;
	}
}

/*****************************************************************************/
/* Python attributes get/set structure:                                      */
/*****************************************************************************/
static PyGetSetDef Matrix_getseters[] = {
	{(char *)"row_size", (getter)Matrix_getRowSize, (setter)NULL, (char *)"The row size of the matrix (readonly).\n\n:type: int", NULL},
	{(char *)"col_size", (getter)Matrix_getColSize, (setter)NULL, (char *)"The column size of the matrix (readonly).\n\n:type: int", NULL},
	{(char *)"median_scale", (getter)Matrix_median_scale_get, (setter)NULL, (char *)"The average scale applied to each axis (readonly).\n\n:type: float", NULL},
	{(char *)"is_negative", (getter)Matrix_is_negative_get, (setter)NULL, (char *)"True if this matrix results in a negative scale, 3x3 and 4x4 only, (readonly).\n\n:type: bool", NULL},
	{(char *)"is_orthogonal", (getter)Matrix_is_orthogonal_get, (setter)NULL, (char *)"True if this matrix is orthogonal, 3x3 and 4x4 only, (readonly).\n\n:type: bool", NULL},
	{(char *)"is_wrapped", (getter)BaseMathObject_getWrapped, (setter)NULL, (char *)BaseMathObject_Wrapped_doc, NULL},
	{(char *)"owner",(getter)BaseMathObject_getOwner, (setter)NULL, (char *)BaseMathObject_Owner_doc, NULL},
	{NULL, NULL, NULL, NULL, NULL}  /* Sentinel */
};

/*-----------------------METHOD DEFINITIONS ----------------------*/
static struct PyMethodDef Matrix_methods[] = {
	/* derived values */
	{"determinant", (PyCFunction) Matrix_determinant, METH_NOARGS, Matrix_determinant_doc},
	{"decompose", (PyCFunction) Matrix_decompose, METH_NOARGS, Matrix_decompose_doc},

	/* in place only */
	{"zero", (PyCFunction) Matrix_zero, METH_NOARGS, Matrix_zero_doc},
	{"identity", (PyCFunction) Matrix_identity, METH_NOARGS, Matrix_identity_doc},

	/* operate on original or copy */
	{"transpose", (PyCFunction) Matrix_transpose, METH_NOARGS, Matrix_transpose_doc},
	{"transposed", (PyCFunction) Matrix_transposed, METH_NOARGS, Matrix_transposed_doc},
	{"invert", (PyCFunction) Matrix_invert, METH_NOARGS, Matrix_invert_doc},
	{"inverted", (PyCFunction) Matrix_inverted, METH_NOARGS, Matrix_inverted_doc},
	{"to_3x3", (PyCFunction) Matrix_to_3x3, METH_NOARGS, Matrix_to_3x3_doc},
	// TODO. {"resize_3x3", (PyCFunction) Matrix_resize3x3, METH_NOARGS, Matrix_resize3x3_doc},
	{"to_4x4", (PyCFunction) Matrix_to_4x4, METH_NOARGS, Matrix_to_4x4_doc},
	{"resize_4x4", (PyCFunction) Matrix_resize_4x4, METH_NOARGS, Matrix_resize_4x4_doc},
	{"rotate", (PyCFunction) Matrix_rotate, METH_O, Matrix_rotate_doc},

	/* return converted representation */
	{"to_euler", (PyCFunction) Matrix_to_euler, METH_VARARGS, Matrix_to_euler_doc},
	{"to_quaternion", (PyCFunction) Matrix_to_quaternion, METH_NOARGS, Matrix_to_quaternion_doc},
	{"to_scale", (PyCFunction) Matrix_to_scale, METH_NOARGS, Matrix_to_scale_doc},
	{"to_translation", (PyCFunction) Matrix_to_translation, METH_NOARGS, Matrix_to_translation_doc},

	/* operation between 2 or more types  */
	{"lerp", (PyCFunction) Matrix_lerp, METH_VARARGS, Matrix_lerp_doc},
	{"copy", (PyCFunction) Matrix_copy, METH_NOARGS, Matrix_copy_doc},
	{"__copy__", (PyCFunction) Matrix_copy, METH_NOARGS, Matrix_copy_doc},

	/* class methods */
	{"Rotation", (PyCFunction) C_Matrix_Rotation, METH_VARARGS | METH_CLASS, C_Matrix_Rotation_doc},
	{"Scale", (PyCFunction) C_Matrix_Scale, METH_VARARGS | METH_CLASS, C_Matrix_Scale_doc},
	{"Shear", (PyCFunction) C_Matrix_Shear, METH_VARARGS | METH_CLASS, C_Matrix_Shear_doc},
	{"Translation", (PyCFunction) C_Matrix_Translation, METH_O | METH_CLASS, C_Matrix_Translation_doc},
	{"OrthoProjection", (PyCFunction) C_Matrix_OrthoProjection,  METH_VARARGS | METH_CLASS, C_Matrix_OrthoProjection_doc},
	{NULL, NULL, 0, NULL}
};

/*------------------PY_OBECT DEFINITION--------------------------*/
PyDoc_STRVAR(matrix_doc,
"This object gives access to Matrices in Blender."
);
PyTypeObject matrix_Type = {
	PyVarObject_HEAD_INIT(NULL, 0)
	"mathutils.Matrix",					/*tp_name*/
	sizeof(MatrixObject),				/*tp_basicsize*/
	0,									/*tp_itemsize*/
	(destructor)BaseMathObject_dealloc,	/*tp_dealloc*/
	NULL,								/*tp_print*/
	NULL,								/*tp_getattr*/
	NULL,								/*tp_setattr*/
	NULL,								/*tp_compare*/
	(reprfunc) Matrix_repr,				/*tp_repr*/
	&Matrix_NumMethods,					/*tp_as_number*/
	&Matrix_SeqMethods,					/*tp_as_sequence*/
	&Matrix_AsMapping,					/*tp_as_mapping*/
	NULL,								/*tp_hash*/
	NULL,								/*tp_call*/
	NULL,								/*tp_str*/
	NULL,								/*tp_getattro*/
	NULL,								/*tp_setattro*/
	NULL,								/*tp_as_buffer*/
	Py_TPFLAGS_DEFAULT | Py_TPFLAGS_BASETYPE | Py_TPFLAGS_HAVE_GC, /*tp_flags*/
	matrix_doc,							/*tp_doc*/
	(traverseproc)BaseMathObject_traverse,	//tp_traverse
	(inquiry)BaseMathObject_clear,	//tp_clear
	(richcmpfunc)Matrix_richcmpr,		/*tp_richcompare*/
	0,									/*tp_weaklistoffset*/
	NULL,								/*tp_iter*/
	NULL,								/*tp_iternext*/
	Matrix_methods,						/*tp_methods*/
	NULL,								/*tp_members*/
	Matrix_getseters,					/*tp_getset*/
	NULL,								/*tp_base*/
	NULL,								/*tp_dict*/
	NULL,								/*tp_descr_get*/
	NULL,								/*tp_descr_set*/
	0,									/*tp_dictoffset*/
	NULL,								/*tp_init*/
	NULL,								/*tp_alloc*/
	Matrix_new,							/*tp_new*/
	NULL,								/*tp_free*/
	NULL,								/*tp_is_gc*/
	NULL,								/*tp_bases*/
	NULL,								/*tp_mro*/
	NULL,								/*tp_cache*/
	NULL,								/*tp_subclasses*/
	NULL,								/*tp_weaklist*/
	NULL								/*tp_del*/
};

/*------------------------newMatrixObject (internal)-------------
creates a new matrix object
self->matrix     self->contiguous_ptr (reference to data.xxx)
	   [0]------------->[0]
						[1]
						[2]
	   [1]------------->[3]
						[4]
						[5]

self->matrix[1][1] = self->contigPtr[4] */

/*pass Py_WRAP - if vector is a WRAPPER for data allocated by BLENDER
 (i.e. it was allocated elsewhere by MEM_mallocN())
  pass Py_NEW - if vector is not a WRAPPER and managed by PYTHON
 (i.e. it must be created here with PyMEM_malloc())*/
PyObject *newMatrixObject(float *mat, const unsigned short rowSize, const unsigned short colSize, int type, PyTypeObject *base_type)
{
	MatrixObject *self;
	int x, row, col;

	/*matrix objects can be any 2-4row x 2-4col matrix*/
	if(rowSize < 2 || rowSize > 4 || colSize < 2 || colSize > 4) {
		PyErr_SetString(PyExc_RuntimeError,
		                "Matrix(): "
		                "row and column sizes must be between 2 and 4");
		return NULL;
	}

	self= base_type ?	(MatrixObject *)base_type->tp_alloc(base_type, 0) :
						(MatrixObject *)PyObject_GC_New(MatrixObject, &matrix_Type);

	if(self) {
		self->row_size = rowSize;
		self->col_size = colSize;

		/* init callbacks as NULL */
		self->cb_user= NULL;
		self->cb_type= self->cb_subtype= 0;

		if(type == Py_WRAP){
			self->contigPtr = mat;
			/*pointer array points to contigous memory*/
			for(x = 0; x < rowSize; x++) {
				self->matrix[x] = self->contigPtr + (x * colSize);
			}
			self->wrapped = Py_WRAP;
		}
		else if (type == Py_NEW){
			self->contigPtr = PyMem_Malloc(rowSize * colSize * sizeof(float));
			if(self->contigPtr == NULL) { /*allocation failure*/
				PyErr_SetString(PyExc_MemoryError,
				                "Matrix(): "
				                "problem allocating pointer space");
				return NULL;
			}
			/*pointer array points to contigous memory*/
			for(x = 0; x < rowSize; x++) {
				self->matrix[x] = self->contigPtr + (x * colSize);
			}
			/*parse*/
			if(mat) {	/*if a float array passed*/
				for(row = 0; row < rowSize; row++) {
					for(col = 0; col < colSize; col++) {
						self->matrix[row][col] = mat[(row * colSize) + col];
					}
				}
			}
			else if (rowSize == colSize) { /*or if no arguments are passed return identity matrix for square matrices */
				PyObject *ret_dummy= Matrix_identity(self);
				Py_DECREF(ret_dummy);
			}
			self->wrapped = Py_NEW;
		}
		else {
			Py_FatalError("Matrix(): invalid type!");
			return NULL;
		}
	}
	return (PyObject *) self;
}

PyObject *newMatrixObject_cb(PyObject *cb_user, int rowSize, int colSize, int cb_type, int cb_subtype)
{
	MatrixObject *self= (MatrixObject *)newMatrixObject(NULL, rowSize, colSize, Py_NEW, NULL);
	if(self) {
		Py_INCREF(cb_user);
		self->cb_user=			cb_user;
		self->cb_type=			(unsigned char)cb_type;
		self->cb_subtype=		(unsigned char)cb_subtype;
		PyObject_GC_Track(self);
	}
	return (PyObject *) self;
}<|MERGE_RESOLUTION|>--- conflicted
+++ resolved
@@ -1,5 +1,5 @@
 /*
- * $Id: mathutils_Matrix.c 38527 2011-07-20 06:41:51Z campbellbarton $
+ * $Id$
  *
  * ***** BEGIN GPL LICENSE BLOCK *****
  *
@@ -1586,23 +1586,6 @@
 
 	if(mat1 && mat2) {
 		/*MATRIX * MATRIX*/
-<<<<<<< HEAD
-		if(mat2->row_size != mat1->col_size){
-			PyErr_SetString(PyExc_ValueError,
-			                "Matrix multiplication: "
-			                "matrix A rowsize must equal matrix B colsize");
-			return NULL;
-		}
-		else {
-			float mat[16]= {0.0f};
-			int x, y, z;
-
-			for(x = 0; x < mat2->row_size; x++) {
-				for(y = 0; y < mat1->col_size; y++) {
-					for(z = 0; z < mat1->row_size; z++) {
-						mat[x * mat2->col_size + y] += (mat2->matrix[x][z] * mat1->matrix[z][y]);
-					}
-=======
 		float mat[16]= {0.0f, 0.0f, 0.0f, 0.0f,
 						0.0f, 0.0f, 0.0f, 0.0f,
 						0.0f, 0.0f, 0.0f, 0.0f,
@@ -1614,16 +1597,10 @@
 			for(y = 0; y < mat1->col_size; y++) {
 				for(z = 0; z < mat1->row_size; z++) {
 					dot += (mat1->matrix[z][y] * mat2->matrix[x][z]);
->>>>>>> 0e933d08
 				}
 				mat[((x * mat1->col_size) + y)] = (float)dot;
 				dot = 0.0f;
 			}
-<<<<<<< HEAD
-
-			return newMatrixObject(mat, mat1->row_size, mat2->col_size, Py_NEW, Py_TYPE(mat1));
-=======
->>>>>>> 0e933d08
 		}
 
 		return newMatrixObject(mat, mat2->row_size, mat1->col_size, Py_NEW, Py_TYPE(mat1));
