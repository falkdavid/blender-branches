--- conflicted
+++ resolved
@@ -806,20 +806,6 @@
         }
       }
     }
-<<<<<<< HEAD
-    /* Init grease pencil default curve resolution. */
-    if (!DNA_struct_elem_find(fd->filesdna, "bGPdata", "int", "curve_edit_resolution")) {
-      LISTBASE_FOREACH (bGPdata *, gpd, &bmain->gpencils) {
-        gpd->curve_edit_resolution = GP_DEFAULT_CURVE_RESOLUTION;
-        gpd->flag |= GP_DATA_CURVE_ADAPTIVE_RESOLUTION;
-      }
-    }
-    /* Init grease pencil curve editing error threshold. */
-    if (!DNA_struct_elem_find(fd->filesdna, "bGPdata", "float", "curve_edit_threshold")) {
-      LISTBASE_FOREACH (bGPdata *, gpd, &bmain->gpencils) {
-        gpd->curve_edit_threshold = GP_DEFAULT_CURVE_ERROR;
-        gpd->curve_edit_corner_angle = GP_DEFAULT_CURVE_EDIT_CORNER_ANGLE;
-=======
 
     /* UV/Image show overlay option. */
     if (!DNA_struct_find(fd->filesdna, "SpaceImageOverlay")) {
@@ -832,7 +818,20 @@
             }
           }
         }
->>>>>>> fdb2240e
+      }
+    }
+    /* Init grease pencil default curve resolution. */
+    if (!DNA_struct_elem_find(fd->filesdna, "bGPdata", "int", "curve_edit_resolution")) {
+      LISTBASE_FOREACH (bGPdata *, gpd, &bmain->gpencils) {
+        gpd->curve_edit_resolution = GP_DEFAULT_CURVE_RESOLUTION;
+        gpd->flag |= GP_DATA_CURVE_ADAPTIVE_RESOLUTION;
+      }
+    }
+    /* Init grease pencil curve editing error threshold. */
+    if (!DNA_struct_elem_find(fd->filesdna, "bGPdata", "float", "curve_edit_threshold")) {
+      LISTBASE_FOREACH (bGPdata *, gpd, &bmain->gpencils) {
+        gpd->curve_edit_threshold = GP_DEFAULT_CURVE_ERROR;
+        gpd->curve_edit_corner_angle = GP_DEFAULT_CURVE_EDIT_CORNER_ANGLE;
       }
     }
   }
