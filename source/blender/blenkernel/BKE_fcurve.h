/**
 * $Id$
 *
 * ***** BEGIN GPL LICENSE BLOCK *****
 *
 * This program is free software; you can redistribute it and/or
 * modify it under the terms of the GNU General Public License
 * as published by the Free Software Foundation; either version 2
 * of the License, or (at your option) any later version.
 *
 * This program is distributed in the hope that it will be useful,
 * but WITHOUT ANY WARRANTY; without even the implied warranty of
 * MERCHANTABILITY or FITNESS FOR A PARTICULAR PURPOSE.  See the
 * GNU General Public License for more details.
 *
 * You should have received a copy of the GNU General Public License
 * along with this program; if not, write to the Free Software Foundation,
 * Inc., 59 Temple Place - Suite 330, Boston, MA  02111-1307, USA.
 *
 * The Original Code is Copyright (C) 2009 Blender Foundation, Joshua Leung
 * All rights reserved.
 *
 * Contributor(s): Joshua Leung (full recode)
 *
 * ***** END GPL LICENSE BLOCK *****
 */

#ifndef BKE_FCURVE_H
#define BKE_FCURVE_H

struct FCurve;
struct FModifier;
struct ChannelDriver;
struct DriverVar;
struct DriverTarget;

struct BezTriple;
struct StructRNA;
struct PointerRNA;
struct PropertyRNA;

#include "DNA_curve_types.h"

/* ************** Keyframe Tools ***************** */

typedef struct CfraElem {
	struct CfraElem *next, *prev;
	float cfra;
	int sel;
} CfraElem;

void bezt_add_to_cfra_elem(ListBase *lb, struct BezTriple *bezt);

/* ************** F-Curve Drivers ***************** */

/* With these iterators for convenience, the variables "tarIndex" and "dtar" can be 
 * accessed directly from the code using them, but it is not recommended that their
 * values be changed to point at other slots...
 */

/* convenience looper over ALL driver targets for a given variable (even the unused ones) */
#define DRIVER_TARGETS_LOOPER(dvar) \
	{ \
		DriverTarget *dtar= &dvar->targets[0]; \
		int tarIndex= 0; \
		for (; tarIndex < MAX_DRIVER_TARGETS; tarIndex++, dtar++)
		 
/* convenience looper over USED driver targets only */
#define DRIVER_TARGETS_USED_LOOPER(dvar) \
	{ \
		DriverTarget *dtar= &dvar->targets[0]; \
		int tarIndex= 0; \
		for (; tarIndex < dvar->num_targets; tarIndex++, dtar++)
		
/* tidy up for driver targets loopers */
#define DRIVER_TARGETS_LOOPER_END \
	}

/* ---------------------- */

void fcurve_free_driver(struct FCurve *fcu);
struct ChannelDriver *fcurve_copy_driver(struct ChannelDriver *driver);

void driver_free_variable(struct ChannelDriver *driver, struct DriverVar *dvar);
void driver_change_variable_type(struct DriverVar *dvar, int type);
struct DriverVar *driver_add_new_variable(struct ChannelDriver *driver);

float driver_get_variable_value (struct ChannelDriver *driver, struct DriverVar *dvar);

/* ************** F-Curve Modifiers *************** */

/* F-Curve Modifier Type-Info (fmi):
 *  This struct provides function pointers for runtime, so that functions can be
 *  written more generally (with fewer/no special exceptions for various modifiers).
 *
 *  Callers of these functions must check that they actually point to something useful,
 *  as some constraints don't define some of these.
 *
 *  Warning: it is not too advisable to reorder order of members of this struct,
 *			as you'll have to edit quite a few ($FMODIFIER_NUM_TYPES) of these
 *			structs.
 */
typedef struct FModifierTypeInfo {
	/* admin/ident */
	short type;				/* FMODIFIER_TYPE_### */
	short size;				/* size in bytes of the struct */
	short acttype;			/* eFMI_Action_Types */
	short requires;			/* eFMI_Requirement_Flags */
	char name[64]; 			/* name of modifier in interface */
	char structName[64];	/* name of struct for SDNA */
	
	/* data management function pointers - special handling */
		/* free any data that is allocated separately (optional) */
	void (*free_data)(struct FModifier *fcm);
		/* copy any special data that is allocated separately (optional) */
	void (*copy_data)(struct FModifier *fcm, struct FModifier *src);
		/* set settings for data that will be used for FCuModifier.data (memory already allocated using MEM_callocN) */
	void (*new_data)(void *mdata);
		/* verifies that the modifier settings are valid */
	void (*verify_data)(struct FModifier *fcm);
	
	/* evaluation */
		/* evaluate time that the modifier requires the F-Curve to be evaluated at */
	float (*evaluate_modifier_time)(struct FCurve *fcu, struct FModifier *fcm, float cvalue, float evaltime);
		/* evaluate the modifier for the given time and 'accumulated' value */
	void (*evaluate_modifier)(struct FCurve *fcu, struct FModifier *fcm, float *cvalue, float evaltime);
} FModifierTypeInfo;

/* Values which describe the behaviour of a FModifier Type */
typedef enum eFMI_Action_Types {
		/* modifier only modifies values outside of data range */
	FMI_TYPE_EXTRAPOLATION = 0,
		/* modifier leaves data-points alone, but adjusts the interpolation between and around them */
	FMI_TYPE_INTERPOLATION,
		/* modifier only modifies the values of points (but times stay the same) */
	FMI_TYPE_REPLACE_VALUES,
		/* modifier generates a curve regardless of what came before */
	FMI_TYPE_GENERATE_CURVE,
} eFMI_Action_Types;

/* Flags for the requirements of a FModifier Type */
typedef enum eFMI_Requirement_Flags {
		/* modifier requires original data-points (kindof beats the purpose of a modifier stack?) */
	FMI_REQUIRES_ORIGINAL_DATA		= (1<<0),
		/* modifier doesn't require on any preceeding data (i.e. it will generate a curve). 
		 * Use in conjunction with FMI_TYPE_GENRATE_CURVE 
		 */
	FMI_REQUIRES_NOTHING			= (1<<1),
		/* refer to modifier instance */
	FMI_REQUIRES_RUNTIME_CHECK		= (1<<2),
} eFMI_Requirement_Flags;

/* Function Prototypes for FModifierTypeInfo's */
FModifierTypeInfo *fmodifier_get_typeinfo(struct FModifier *fcm);
FModifierTypeInfo *get_fmodifier_typeinfo(int type);

/* ---------------------- */

struct FModifier *add_fmodifier(ListBase *modifiers, int type);
void copy_fmodifiers(ListBase *dst, ListBase *src);
int remove_fmodifier(ListBase *modifiers, struct FModifier *fcm);
int remove_fmodifier_index(ListBase *modifiers, int index);
void free_fmodifiers(ListBase *modifiers);

struct FModifier *find_active_fmodifier(ListBase *modifiers);
void set_active_fmodifier(ListBase *modifiers, struct FModifier *fcm);

short list_has_suitable_fmodifier(ListBase *modifiers, int mtype, short acttype);

float evaluate_time_fmodifiers(ListBase *modifiers, struct FCurve *fcu, float cvalue, float evaltime);
void evaluate_value_fmodifiers(ListBase *modifiers, struct FCurve *fcu, float *cvalue, float evaltime);

void fcurve_bake_modifiers(struct FCurve *fcu, int start, int end);

/* ************** F-Curves API ******************** */

/* -------- Data Managemnt  --------  */

void free_fcurve(struct FCurve *fcu);
struct FCurve *copy_fcurve(struct FCurve *fcu);

void free_fcurves(ListBase *list);
void copy_fcurves(ListBase *dst, ListBase *src);

/* find matching F-Curve in the given list of F-Curves */
struct FCurve *list_find_fcurve(ListBase *list, const char rna_path[], const int array_index);

/* high level function to get an fcurve from C without having the rna */
struct FCurve *id_data_find_fcurve(ID *id, void *data, struct StructRNA *type, char *prop_name, int index);

/* Get list of LinkData's containing pointers to the F-Curves which control the types of data indicated 
 *	e.g.  numMatches = list_find_data_fcurves(matches, &act->curves, "pose.bones[", "MyFancyBone");
 */
int list_find_data_fcurves(ListBase *dst, ListBase *src, const char *dataPrefix, const char *dataName);
<<<<<<< HEAD
=======

/* find an f-curve based on an rna property */
struct FCurve *rna_get_fcurve(struct PointerRNA *ptr, struct PropertyRNA *prop, int rnaindex, struct bAction **action, int *driven);
>>>>>>> 7a76bc9a

/* Binary search algorithm for finding where to 'insert' BezTriple with given frame number.
 * Returns the index to insert at (data already at that index will be offset if replace is 0)
 */
int binarysearch_bezt_index(struct BezTriple array[], float frame, int arraylen, short *replace);

/* get the time extents for F-Curve */
void calc_fcurve_range(struct FCurve *fcu, float *min, float *max);

/* get the bounding-box extents for F-Curve */
void calc_fcurve_bounds(struct FCurve *fcu, float *xmin, float *xmax, float *ymin, float *ymax);

/* -------- Curve Sanity --------  */

void calchandles_fcurve(struct FCurve *fcu);
void testhandles_fcurve(struct FCurve *fcu);
void sort_time_fcurve(struct FCurve *fcu);
short test_time_fcurve(struct FCurve *fcu);

void correct_bezpart(float *v1, float *v2, float *v3, float *v4);

/* -------- Evaluation --------  */

/* evaluate fcurve */
float evaluate_fcurve(struct FCurve *fcu, float evaltime);
/* evaluate fcurve and store value */
void calculate_fcurve(struct FCurve *fcu, float ctime);

/* ************* F-Curve Samples API ******************** */

/* -------- Defines --------  */

/* Basic signature for F-Curve sample-creation function 
 *	- fcu: the F-Curve being operated on
 *	- data: pointer to some specific data that may be used by one of the callbacks
 */
typedef float (*FcuSampleFunc)(struct FCurve *fcu, void *data, float evaltime);

/* ----- Sampling Callbacks ------  */

/* Basic sampling callback which acts as a wrapper for evaluate_fcurve() */
float fcurve_samplingcb_evalcurve(struct FCurve *fcu, void *data, float evaltime);

/* -------- Main Methods --------  */

/* Main API function for creating a set of sampled curve data, given some callback function 
 * used to retrieve the values to store.
 */
void fcurve_store_samples(struct FCurve *fcu, void *data, int start, int end, FcuSampleFunc sample_cb);

#endif /* BKE_FCURVE_H*/<|MERGE_RESOLUTION|>--- conflicted
+++ resolved
@@ -192,12 +192,9 @@
  *	e.g.  numMatches = list_find_data_fcurves(matches, &act->curves, "pose.bones[", "MyFancyBone");
  */
 int list_find_data_fcurves(ListBase *dst, ListBase *src, const char *dataPrefix, const char *dataName);
-<<<<<<< HEAD
-=======
 
 /* find an f-curve based on an rna property */
 struct FCurve *rna_get_fcurve(struct PointerRNA *ptr, struct PropertyRNA *prop, int rnaindex, struct bAction **action, int *driven);
->>>>>>> 7a76bc9a
 
 /* Binary search algorithm for finding where to 'insert' BezTriple with given frame number.
  * Returns the index to insert at (data already at that index will be offset if replace is 0)
