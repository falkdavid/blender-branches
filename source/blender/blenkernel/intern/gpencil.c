/*
 * This program is free software; you can redistribute it and/or
 * modify it under the terms of the GNU General Public License
 * as published by the Free Software Foundation; either version 2
 * of the License, or (at your option) any later version.
 *
 * This program is distributed in the hope that it will be useful,
 * but WITHOUT ANY WARRANTY; without even the implied warranty of
 * MERCHANTABILITY or FITNESS FOR A PARTICULAR PURPOSE.  See the
 * GNU General Public License for more details.
 *
 * You should have received a copy of the GNU General Public License
 * along with this program; if not, write to the Free Software Foundation,
 * Inc., 51 Franklin Street, Fifth Floor, Boston, MA 02110-1301, USA.
 *
 * The Original Code is Copyright (C) 2008, Blender Foundation
 * This is a new part of Blender
 */

/** \file
 * \ingroup bke
 */

#include <stdio.h>
#include <string.h>
#include <stdlib.h>
#include <stddef.h>
#include <math.h>

#include "CLG_log.h"

#include "MEM_guardedalloc.h"

#include "BLI_blenlib.h"
#include "BLI_utildefines.h"
#include "BLI_math_vector.h"
#include "BLI_string_utils.h"

#include "BLT_translation.h"

#include "DNA_anim_types.h"
#include "DNA_meshdata_types.h"
#include "DNA_material_types.h"
#include "DNA_gpencil_types.h"
#include "DNA_userdef_types.h"
#include "DNA_scene_types.h"
#include "DNA_object_types.h"

#include "BKE_action.h"
#include "BKE_animsys.h"
#include "BKE_curve.h"
#include "BKE_collection.h"
#include "BKE_colortools.h"
#include "BKE_deform.h"
#include "BKE_gpencil.h"
#include "BKE_icons.h"
#include "BKE_library.h"
#include "BKE_main.h"
#include "BKE_material.h"
#include "BKE_object.h"

#include "BLI_math_color.h"

#include "DEG_depsgraph.h"

static CLG_LogRef LOG = {"bke.gpencil"};

/* ************************************************** */
/* Draw Engine */

void (*BKE_gpencil_batch_cache_dirty_tag_cb)(bGPdata *gpd) = NULL;
void (*BKE_gpencil_batch_cache_free_cb)(bGPdata *gpd) = NULL;

void BKE_gpencil_batch_cache_dirty_tag(bGPdata *gpd)
{
  if (gpd) {
    DEG_id_tag_update(&gpd->id, ID_RECALC_GEOMETRY);
    BKE_gpencil_batch_cache_dirty_tag_cb(gpd);
  }
}

void BKE_gpencil_batch_cache_free(bGPdata *gpd)
{
  if (gpd) {
    BKE_gpencil_batch_cache_free_cb(gpd);
  }
}

/* ************************************************** */
/* Memory Management */

/* clean vertex groups weights */
void BKE_gpencil_free_point_weights(MDeformVert *dvert)
{
  if (dvert == NULL) {
    return;
  }
  MEM_SAFE_FREE(dvert->dw);
}

void BKE_gpencil_free_stroke_weights(bGPDstroke *gps)
{
  if (gps == NULL) {
    return;
  }

  if (gps->dvert == NULL) {
    return;
  }

  for (int i = 0; i < gps->totpoints; i++) {
    MDeformVert *dvert = &gps->dvert[i];
    BKE_gpencil_free_point_weights(dvert);
  }
}

/* free stroke, doesn't unlink from any listbase */
void BKE_gpencil_free_stroke(bGPDstroke *gps)
{
  if (gps == NULL) {
    return;
  }
  /* free stroke memory arrays, then stroke itself */
  if (gps->points) {
    MEM_freeN(gps->points);
  }
  if (gps->dvert) {
    BKE_gpencil_free_stroke_weights(gps);
    MEM_freeN(gps->dvert);
  }
  if (gps->triangles) {
    MEM_freeN(gps->triangles);
  }

  MEM_freeN(gps);
}

/* Free strokes belonging to a gp-frame */
bool BKE_gpencil_free_strokes(bGPDframe *gpf)
{
  bGPDstroke *gps_next;
  bool changed = (BLI_listbase_is_empty(&gpf->strokes) == false);

  /* free strokes */
  for (bGPDstroke *gps = gpf->strokes.first; gps; gps = gps_next) {
    gps_next = gps->next;
    BKE_gpencil_free_stroke(gps);
  }
  BLI_listbase_clear(&gpf->strokes);

  return changed;
}

/* Free strokes and colors belonging to a gp-frame */
bool BKE_gpencil_free_frame_runtime_data(bGPDframe *gpf_eval)
{
  bGPDstroke *gps_next;
  if (!gpf_eval) {
    return false;
  }

  /* free strokes */
  for (bGPDstroke *gps = gpf_eval->strokes.first; gps; gps = gps_next) {
    gps_next = gps->next;
    BKE_gpencil_free_stroke(gps);
  }
  BLI_listbase_clear(&gpf_eval->strokes);

  return true;
}

/* Free all of a gp-layer's frames */
void BKE_gpencil_free_frames(bGPDlayer *gpl)
{
  bGPDframe *gpf_next;

  /* error checking */
  if (gpl == NULL) {
    return;
  }

  /* free frames */
  for (bGPDframe *gpf = gpl->frames.first; gpf; gpf = gpf_next) {
    gpf_next = gpf->next;

    /* free strokes and their associated memory */
    BKE_gpencil_free_strokes(gpf);
    BLI_freelinkN(&gpl->frames, gpf);
  }
  gpl->actframe = NULL;
}

/* Free all of the gp-layers for a viewport (list should be &gpd->layers or so) */
void BKE_gpencil_free_layers(ListBase *list)
{
  bGPDlayer *gpl_next;

  /* error checking */
  if (list == NULL) {
    return;
  }

  /* delete layers */
  for (bGPDlayer *gpl = list->first; gpl; gpl = gpl_next) {
    gpl_next = gpl->next;

    /* free layers and their data */
    BKE_gpencil_free_frames(gpl);
    BLI_freelinkN(list, gpl);
  }
}

/** Free (or release) any data used by this grease pencil (does not free the gpencil itself). */
void BKE_gpencil_free(bGPdata *gpd, bool free_all)
{
  /* clear animation data */
  BKE_animdata_free(&gpd->id, false);

  /* free layers */
  BKE_gpencil_free_layers(&gpd->layers);

  /* materials */
  MEM_SAFE_FREE(gpd->mat);

  /* free all data */
  if (free_all) {
    /* clear cache */
    BKE_gpencil_batch_cache_free(gpd);
  }
}

/* ************************************************** */
/* Container Creation */

/* add a new gp-frame to the given layer */
bGPDframe *BKE_gpencil_frame_addnew(bGPDlayer *gpl, int cframe)
{
  bGPDframe *gpf = NULL, *gf = NULL;
  short state = 0;

  /* error checking */
  if (gpl == NULL) {
    return NULL;
  }

  /* allocate memory for this frame */
  gpf = MEM_callocN(sizeof(bGPDframe), "bGPDframe");
  gpf->framenum = cframe;

  /* find appropriate place to add frame */
  if (gpl->frames.first) {
    for (gf = gpl->frames.first; gf; gf = gf->next) {
      /* check if frame matches one that is supposed to be added */
      if (gf->framenum == cframe) {
        state = -1;
        break;
      }

      /* if current frame has already exceeded the frame to add, add before */
      if (gf->framenum > cframe) {
        BLI_insertlinkbefore(&gpl->frames, gf, gpf);
        state = 1;
        break;
      }
    }
  }

  /* check whether frame was added successfully */
  if (state == -1) {
    CLOG_ERROR(
        &LOG, "Frame (%d) existed already for this layer_active. Using existing frame", cframe);

    /* free the newly created one, and use the old one instead */
    MEM_freeN(gpf);

    /* return existing frame instead... */
    BLI_assert(gf != NULL);
    gpf = gf;
  }
  else if (state == 0) {
    /* add to end then! */
    BLI_addtail(&gpl->frames, gpf);
  }

  /* return frame */
  return gpf;
}

/* add a copy of the active gp-frame to the given layer */
bGPDframe *BKE_gpencil_frame_addcopy(bGPDlayer *gpl, int cframe)
{
  bGPDframe *new_frame;
  bool found = false;

  /* Error checking/handling */
  if (gpl == NULL) {
    /* no layer */
    return NULL;
  }
  else if (gpl->actframe == NULL) {
    /* no active frame, so just create a new one from scratch */
    return BKE_gpencil_frame_addnew(gpl, cframe);
  }

  /* Create a copy of the frame */
  new_frame = BKE_gpencil_frame_duplicate(gpl->actframe);

  /* Find frame to insert it before */
  for (bGPDframe *gpf = gpl->frames.first; gpf; gpf = gpf->next) {
    if (gpf->framenum > cframe) {
      /* Add it here */
      BLI_insertlinkbefore(&gpl->frames, gpf, new_frame);

      found = true;
      break;
    }
    else if (gpf->framenum == cframe) {
      /* This only happens when we're editing with framelock on...
       * - Delete the new frame and don't do anything else here...
       */
      BKE_gpencil_free_strokes(new_frame);
      MEM_freeN(new_frame);
      new_frame = NULL;

      found = true;
      break;
    }
  }

  if (found == false) {
    /* Add new frame to the end */
    BLI_addtail(&gpl->frames, new_frame);
  }

  /* Ensure that frame is set up correctly, and return it */
  if (new_frame) {
    new_frame->framenum = cframe;
    gpl->actframe = new_frame;
  }

  return new_frame;
}

/* add a new gp-layer and make it the active layer */
bGPDlayer *BKE_gpencil_layer_addnew(bGPdata *gpd, const char *name, bool setactive)
{
  bGPDlayer *gpl = NULL;
  bGPDlayer *gpl_active = NULL;

  /* check that list is ok */
  if (gpd == NULL) {
    return NULL;
  }

  /* allocate memory for frame and add to end of list */
  gpl = MEM_callocN(sizeof(bGPDlayer), "bGPDlayer");

  gpl_active = BKE_gpencil_layer_getactive(gpd);

  /* add to datablock */
  if (gpl_active == NULL) {
    BLI_addtail(&gpd->layers, gpl);
  }
  else {
    /* if active layer, add after that layer */
    BLI_insertlinkafter(&gpd->layers, gpl_active, gpl);
  }

  /* annotation vs GP Object behavior is slightly different */
  if (gpd->flag & GP_DATA_ANNOTATIONS) {
    /* set default color of new strokes for this layer */
    copy_v4_v4(gpl->color, U.gpencil_new_layer_col);
    gpl->opacity = 1.0f;

    /* set default thickness of new strokes for this layer */
    gpl->thickness = 3;

    /* Onion colors */
    ARRAY_SET_ITEMS(gpl->gcolor_prev, 0.302f, 0.851f, 0.302f);
    ARRAY_SET_ITEMS(gpl->gcolor_next, 0.250f, 0.1f, 1.0f);
  }
  else {
    /* thickness parameter represents "thickness change", not absolute thickness */
    gpl->thickness = 0;
    gpl->opacity = 1.0f;
    /* default channel color */
    ARRAY_SET_ITEMS(gpl->color, 0.2f, 0.2f, 0.2f);
  }

  /* auto-name */
  BLI_strncpy(gpl->info, name, sizeof(gpl->info));
  BLI_uniquename(&gpd->layers,
                 gpl,
                 (gpd->flag & GP_DATA_ANNOTATIONS) ? DATA_("Note") : DATA_("GP_Layer"),
                 '.',
                 offsetof(bGPDlayer, info),
                 sizeof(gpl->info));

  /* make this one the active one */
  if (setactive) {
    BKE_gpencil_layer_setactive(gpd, gpl);
  }

  /* return layer */
  return gpl;
}

/* add a new gp-datablock */
bGPdata *BKE_gpencil_data_addnew(Main *bmain, const char name[])
{
  bGPdata *gpd;

  /* allocate memory for a new block */
  gpd = BKE_libblock_alloc(bmain, ID_GD, name, 0);

  /* initial settings */
  gpd->flag = (GP_DATA_DISPINFO | GP_DATA_EXPAND);

  /* general flags */
  gpd->flag |= GP_DATA_VIEWALIGN;
  gpd->flag |= GP_DATA_STROKE_FORCE_RECALC;
  /* always enable object onion skin switch */
  gpd->flag |= GP_DATA_SHOW_ONIONSKINS;
  /* GP object specific settings */
  ARRAY_SET_ITEMS(gpd->line_color, 0.6f, 0.6f, 0.6f, 0.5f);

  gpd->pixfactor = GP_DEFAULT_PIX_FACTOR;

  /* grid settings */
<<<<<<< HEAD
  ARRAY_SET_ITEMS(gpd->grid.color, 0.5f, 0.5f, 0.5f); /*  Color */
  ARRAY_SET_ITEMS(gpd->grid.scale, 1.0f, 1.0f);       /*  Scale */
  gpd->grid.lines = GP_DEFAULT_GRID_LINES;            /*  Number of lines */
=======
  ARRAY_SET_ITEMS(gpd->grid.color, 0.5f, 0.5f, 0.5f); /* Color */
  ARRAY_SET_ITEMS(gpd->grid.scale, 1.0f, 1.0f);       /* Scale */
  gpd->grid.lines = GP_DEFAULT_GRID_LINES;            /* Number of lines */
>>>>>>> 1b36c918

  /* onion-skinning settings (datablock level) */
  gpd->onion_flag |= (GP_ONION_GHOST_PREVCOL | GP_ONION_GHOST_NEXTCOL);
  gpd->onion_flag |= GP_ONION_FADE;
  gpd->onion_mode = GP_ONION_MODE_RELATIVE;
  gpd->onion_factor = 0.5f;
  ARRAY_SET_ITEMS(gpd->gcolor_prev, 0.145098f, 0.419608f, 0.137255f); /* green */
  ARRAY_SET_ITEMS(gpd->gcolor_next, 0.125490f, 0.082353f, 0.529412f); /* blue */
  gpd->gstep = 1;
  gpd->gstep_next = 1;

  return gpd;
}

/* ************************************************** */
/* Primitive Creation */
/* Utilities for easier bulk-creation of geometry */

/**
 * Populate stroke with point data from data buffers
 *
 * \param array: Flat array of point data values. Each entry has GP_PRIM_DATABUF_SIZE values
 * \param mat: 4x4 transform matrix to transform points into the right coordinate space
 */
void BKE_gpencil_stroke_add_points(bGPDstroke *gps,
                                   const float *array,
                                   const int totpoints,
                                   const float mat[4][4])
{
  for (int i = 0; i < totpoints; i++) {
    bGPDspoint *pt = &gps->points[i];
    const int x = GP_PRIM_DATABUF_SIZE * i;

    pt->x = array[x];
    pt->y = array[x + 1];
    pt->z = array[x + 2];
    mul_m4_v3(mat, &pt->x);

    pt->pressure = array[x + 3];
    pt->strength = array[x + 4];
  }
}

/* Create a new stroke, with pre-allocated data buffers */
bGPDstroke *BKE_gpencil_add_stroke(bGPDframe *gpf, int mat_idx, int totpoints, short thickness)
{
  /* allocate memory for a new stroke */
  bGPDstroke *gps = MEM_callocN(sizeof(bGPDstroke), "gp_stroke");

  gps->thickness = thickness;
  gps->gradient_f = 1.0f;
  gps->gradient_s[0] = 1.0f;
  gps->gradient_s[1] = 1.0f;

  gps->inittime = 0;

  /* enable recalculation flag by default */
  gps->flag = GP_STROKE_RECALC_GEOMETRY | GP_STROKE_3DSPACE;

  gps->totpoints = totpoints;
  gps->points = MEM_callocN(sizeof(bGPDspoint) * gps->totpoints, "gp_stroke_points");

  /* initialize triangle memory to dummy data */
  gps->triangles = MEM_callocN(sizeof(bGPDtriangle), "GP Stroke triangulation");
  gps->flag |= GP_STROKE_RECALC_GEOMETRY;
  gps->tot_triangles = 0;

  gps->mat_nr = mat_idx;

  /* add to frame */
  BLI_addtail(&gpf->strokes, gps);

  return gps;
}

/* ************************************************** */
/* Data Duplication */

/* make a copy of a given gpencil weights */
void BKE_gpencil_stroke_weights_duplicate(bGPDstroke *gps_src, bGPDstroke *gps_dst)
{
  if (gps_src == NULL) {
    return;
  }
  BLI_assert(gps_src->totpoints == gps_dst->totpoints);

  BKE_defvert_array_copy(gps_dst->dvert, gps_src->dvert, gps_src->totpoints);
}

/* make a copy of a given gpencil stroke */
bGPDstroke *BKE_gpencil_stroke_duplicate(bGPDstroke *gps_src)
{
  bGPDstroke *gps_dst = NULL;

  gps_dst = MEM_dupallocN(gps_src);
  gps_dst->prev = gps_dst->next = NULL;

  gps_dst->points = MEM_dupallocN(gps_src->points);

  if (gps_src->dvert != NULL) {
    gps_dst->dvert = MEM_dupallocN(gps_src->dvert);
    BKE_gpencil_stroke_weights_duplicate(gps_src, gps_dst);
  }
  else {
    gps_dst->dvert = NULL;
  }

  /* Don't clear triangles, so that modifier evaluation can just use
   * this without extra work first. Most places that need to force
   * this data to get recalculated will destroy the data anyway though.
   */
  gps_dst->triangles = MEM_dupallocN(gps_dst->triangles);
  /* gps_dst->flag |= GP_STROKE_RECALC_GEOMETRY; */

  /* return new stroke */
  return gps_dst;
}

/* make a copy of a given gpencil frame */
bGPDframe *BKE_gpencil_frame_duplicate(const bGPDframe *gpf_src)
{
  bGPDstroke *gps_dst = NULL;
  bGPDframe *gpf_dst;

  /* error checking */
  if (gpf_src == NULL) {
    return NULL;
  }

  /* make a copy of the source frame */
  gpf_dst = MEM_dupallocN(gpf_src);
  gpf_dst->prev = gpf_dst->next = NULL;

  /* copy strokes */
  BLI_listbase_clear(&gpf_dst->strokes);
  for (bGPDstroke *gps_src = gpf_src->strokes.first; gps_src; gps_src = gps_src->next) {
    /* make copy of source stroke */
    gps_dst = BKE_gpencil_stroke_duplicate(gps_src);
    BLI_addtail(&gpf_dst->strokes, gps_dst);
  }

  /* return new frame */
  return gpf_dst;
}

/* make a copy of strokes between gpencil frames */
void BKE_gpencil_frame_copy_strokes(bGPDframe *gpf_src, struct bGPDframe *gpf_dst)
{
  bGPDstroke *gps_dst = NULL;
  /* error checking */
  if ((gpf_src == NULL) || (gpf_dst == NULL)) {
    return;
  }

  /* copy strokes */
  BLI_listbase_clear(&gpf_dst->strokes);
  for (bGPDstroke *gps_src = gpf_src->strokes.first; gps_src; gps_src = gps_src->next) {
    /* make copy of source stroke */
    gps_dst = BKE_gpencil_stroke_duplicate(gps_src);
    BLI_addtail(&gpf_dst->strokes, gps_dst);
  }
}

/* make a copy of a given gpencil layer */
bGPDlayer *BKE_gpencil_layer_duplicate(const bGPDlayer *gpl_src)
{
  const bGPDframe *gpf_src;
  bGPDframe *gpf_dst;
  bGPDlayer *gpl_dst;

  /* error checking */
  if (gpl_src == NULL) {
    return NULL;
  }

  /* make a copy of source layer */
  gpl_dst = MEM_dupallocN(gpl_src);
  gpl_dst->prev = gpl_dst->next = NULL;

  /* copy frames */
  BLI_listbase_clear(&gpl_dst->frames);
  for (gpf_src = gpl_src->frames.first; gpf_src; gpf_src = gpf_src->next) {
    /* make a copy of source frame */
    gpf_dst = BKE_gpencil_frame_duplicate(gpf_src);
    BLI_addtail(&gpl_dst->frames, gpf_dst);

    /* if source frame was the current layer's 'active' frame, reassign that too */
    if (gpf_src == gpl_dst->actframe) {
      gpl_dst->actframe = gpf_dst;
    }
  }

  /* return new layer */
  return gpl_dst;
}

/**
 * Only copy internal data of GreasePencil ID from source
 * to already allocated/initialized destination.
 * You probably never want to use that directly,
 * use #BKE_id_copy or #BKE_id_copy_ex for typical needs.
 *
 * WARNING! This function will not handle ID user count!
 *
 * \param flag: Copying options (see BKE_library.h's LIB_ID_COPY_... flags for more).
 */
void BKE_gpencil_copy_data(bGPdata *gpd_dst, const bGPdata *gpd_src, const int UNUSED(flag))
{
  /* duplicate material array */
  if (gpd_src->mat) {
    gpd_dst->mat = MEM_dupallocN(gpd_src->mat);
  }

  /* copy layers */
  BLI_listbase_clear(&gpd_dst->layers);
  for (const bGPDlayer *gpl_src = gpd_src->layers.first; gpl_src; gpl_src = gpl_src->next) {
    /* make a copy of source layer and its data */

    /* TODO here too could add unused flags... */
    bGPDlayer *gpl_dst = BKE_gpencil_layer_duplicate(gpl_src);

    BLI_addtail(&gpd_dst->layers, gpl_dst);
  }
}

/* Standard API to make a copy of GP datablock, separate from copying its data */
bGPdata *BKE_gpencil_copy(Main *bmain, const bGPdata *gpd)
{
  bGPdata *gpd_copy;
  BKE_id_copy(bmain, &gpd->id, (ID **)&gpd_copy);
  return gpd_copy;
}

/* make a copy of a given gpencil datablock */
<<<<<<< HEAD
/*  XXX: Should this be deprecated? */
=======
/* XXX: Should this be deprecated? */
>>>>>>> 1b36c918
bGPdata *BKE_gpencil_data_duplicate(Main *bmain, const bGPdata *gpd_src, bool internal_copy)
{
  bGPdata *gpd_dst;

  /* Yuck and super-uber-hyper yuck!!!
   * Should be replaceable with a no-main copy (LIB_ID_COPY_NO_MAIN etc.), but not sure about it,
   * so for now keep old code for that one. */

  /* error checking */
  if (gpd_src == NULL) {
    return NULL;
  }

  if (internal_copy) {
    /* make a straight copy for undo buffers used during stroke drawing */
    gpd_dst = MEM_dupallocN(gpd_src);
  }
  else {
    BLI_assert(bmain != NULL);
    BKE_id_copy(bmain, &gpd_src->id, (ID **)&gpd_dst);
  }

  /* Copy internal data (layers, etc.) */
  BKE_gpencil_copy_data(gpd_dst, gpd_src, 0);

  /* return new */
  return gpd_dst;
}

void BKE_gpencil_make_local(Main *bmain, bGPdata *gpd, const bool lib_local)
{
  BKE_id_make_local_generic(bmain, &gpd->id, true, lib_local);
}

/* ************************************************** */
/* GP Stroke API */

/* ensure selection status of stroke is in sync with its points */
void BKE_gpencil_stroke_sync_selection(bGPDstroke *gps)
{
  bGPDspoint *pt;
  int i;

  /* error checking */
  if (gps == NULL) {
    return;
  }

  /* we'll stop when we find the first selected point,
   * so initially, we must deselect
   */
  gps->flag &= ~GP_STROKE_SELECT;

  for (i = 0, pt = gps->points; i < gps->totpoints; i++, pt++) {
    if (pt->flag & GP_SPOINT_SELECT) {
      gps->flag |= GP_STROKE_SELECT;
      break;
    }
  }
}

/* ************************************************** */
/* GP Frame API */

/* delete the last stroke of the given frame */
void BKE_gpencil_frame_delete_laststroke(bGPDlayer *gpl, bGPDframe *gpf)
{
  bGPDstroke *gps = (gpf) ? gpf->strokes.last : NULL;
  int cfra = (gpf) ? gpf->framenum : 0; /* assume that the current frame was not locked */

  /* error checking */
  if (ELEM(NULL, gpf, gps)) {
    return;
  }

  /* free the stroke and its data */
  if (gps->points) {
    MEM_freeN(gps->points);
  }
  if (gps->dvert) {
    BKE_gpencil_free_stroke_weights(gps);
    MEM_freeN(gps->dvert);
  }
  MEM_freeN(gps->triangles);
  BLI_freelinkN(&gpf->strokes, gps);

  /* if frame has no strokes after this, delete it */
  if (BLI_listbase_is_empty(&gpf->strokes)) {
    BKE_gpencil_layer_delframe(gpl, gpf);
    BKE_gpencil_layer_getframe(gpl, cfra, GP_GETFRAME_USE_PREV);
  }
}

/* ************************************************** */
/* GP Layer API */

/* Check if the given layer is able to be edited or not */
bool gpencil_layer_is_editable(const bGPDlayer *gpl)
{
  /* Sanity check */
  if (gpl == NULL) {
    return false;
  }

  /* Layer must be: Visible + Editable */
  if ((gpl->flag & (GP_LAYER_HIDE | GP_LAYER_LOCKED)) == 0) {
    /* Opacity must be sufficiently high that it is still "visible"
     * Otherwise, it's not really "visible" to the user, so no point editing...
     */
    if (gpl->opacity > GPENCIL_ALPHA_OPACITY_THRESH) {
      return true;
    }
  }

  /* Something failed */
  return false;
}

/* Look up the gp-frame on the requested frame number, but don't add a new one */
bGPDframe *BKE_gpencil_layer_find_frame(bGPDlayer *gpl, int cframe)
{
  bGPDframe *gpf;

  /* Search in reverse order, since this is often used for playback/adding,
   * where it's less likely that we're interested in the earlier frames
   */
  for (gpf = gpl->frames.last; gpf; gpf = gpf->prev) {
    if (gpf->framenum == cframe) {
      return gpf;
    }
  }

  return NULL;
}

/* get the appropriate gp-frame from a given layer
 * - this sets the layer's actframe var (if allowed to)
 * - extension beyond range (if first gp-frame is after all frame in interest and cannot add)
 */
bGPDframe *BKE_gpencil_layer_getframe(bGPDlayer *gpl, int cframe, eGP_GetFrame_Mode addnew)
{
  bGPDframe *gpf = NULL;
  bool found = false;

  /* error checking */
  if (gpl == NULL) {
    return NULL;
  }

  /* check if there is already an active frame */
  if (gpl->actframe) {
    gpf = gpl->actframe;

    /* do not allow any changes to layer's active frame if layer is locked from changes
     * or if the layer has been set to stay on the current frame
     */
    if (gpl->flag & GP_LAYER_FRAMELOCK) {
      return gpf;
    }
    /* do not allow any changes to actframe if frame has painting tag attached to it */
    if (gpf->flag & GP_FRAME_PAINT) {
      return gpf;
    }

    /* try to find matching frame */
    if (gpf->framenum < cframe) {
      for (; gpf; gpf = gpf->next) {
        if (gpf->framenum == cframe) {
          found = true;
          break;
        }
        else if ((gpf->next) && (gpf->next->framenum > cframe)) {
          found = true;
          break;
        }
      }

      /* set the appropriate frame */
      if (addnew) {
        if ((found) && (gpf->framenum == cframe)) {
          gpl->actframe = gpf;
        }
        else if (addnew == GP_GETFRAME_ADD_COPY) {
          gpl->actframe = BKE_gpencil_frame_addcopy(gpl, cframe);
        }
        else {
          gpl->actframe = BKE_gpencil_frame_addnew(gpl, cframe);
        }
      }
      else if (found) {
        gpl->actframe = gpf;
      }
      else {
        gpl->actframe = gpl->frames.last;
      }
    }
    else {
      for (; gpf; gpf = gpf->prev) {
        if (gpf->framenum <= cframe) {
          found = true;
          break;
        }
      }

      /* set the appropriate frame */
      if (addnew) {
        if ((found) && (gpf->framenum == cframe)) {
          gpl->actframe = gpf;
        }
        else if (addnew == GP_GETFRAME_ADD_COPY) {
          gpl->actframe = BKE_gpencil_frame_addcopy(gpl, cframe);
        }
        else {
          gpl->actframe = BKE_gpencil_frame_addnew(gpl, cframe);
        }
      }
      else if (found) {
        gpl->actframe = gpf;
      }
      else {
        gpl->actframe = gpl->frames.first;
      }
    }
  }
  else if (gpl->frames.first) {
    /* check which of the ends to start checking from */
    const int first = ((bGPDframe *)(gpl->frames.first))->framenum;
    const int last = ((bGPDframe *)(gpl->frames.last))->framenum;

    if (abs(cframe - first) > abs(cframe - last)) {
      /* find gp-frame which is less than or equal to cframe */
      for (gpf = gpl->frames.last; gpf; gpf = gpf->prev) {
        if (gpf->framenum <= cframe) {
          found = true;
          break;
        }
      }
    }
    else {
      /* find gp-frame which is less than or equal to cframe */
      for (gpf = gpl->frames.first; gpf; gpf = gpf->next) {
        if (gpf->framenum <= cframe) {
          found = true;
          break;
        }
      }
    }

    /* set the appropriate frame */
    if (addnew) {
      if ((found) && (gpf->framenum == cframe)) {
        gpl->actframe = gpf;
      }
      else {
        gpl->actframe = BKE_gpencil_frame_addnew(gpl, cframe);
      }
    }
    else if (found) {
      gpl->actframe = gpf;
    }
    else {
      /* unresolved errogenous situation! */
      CLOG_STR_ERROR(&LOG, "cannot find appropriate gp-frame");
      /* gpl->actframe should still be NULL */
    }
  }
  else {
    /* currently no frames (add if allowed to) */
    if (addnew) {
      gpl->actframe = BKE_gpencil_frame_addnew(gpl, cframe);
    }
    else {
      /* don't do anything... this may be when no frames yet! */
      /* gpl->actframe should still be NULL */
    }
  }

  /* return */
  return gpl->actframe;
}

/* delete the given frame from a layer */
bool BKE_gpencil_layer_delframe(bGPDlayer *gpl, bGPDframe *gpf)
{
  bool changed = false;

  /* error checking */
  if (ELEM(NULL, gpl, gpf)) {
    return false;
  }

  /* if this frame was active, make the previous frame active instead
   * since it's tricky to set active frame otherwise
   */
  if (gpl->actframe == gpf) {
    gpl->actframe = gpf->prev;
  }

  /* free the frame and its data */
  changed = BKE_gpencil_free_strokes(gpf);
  BLI_freelinkN(&gpl->frames, gpf);

  return changed;
}

/* get the active gp-layer for editing */
bGPDlayer *BKE_gpencil_layer_getactive(bGPdata *gpd)
{
  bGPDlayer *gpl;

  /* error checking */
  if (ELEM(NULL, gpd, gpd->layers.first)) {
    return NULL;
  }

  /* loop over layers until found (assume only one active) */
  for (gpl = gpd->layers.first; gpl; gpl = gpl->next) {
    if (gpl->flag & GP_LAYER_ACTIVE) {
      return gpl;
    }
  }

  /* no active layer found */
  return NULL;
}

/* set the active gp-layer */
void BKE_gpencil_layer_setactive(bGPdata *gpd, bGPDlayer *active)
{
  bGPDlayer *gpl;

  /* error checking */
  if (ELEM(NULL, gpd, gpd->layers.first, active)) {
    return;
  }

  /* loop over layers deactivating all */
  for (gpl = gpd->layers.first; gpl; gpl = gpl->next) {
    gpl->flag &= ~GP_LAYER_ACTIVE;
    if (gpd->flag & GP_DATA_AUTOLOCK_LAYERS) {
      gpl->flag |= GP_LAYER_LOCKED;
    }
  }

  /* set as active one */
  active->flag |= GP_LAYER_ACTIVE;
  if (gpd->flag & GP_DATA_AUTOLOCK_LAYERS) {
    active->flag &= ~GP_LAYER_LOCKED;
  }
}

/* Set locked layers for autolock mode. */
void BKE_gpencil_layer_autolock_set(bGPdata *gpd, const bool unlock)
{
  BLI_assert(gpd != NULL);

  bGPDlayer *gpl;

  if (gpd->flag & GP_DATA_AUTOLOCK_LAYERS) {
    bGPDlayer *layer_active = BKE_gpencil_layer_getactive(gpd);

    /* Lock all other layers */
    for (gpl = gpd->layers.first; gpl; gpl = gpl->next) {
      /* unlock active layer */
      if (gpl == layer_active) {
        gpl->flag &= ~GP_LAYER_LOCKED;
      }
      else {
        gpl->flag |= GP_LAYER_LOCKED;
      }
    }
  }
  else {
    /* If disable is better unlock all layers by default or it looks there is
     * a problem in the UI because the user expects all layers will be unlocked
     */
    if (unlock) {
      for (gpl = gpd->layers.first; gpl; gpl = gpl->next) {
        gpl->flag &= ~GP_LAYER_LOCKED;
      }
    }
  }
}

/* delete the active gp-layer */
void BKE_gpencil_layer_delete(bGPdata *gpd, bGPDlayer *gpl)
{
  /* error checking */
  if (ELEM(NULL, gpd, gpl)) {
    return;
  }

  /* free layer */
  BKE_gpencil_free_frames(gpl);

  /* free icon providing preview of icon color */
  BKE_icon_delete(gpl->runtime.icon_id);

  BLI_freelinkN(&gpd->layers, gpl);
}

Material *BKE_gpencil_brush_material_get(Brush *brush)
{
  Material *ma = NULL;

  if ((brush != NULL) && (brush->gpencil_settings != NULL) &&
      (brush->gpencil_settings->material != NULL)) {
    ma = brush->gpencil_settings->material;
  }

  return ma;
}

void BKE_gpencil_brush_material_set(Brush *brush, Material *ma)
{
  BLI_assert(brush);
  BLI_assert(brush->gpencil_settings);
  if (brush->gpencil_settings->material != ma) {
    if (brush->gpencil_settings->material) {
      id_us_min(&brush->gpencil_settings->material->id);
    }
    if (ma) {
      id_us_plus(&ma->id);
    }
    brush->gpencil_settings->material = ma;
  }
}

/* Adds the pinned material to the object if necessary. */
Material *BKE_gpencil_object_material_ensure_from_brush(Main *bmain, Object *ob, Brush *brush)
{
  if (brush->gpencil_settings->flag & GP_BRUSH_MATERIAL_PINNED) {
    Material *ma = BKE_gpencil_brush_material_get(brush);

    /* check if the material is already on object material slots and add it if missing */
    if (ma && BKE_gpencil_object_material_get_index(ob, ma) < 0) {
      BKE_object_material_slot_add(bmain, ob);
      assign_material(bmain, ob, ma, ob->totcol, BKE_MAT_ASSIGN_USERPREF);
    }

    return ma;
  }
  else {
    /* using active material instead */
    return give_current_material(ob, ob->actcol);
  }
}

/* Assigns the material to object (if not already present) and returns its index (mat_nr). */
int BKE_gpencil_object_material_ensure(Main *bmain, Object *ob, Material *material)
{
  if (!material) {
    return -1;
  }
  int index = BKE_gpencil_object_material_get_index(ob, material);
  if (index < 0) {
    BKE_object_material_slot_add(bmain, ob);
    assign_material(bmain, ob, material, ob->totcol, BKE_MAT_ASSIGN_USERPREF);
    return ob->totcol - 1;
  }
  return index;
}

/** Creates a new gpencil material and assigns it to object.
 *
 * \param *r_index: value is set to zero based index of the new material if r_index is not NULL
 */
Material *BKE_gpencil_object_material_new(Main *bmain, Object *ob, const char *name, int *r_index)
{
  Material *ma = BKE_material_add_gpencil(bmain, name);
  id_us_min(&ma->id); /* no users yet */

  BKE_object_material_slot_add(bmain, ob);
  assign_material(bmain, ob, ma, ob->totcol, BKE_MAT_ASSIGN_USERPREF);

  if (r_index) {
    *r_index = ob->actcol - 1;
  }
  return ma;
}

/* Returns the material for a brush with respect to its pinned state. */
Material *BKE_gpencil_object_material_get_from_brush(Object *ob, Brush *brush)
{
  if ((brush) && (brush->gpencil_settings) &&
      (brush->gpencil_settings->flag & GP_BRUSH_MATERIAL_PINNED)) {
    Material *ma = BKE_gpencil_brush_material_get(brush);
    return ma;
  }
  else {
    return give_current_material(ob, ob->actcol);
  }
}

/* Returns the material index for a brush with respect to its pinned state. */
int BKE_gpencil_object_material_get_index_from_brush(Object *ob, Brush *brush)
{
  if ((brush) && (brush->gpencil_settings->flag & GP_BRUSH_MATERIAL_PINNED)) {
    return BKE_gpencil_object_material_get_index(ob, brush->gpencil_settings->material);
  }
  else {
    return ob->actcol - 1;
  }
}

/* Guaranteed to return a material assigned to object. Returns never NULL. */
Material *BKE_gpencil_object_material_ensure_from_active_input_toolsettings(Main *bmain,
                                                                            Object *ob,
                                                                            ToolSettings *ts)
{
  if (ts && ts->gp_paint && ts->gp_paint->paint.brush) {
    return BKE_gpencil_object_material_ensure_from_active_input_brush(
        bmain, ob, ts->gp_paint->paint.brush);
  }
  else {
    return BKE_gpencil_object_material_ensure_from_active_input_brush(bmain, ob, NULL);
  }
}

/* Guaranteed to return a material assigned to object. Returns never NULL. */
Material *BKE_gpencil_object_material_ensure_from_active_input_brush(Main *bmain,
                                                                     Object *ob,
                                                                     Brush *brush)
{
  if (brush) {
    Material *ma = BKE_gpencil_object_material_ensure_from_brush(bmain, ob, brush);
    if (ma) {
      return ma;
    }
    else if (brush->gpencil_settings->flag & GP_BRUSH_MATERIAL_PINNED) {
      /* it is easier to just unpin a NULL material, instead of setting a new one */
      brush->gpencil_settings->flag &= ~GP_BRUSH_MATERIAL_PINNED;
    }
  }
  return BKE_gpencil_object_material_ensure_from_active_input_material(ob);
}

/**
 * Guaranteed to return a material assigned to object. Returns never NULL.
 * Only use this for materials unrelated to user input.
 */
Material *BKE_gpencil_object_material_ensure_from_active_input_material(Object *ob)
{
  Material *ma = give_current_material(ob, ob->actcol);
  if (ma) {
    return ma;
  }

  return &defgpencil_material;
}

/* Get active color, and add all default settings if we don't find anything */
Material *BKE_gpencil_object_material_ensure_active(Object *ob)
{
  Material *ma = NULL;

  /* sanity checks */
  if (ob == NULL) {
    return NULL;
  }

  ma = BKE_gpencil_object_material_ensure_from_active_input_material(ob);
  if (ma->gp_style == NULL) {
    BKE_material_init_gpencil_settings(ma);
  }

  return ma;
}

/* ************************************************** */
/* GP Object - Boundbox Support */

/**
 * Get min/max coordinate bounds for single stroke
 * \return Returns whether we found any selected points
 */
bool BKE_gpencil_stroke_minmax(const bGPDstroke *gps,
                               const bool use_select,
                               float r_min[3],
                               float r_max[3])
{
  const bGPDspoint *pt;
  int i;
  bool changed = false;

  if (ELEM(NULL, gps, r_min, r_max)) {
    return false;
  }

  for (i = 0, pt = gps->points; i < gps->totpoints; i++, pt++) {
    if ((use_select == false) || (pt->flag & GP_SPOINT_SELECT)) {
      minmax_v3v3_v3(r_min, r_max, &pt->x);
      changed = true;
    }
  }
  return changed;
}

/* get min/max bounds of all strokes in GP datablock */
bool BKE_gpencil_data_minmax(const bGPdata *gpd, float r_min[3], float r_max[3])
{
  bool changed = false;

  INIT_MINMAX(r_min, r_max);

  if (gpd == NULL) {
    return changed;
  }

  for (bGPDlayer *gpl = gpd->layers.first; gpl; gpl = gpl->next) {
    bGPDframe *gpf = gpl->actframe;

    if (gpf != NULL) {
      for (bGPDstroke *gps = gpf->strokes.first; gps; gps = gps->next) {
        changed = BKE_gpencil_stroke_minmax(gps, false, r_min, r_max);
      }
    }
  }

  return changed;
}

bool BKE_gpencil_stroke_select_check(const bGPDstroke *gps)
{
  const bGPDspoint *pt;
  int i;
  for (i = 0, pt = gps->points; i < gps->totpoints; i++, pt++) {
    if (pt->flag & GP_SPOINT_SELECT) {
      return true;
    }
  }
  return false;
}

/* compute center of bounding box */
void BKE_gpencil_centroid_3d(bGPdata *gpd, float r_centroid[3])
{
  float min[3], max[3], tot[3];

  BKE_gpencil_data_minmax(gpd, min, max);

  add_v3_v3v3(tot, min, max);
  mul_v3_v3fl(r_centroid, tot, 0.5f);
}

/* create bounding box values */
static void boundbox_gpencil(Object *ob)
{
  BoundBox *bb;
  bGPdata *gpd;
  float min[3], max[3];

  if (ob->runtime.bb == NULL) {
    ob->runtime.bb = MEM_callocN(sizeof(BoundBox), "GPencil boundbox");
  }

  bb = ob->runtime.bb;
  gpd = ob->data;

  if (!BKE_gpencil_data_minmax(gpd, min, max)) {
    min[0] = min[1] = min[2] = -1.0f;
    max[0] = max[1] = max[2] = 1.0f;
  }

  BKE_boundbox_init_from_minmax(bb, min, max);

  bb->flag &= ~BOUNDBOX_DIRTY;
}

/* get bounding box */
BoundBox *BKE_gpencil_boundbox_get(Object *ob)
{
  if (ELEM(NULL, ob, ob->data)) {
    return NULL;
  }

  bGPdata *gpd = (bGPdata *)ob->data;
  if ((ob->runtime.bb) && ((gpd->flag & GP_DATA_CACHE_IS_DIRTY) == 0)) {
    return ob->runtime.bb;
  }

  boundbox_gpencil(ob);

  return ob->runtime.bb;
}

/* ************************************************** */
/* Apply Transforms */

void BKE_gpencil_transform(bGPdata *gpd, float mat[4][4])
{
  if (gpd == NULL) {
    return;
  }

  const float scalef = mat4_to_scale(mat);
  for (bGPDlayer *gpl = gpd->layers.first; gpl; gpl = gpl->next) {
    /* FIXME: For now, we just skip parented layers.
     * Otherwise, we have to update each frame to find
     * the current parent position/effects.
     */
    if (gpl->parent) {
      continue;
    }

    for (bGPDframe *gpf = gpl->frames.first; gpf; gpf = gpf->next) {
      for (bGPDstroke *gps = gpf->strokes.first; gps; gps = gps->next) {
        bGPDspoint *pt;
        int i;

        for (pt = gps->points, i = 0; i < gps->totpoints; pt++, i++) {
          mul_m4_v3(mat, &pt->x);
          pt->pressure *= scalef;
        }

        /* TODO: Do we need to do this? distortion may mean we need to re-triangulate */
        gps->flag |= GP_STROKE_RECALC_GEOMETRY;
        gps->tot_triangles = 0;
      }
    }
  }
}

/* ************************************************** */
/* GP Object - Vertex Groups */

/* remove a vertex group */
void BKE_gpencil_vgroup_remove(Object *ob, bDeformGroup *defgroup)
{
  bGPdata *gpd = ob->data;
  MDeformVert *dvert = NULL;
  const int def_nr = BLI_findindex(&ob->defbase, defgroup);

  /* Remove points data */
  if (gpd) {
    for (bGPDlayer *gpl = gpd->layers.first; gpl; gpl = gpl->next) {
      for (bGPDframe *gpf = gpl->frames.first; gpf; gpf = gpf->next) {
        for (bGPDstroke *gps = gpf->strokes.first; gps; gps = gps->next) {
          if (gps->dvert != NULL) {
            for (int i = 0; i < gps->totpoints; i++) {
              dvert = &gps->dvert[i];
              MDeformWeight *dw = defvert_find_index(dvert, def_nr);
              if (dw != NULL) {
                defvert_remove_group(dvert, dw);
              }
              else {
                /* reorganize weights in other strokes */
                for (int g = 0; g < gps->dvert->totweight; g++) {
                  dw = &dvert->dw[g];
                  if ((dw != NULL) && (dw->def_nr > def_nr)) {
                    dw->def_nr--;
                  }
                }
              }
            }
          }
        }
      }
    }
  }

  /* Remove the group */
  BLI_freelinkN(&ob->defbase, defgroup);
  if (gpd) {
    DEG_id_tag_update(&gpd->id, ID_RECALC_TRANSFORM | ID_RECALC_GEOMETRY);
  }
}

void BKE_gpencil_dvert_ensure(bGPDstroke *gps)
{
  if (gps->dvert == NULL) {
    gps->dvert = MEM_callocN(sizeof(MDeformVert) * gps->totpoints, "gp_stroke_weights");
  }
}

/* ************************************************** */

static void stroke_defvert_create_nr_list(MDeformVert *dv_list,
                                          int count,
                                          ListBase *result,
                                          int *totweight)
{
  LinkData *ld;
  MDeformVert *dv;
  MDeformWeight *dw;
  int i, j;
  int tw = 0;
  for (i = 0; i < count; i++) {
    dv = &dv_list[i];

    /* find def_nr in list, if not exist, then create one */
    for (j = 0; j < dv->totweight; j++) {
      bool found = false;
      dw = &dv->dw[j];
      for (ld = result->first; ld; ld = ld->next) {
        if (ld->data == POINTER_FROM_INT(dw->def_nr)) {
          found = true;
          break;
        }
      }
      if (!found) {
        ld = MEM_callocN(sizeof(LinkData), "def_nr_item");
        ld->data = POINTER_FROM_INT(dw->def_nr);
        BLI_addtail(result, ld);
        tw++;
      }
    }
  }

  *totweight = tw;
}

static MDeformVert *stroke_defvert_new_count(int count, int totweight, ListBase *def_nr_list)
{
  int i, j;
  LinkData *ld;
  MDeformVert *dst = MEM_mallocN(count * sizeof(MDeformVert), "new_deformVert");

  for (i = 0; i < count; i++) {
    dst[i].dw = MEM_mallocN(sizeof(MDeformWeight) * totweight, "new_deformWeight");
    dst[i].totweight = totweight;
    j = 0;
    /* re-assign deform groups */
    for (ld = def_nr_list->first; ld; ld = ld->next) {
      dst[i].dw[j].def_nr = POINTER_AS_INT(ld->data);
      j++;
    }
  }

  return dst;
}

static void stroke_interpolate_deform_weights(
    bGPDstroke *gps, int index_from, int index_to, float ratio, MDeformVert *vert)
{
  const MDeformVert *vl = &gps->dvert[index_from];
  const MDeformVert *vr = &gps->dvert[index_to];
  int i;

  for (i = 0; i < vert->totweight; i++) {
    float wl = defvert_find_weight(vl, vert->dw[i].def_nr);
    float wr = defvert_find_weight(vr, vert->dw[i].def_nr);
    vert->dw[i].weight = interpf(wr, wl, ratio);
  }
}

static int stroke_march_next_point(const bGPDstroke *gps,
                                   const int index_next_pt,
                                   const float *current,
                                   const float dist,
                                   float *result,
                                   float *pressure,
                                   float *strength,
                                   float *ratio_result,
                                   int *index_from,
                                   int *index_to)
{
  float remaining_till_next = 0.0f;
  float remaining_march = dist;
  float step_start[3];
  float point[3];
  int next_point_index = index_next_pt;
  bGPDspoint *pt = NULL;

  if (!(next_point_index < gps->totpoints)) {
    return -1;
  }

  copy_v3_v3(step_start, current);
  pt = &gps->points[next_point_index];
  copy_v3_v3(point, &pt->x);
  remaining_till_next = len_v3v3(point, step_start);

  while (remaining_till_next < remaining_march) {
    remaining_march -= remaining_till_next;
    pt = &gps->points[next_point_index];
    copy_v3_v3(point, &pt->x);
    copy_v3_v3(step_start, point);
    next_point_index++;
    if (!(next_point_index < gps->totpoints)) {
      next_point_index = gps->totpoints - 1;
      break;
    }
    pt = &gps->points[next_point_index];
    copy_v3_v3(point, &pt->x);
    remaining_till_next = len_v3v3(point, step_start);
  }
  if (remaining_till_next < remaining_march) {
    pt = &gps->points[next_point_index];
    copy_v3_v3(result, &pt->x);
    *pressure = gps->points[next_point_index].pressure;
    *strength = gps->points[next_point_index].strength;

    *index_from = next_point_index - 1;
    *index_to = next_point_index;
    *ratio_result = 1.0f;

    return 0;
  }
  else {
    float ratio = remaining_march / remaining_till_next;
    interp_v3_v3v3(result, step_start, point, ratio);
    *pressure = interpf(
        gps->points[next_point_index].pressure, gps->points[next_point_index - 1].pressure, ratio);
    *strength = interpf(
        gps->points[next_point_index].strength, gps->points[next_point_index - 1].strength, ratio);

    *index_from = next_point_index - 1;
    *index_to = next_point_index;
    *ratio_result = ratio;

    return next_point_index;
  }
}

static int stroke_march_next_point_no_interp(const bGPDstroke *gps,
                                             const int index_next_pt,
                                             const float *current,
                                             const float dist,
                                             float *result)
{
  float remaining_till_next = 0.0f;
  float remaining_march = dist;
  float step_start[3];
  float point[3];
  int next_point_index = index_next_pt;
  bGPDspoint *pt = NULL;

  if (!(next_point_index < gps->totpoints)) {
    return -1;
  }

  copy_v3_v3(step_start, current);
  pt = &gps->points[next_point_index];
  copy_v3_v3(point, &pt->x);
  remaining_till_next = len_v3v3(point, step_start);

  while (remaining_till_next < remaining_march) {
    remaining_march -= remaining_till_next;
    pt = &gps->points[next_point_index];
    copy_v3_v3(point, &pt->x);
    copy_v3_v3(step_start, point);
    next_point_index++;
    if (!(next_point_index < gps->totpoints)) {
      next_point_index = gps->totpoints - 1;
      break;
    }
    pt = &gps->points[next_point_index];
    copy_v3_v3(point, &pt->x);
    remaining_till_next = len_v3v3(point, step_start);
  }
  if (remaining_till_next < remaining_march) {
    pt = &gps->points[next_point_index];
    copy_v3_v3(result, &pt->x);
    return 0;
  }
  else {
    float ratio = remaining_march / remaining_till_next;
    interp_v3_v3v3(result, step_start, point, ratio);
    return next_point_index;
  }
}

static int stroke_march_count(const bGPDstroke *gps, const float dist)
{
  int point_count = 0;
  float point[3];
  int next_point_index = 1;
  bGPDspoint *pt = NULL;

  pt = &gps->points[0];
  copy_v3_v3(point, &pt->x);
  point_count++;

  while ((next_point_index = stroke_march_next_point_no_interp(
              gps, next_point_index, point, dist, point)) > -1) {
    point_count++;
    if (next_point_index == 0) {
      break; /* last point finished */
    }
  }
  return point_count;
}

/**
 * Resample a stroke
 * \param gps: Stroke to sample
 * \param dist: Distance of one segment
 */
bool BKE_gpencil_sample_stroke(bGPDstroke *gps, const float dist, const bool select)
{
  bGPDspoint *pt = gps->points;
  bGPDspoint *pt1 = NULL;
  bGPDspoint *pt2 = NULL;
  int i;
  LinkData *ld;
  ListBase def_nr_list = {0};

  if (gps->totpoints < 2 || dist < FLT_EPSILON) {
    return false;
  }
  /* TODO: Implement feature point preservation. */
  int count = stroke_march_count(gps, dist);

  bGPDspoint *new_pt = MEM_callocN(sizeof(bGPDspoint) * count, "gp_stroke_points_sampled");
  MDeformVert *new_dv = NULL;

  int result_totweight;

  if (gps->dvert != NULL) {
    stroke_defvert_create_nr_list(gps->dvert, gps->totpoints, &def_nr_list, &result_totweight);
    new_dv = stroke_defvert_new_count(count, result_totweight, &def_nr_list);
  }

  int next_point_index = 1;
  i = 0;
  float pressure, strength, ratio_result;
  int index_from, index_to;
  float last_coord[3];

  /*  1st point is always at the start */
  pt1 = &gps->points[0];
  copy_v3_v3(last_coord, &pt1->x);
  pt2 = &new_pt[i];
  copy_v3_v3(&pt2->x, last_coord);
  new_pt[i].pressure = pt[0].pressure;
  new_pt[i].strength = pt[0].strength;
  if (select) {
    new_pt[i].flag |= GP_SPOINT_SELECT;
  }
  i++;

  if (new_dv) {
    stroke_interpolate_deform_weights(gps, 0, 0, 0, &new_dv[0]);
  }

  /*  the rest */
  while ((next_point_index = stroke_march_next_point(gps,
                                                     next_point_index,
                                                     last_coord,
                                                     dist,
                                                     last_coord,
                                                     &pressure,
                                                     &strength,
                                                     &ratio_result,
                                                     &index_from,
                                                     &index_to)) > -1) {
    pt2 = &new_pt[i];
    copy_v3_v3(&pt2->x, last_coord);
    new_pt[i].pressure = pressure;
    new_pt[i].strength = strength;
    if (select) {
      new_pt[i].flag |= GP_SPOINT_SELECT;
    }

    if (new_dv) {
      stroke_interpolate_deform_weights(gps, index_from, index_to, ratio_result, &new_dv[i]);
    }

    i++;
    if (next_point_index == 0) {
      break; /* last point finished */
    }
  }

  gps->points = new_pt;
  /* Free original vertex list. */
  MEM_freeN(pt);

  if (new_dv) {
    /* Free original weight data. */
    BKE_gpencil_free_stroke_weights(gps);
    MEM_freeN(gps->dvert);
    while ((ld = BLI_pophead(&def_nr_list))) {
      MEM_freeN(ld);
    }

    gps->dvert = new_dv;
  }

  gps->totpoints = i;

  gps->flag |= GP_STROKE_RECALC_GEOMETRY;
  gps->tot_triangles = 0;

  return true;
}

/**
 * Apply smooth to stroke point
 * \param gps: Stroke to smooth
 * \param i: Point index
 * \param inf: Amount of smoothing to apply
 */
bool BKE_gpencil_smooth_stroke(bGPDstroke *gps, int i, float inf)
{
  bGPDspoint *pt = &gps->points[i];
<<<<<<< HEAD
  /*  float pressure = 0.0f; */
=======
>>>>>>> 1b36c918
  float sco[3] = {0.0f};

  /* Do nothing if not enough points to smooth out */
  if (gps->totpoints <= 2) {
    return false;
  }

  /* Only affect endpoints by a fraction of the normal strength,
   * to prevent the stroke from shrinking too much
   */
  if ((i == 0) || (i == gps->totpoints - 1)) {
    inf *= 0.1f;
  }

  /* Compute smoothed coordinate by taking the ones nearby */
  /* XXX: This is potentially slow,
   *      and suffers from accumulation error as earlier points are handled before later ones. */
  {
    /* XXX: this is hardcoded to look at 2 points on either side of the current one
     * (i.e. 5 items total). */
    const int steps = 2;
    const float average_fac = 1.0f / (float)(steps * 2 + 1);
    int step;

    /* add the point itself */
    madd_v3_v3fl(sco, &pt->x, average_fac);

    /* n-steps before/after current point */
    /* XXX: review how the endpoints are treated by this algorithm. */
    /* XXX: falloff measures should also introduce some weighting variations,
     *      so that further-out points get less weight. */
    for (step = 1; step <= steps; step++) {
      bGPDspoint *pt1, *pt2;
      int before = i - step;
      int after = i + step;

      CLAMP_MIN(before, 0);
      CLAMP_MAX(after, gps->totpoints - 1);

      pt1 = &gps->points[before];
      pt2 = &gps->points[after];

      /* add both these points to the average-sum (s += p[i]/n) */
      madd_v3_v3fl(sco, &pt1->x, average_fac);
      madd_v3_v3fl(sco, &pt2->x, average_fac);
    }
  }

  /* Based on influence factor, blend between original and optimal smoothed coordinate */
  interp_v3_v3v3(&pt->x, &pt->x, sco, inf);

  return true;
}

/**
 * Apply smooth for strength to stroke point */
bool BKE_gpencil_smooth_stroke_strength(bGPDstroke *gps, int point_index, float influence)
{
  bGPDspoint *ptb = &gps->points[point_index];

  /* Do nothing if not enough points */
  if ((gps->totpoints <= 2) || (point_index < 1)) {
    return false;
  }
  /* Only affect endpoints by a fraction of the normal influence */
  float inf = influence;
  if ((point_index == 0) || (point_index == gps->totpoints - 1)) {
    inf *= 0.01f;
  }
  /* Limit max influence to reduce pop effect. */
  CLAMP_MAX(inf, 0.98f);

  float total = 0.0f;
  float max_strength = 0.0f;
  const int steps = 4;
  const float average_fac = 1.0f / (float)(steps * 2 + 1);
  int step;

  /* add the point itself */
  total += ptb->strength * average_fac;
  max_strength = ptb->strength;

  /* n-steps before/after current point */
  for (step = 1; step <= steps; step++) {
    bGPDspoint *pt1, *pt2;
    int before = point_index - step;
    int after = point_index + step;

    CLAMP_MIN(before, 0);
    CLAMP_MAX(after, gps->totpoints - 1);

    pt1 = &gps->points[before];
    pt2 = &gps->points[after];

    /* add both these points to the average-sum (s += p[i]/n) */
    total += pt1->strength * average_fac;
    total += pt2->strength * average_fac;
    /* Save max value. */
    if (max_strength < pt1->strength) {
      max_strength = pt1->strength;
    }
    if (max_strength < pt2->strength) {
      max_strength = pt2->strength;
    }
  }

  /* Based on influence factor, blend between original and optimal smoothed value. */
  ptb->strength = interpf(ptb->strength, total, inf);
  /* Clamp to maximum stroke strength to avoid weird results. */
  CLAMP_MAX(ptb->strength, max_strength);

  return true;
}

/**
 * Apply smooth for thickness to stroke point (use pressure) */
bool BKE_gpencil_smooth_stroke_thickness(bGPDstroke *gps, int point_index, float influence)
{
  bGPDspoint *ptb = &gps->points[point_index];

  /* Do nothing if not enough points */
  if ((gps->totpoints <= 2) || (point_index < 1)) {
    return false;
  }
  /* Only affect endpoints by a fraction of the normal influence */
  float inf = influence;
  if ((point_index == 0) || (point_index == gps->totpoints - 1)) {
    inf *= 0.01f;
  }
  /* Limit max influence to reduce pop effect. */
  CLAMP_MAX(inf, 0.98f);

  float total = 0.0f;
  float max_pressure = 0.0f;
  const int steps = 4;
  const float average_fac = 1.0f / (float)(steps * 2 + 1);
  int step;

  /* add the point itself */
  total += ptb->pressure * average_fac;
  max_pressure = ptb->pressure;

  /* n-steps before/after current point */
  for (step = 1; step <= steps; step++) {
    bGPDspoint *pt1, *pt2;
    int before = point_index - step;
    int after = point_index + step;

    CLAMP_MIN(before, 0);
    CLAMP_MAX(after, gps->totpoints - 1);

    pt1 = &gps->points[before];
    pt2 = &gps->points[after];

    /* add both these points to the average-sum (s += p[i]/n) */
    total += pt1->pressure * average_fac;
    total += pt2->pressure * average_fac;
    /* Save max value. */
    if (max_pressure < pt1->pressure) {
      max_pressure = pt1->pressure;
    }
    if (max_pressure < pt2->pressure) {
      max_pressure = pt2->pressure;
    }
  }

  /* Based on influence factor, blend between original and optimal smoothed value. */
  ptb->pressure = interpf(ptb->pressure, total, inf);
  /* Clamp to maximum stroke thickness to avoid weird results. */
  CLAMP_MAX(ptb->pressure, max_pressure);
  return true;
}

/**
 * Apply smooth for UV rotation to stroke point (use pressure).
 */
bool BKE_gpencil_smooth_stroke_uv(bGPDstroke *gps, int point_index, float influence)
{
  bGPDspoint *ptb = &gps->points[point_index];

  /* Do nothing if not enough points */
  if (gps->totpoints <= 2) {
    return false;
  }

  /* Compute theoretical optimal value */
  bGPDspoint *pta, *ptc;
  int before = point_index - 1;
  int after = point_index + 1;

  CLAMP_MIN(before, 0);
  CLAMP_MAX(after, gps->totpoints - 1);

  pta = &gps->points[before];
  ptc = &gps->points[after];

  /* the optimal value is the corresponding to the interpolation of the pressure
   * at the distance of point b
   */
  float fac = line_point_factor_v3(&ptb->x, &pta->x, &ptc->x);
  /* sometimes the factor can be wrong due stroke geometry, so use middle point */
  if ((fac < 0.0f) || (fac > 1.0f)) {
    fac = 0.5f;
  }
  float optimal = interpf(ptc->uv_rot, pta->uv_rot, fac);

  /* Based on influence factor, blend between original and optimal */
  ptb->uv_rot = interpf(optimal, ptb->uv_rot, influence);
  CLAMP(ptb->uv_rot, -M_PI_2, M_PI_2);

  return true;
}

/**
 * Get range of selected frames in layer.
 * Always the active frame is considered as selected, so if no more selected the range
 * will be equal to the current active frame.
 * \param gpl: Layer
 * \param r_initframe: Number of first selected frame
 * \param r_endframe: Number of last selected frame
 */
void BKE_gpencil_get_range_selected(bGPDlayer *gpl, int *r_initframe, int *r_endframe)
{
  *r_initframe = gpl->actframe->framenum;
  *r_endframe = gpl->actframe->framenum;

  for (bGPDframe *gpf = gpl->frames.first; gpf; gpf = gpf->next) {
    if (gpf->flag & GP_FRAME_SELECT) {
      if (gpf->framenum < *r_initframe) {
        *r_initframe = gpf->framenum;
      }
      if (gpf->framenum > *r_endframe) {
        *r_endframe = gpf->framenum;
      }
    }
  }
}

/**
 * Get Falloff factor base on frame range
 * \param gpf: Frame
 * \param actnum: Number of active frame in layer
 * \param f_init: Number of first selected frame
 * \param f_end: Number of last selected frame
 * \param cur_falloff: Curve with falloff factors
 */
float BKE_gpencil_multiframe_falloff_calc(
    bGPDframe *gpf, int actnum, int f_init, int f_end, CurveMapping *cur_falloff)
{
  float fnum = 0.5f; /* default mid curve */
  float value;

  /* check curve is available */
  if (cur_falloff == NULL) {
    return 1.0f;
  }

  /* frames to the right of the active frame */
  if (gpf->framenum < actnum) {
    fnum = (float)(gpf->framenum - f_init) / (actnum - f_init);
    fnum *= 0.5f;
    value = BKE_curvemapping_evaluateF(cur_falloff, 0, fnum);
  }
  /* frames to the left of the active frame */
  else if (gpf->framenum > actnum) {
    fnum = (float)(gpf->framenum - actnum) / (f_end - actnum);
    fnum *= 0.5f;
    value = BKE_curvemapping_evaluateF(cur_falloff, 0, fnum + 0.5f);
  }
  else {
    value = 1.0f;
  }

  return value;
}

/* reassign strokes using a material */
void BKE_gpencil_material_index_reassign(bGPdata *gpd, int totcol, int index)
{
  for (bGPDlayer *gpl = gpd->layers.first; gpl; gpl = gpl->next) {
    for (bGPDframe *gpf = gpl->frames.first; gpf; gpf = gpf->next) {
      for (bGPDstroke *gps = gpf->strokes.first; gps; gps = gps->next) {
        /* reassign strokes */
        if ((gps->mat_nr > index) || (gps->mat_nr > totcol - 1)) {
          gps->mat_nr--;
          CLAMP_MIN(gps->mat_nr, 0);
        }
      }
    }
  }
}

/* remove strokes using a material */
bool BKE_gpencil_material_index_used(bGPdata *gpd, int index)
{
  for (bGPDlayer *gpl = gpd->layers.first; gpl; gpl = gpl->next) {
    for (bGPDframe *gpf = gpl->frames.first; gpf; gpf = gpf->next) {
      for (bGPDstroke *gps = gpf->strokes.first; gps; gps = gps->next) {
        if (gps->mat_nr == index) {
          return true;
        }
      }
    }
  }

  return false;
}

void BKE_gpencil_material_remap(struct bGPdata *gpd,
                                const unsigned int *remap,
                                unsigned int remap_len)
{
  const short remap_len_short = (short)remap_len;

#define MAT_NR_REMAP(n) \
  if (n < remap_len_short) { \
    BLI_assert(n >= 0 && remap[n] < remap_len_short); \
    n = remap[n]; \
  } \
  ((void)0)

  for (bGPDlayer *gpl = gpd->layers.first; gpl; gpl = gpl->next) {
    for (bGPDframe *gpf = gpl->frames.first; gpf; gpf = gpf->next) {
      for (bGPDstroke *gps = gpf->strokes.first; gps; gps = gps->next) {
        /* reassign strokes */
        MAT_NR_REMAP(gps->mat_nr);
      }
    }
  }

#undef MAT_NR_REMAP
}

/* statistics functions */
void BKE_gpencil_stats_update(bGPdata *gpd)
{
  gpd->totlayer = 0;
  gpd->totframe = 0;
  gpd->totstroke = 0;
  gpd->totpoint = 0;

  for (bGPDlayer *gpl = gpd->layers.first; gpl; gpl = gpl->next) {
    gpd->totlayer++;
    for (bGPDframe *gpf = gpl->frames.first; gpf; gpf = gpf->next) {
      gpd->totframe++;
      for (bGPDstroke *gps = gpf->strokes.first; gps; gps = gps->next) {
        gpd->totstroke++;
        gpd->totpoint += gps->totpoints;
      }
    }
  }
}

/* get material index (0-based like mat_nr not actcol) */
int BKE_gpencil_object_material_get_index(Object *ob, Material *ma)
{
  short *totcol = give_totcolp(ob);
  Material *read_ma = NULL;
  for (short i = 0; i < *totcol; i++) {
    read_ma = give_current_material(ob, i + 1);
    if (ma == read_ma) {
      return i;
    }
  }

  return -1;
}

/* Get points of stroke always flat to view not affected by camera view or view position */
void BKE_gpencil_stroke_2d_flat(const bGPDspoint *points,
                                int totpoints,
                                float (*points2d)[2],
                                int *r_direction)
{
  BLI_assert(totpoints >= 2);

  const bGPDspoint *pt0 = &points[0];
  const bGPDspoint *pt1 = &points[1];
  const bGPDspoint *pt3 = &points[(int)(totpoints * 0.75)];

  float locx[3];
  float locy[3];
  float loc3[3];
  float normal[3];

  /* local X axis (p0 -> p1) */
  sub_v3_v3v3(locx, &pt1->x, &pt0->x);

  /* point vector at 3/4 */
  float v3[3];
  if (totpoints == 2) {
    mul_v3_v3fl(v3, &pt3->x, 0.001f);
  }
  else {
    copy_v3_v3(v3, &pt3->x);
  }

  sub_v3_v3v3(loc3, v3, &pt0->x);

  /* vector orthogonal to polygon plane */
  cross_v3_v3v3(normal, locx, loc3);

  /* local Y axis (cross to normal/x axis) */
  cross_v3_v3v3(locy, normal, locx);

  /* Normalize vectors */
  normalize_v3(locx);
  normalize_v3(locy);

  /* Get all points in local space */
  for (int i = 0; i < totpoints; i++) {
    const bGPDspoint *pt = &points[i];
    float loc[3];

    /* Get local space using first point as origin */
    sub_v3_v3v3(loc, &pt->x, &pt0->x);

    points2d[i][0] = dot_v3v3(loc, locx);
    points2d[i][1] = dot_v3v3(loc, locy);
  }

  /* Concave (-1), Convex (1), or Autodetect (0)? */
  *r_direction = (int)locy[2];
}

/* Get points of stroke always flat to view not affected by camera view or view position
 * using another stroke as reference
 */
void BKE_gpencil_stroke_2d_flat_ref(const bGPDspoint *ref_points,
                                    int ref_totpoints,
                                    const bGPDspoint *points,
                                    int totpoints,
                                    float (*points2d)[2],
                                    const float scale,
                                    int *r_direction)
{
  BLI_assert(totpoints >= 2);

  const bGPDspoint *pt0 = &ref_points[0];
  const bGPDspoint *pt1 = &ref_points[1];
  const bGPDspoint *pt3 = &ref_points[(int)(ref_totpoints * 0.75)];

  float locx[3];
  float locy[3];
  float loc3[3];
  float normal[3];

  /* local X axis (p0 -> p1) */
  sub_v3_v3v3(locx, &pt1->x, &pt0->x);

  /* point vector at 3/4 */
  float v3[3];
  if (totpoints == 2) {
    mul_v3_v3fl(v3, &pt3->x, 0.001f);
  }
  else {
    copy_v3_v3(v3, &pt3->x);
  }

  sub_v3_v3v3(loc3, v3, &pt0->x);

  /* vector orthogonal to polygon plane */
  cross_v3_v3v3(normal, locx, loc3);

  /* local Y axis (cross to normal/x axis) */
  cross_v3_v3v3(locy, normal, locx);

  /* Normalize vectors */
  normalize_v3(locx);
  normalize_v3(locy);

  /* Get all points in local space */
  for (int i = 0; i < totpoints; i++) {
    const bGPDspoint *pt = &points[i];
    float loc[3];
    float v1[3];
    float vn[3] = {0.0f, 0.0f, 0.0f};

    /* apply scale to extremes of the stroke to get better collision detection
     * the scale is divided to get more control in the UI parameter
     */
    /* first point */
    if (i == 0) {
      const bGPDspoint *pt_next = &points[i + 1];
      sub_v3_v3v3(vn, &pt->x, &pt_next->x);
      normalize_v3(vn);
      mul_v3_fl(vn, scale / 10.0f);
      add_v3_v3v3(v1, &pt->x, vn);
    }
    /* last point */
    else if (i == totpoints - 1) {
      const bGPDspoint *pt_prev = &points[i - 1];
      sub_v3_v3v3(vn, &pt->x, &pt_prev->x);
      normalize_v3(vn);
      mul_v3_fl(vn, scale / 10.0f);
      add_v3_v3v3(v1, &pt->x, vn);
    }
    else {
      copy_v3_v3(v1, &pt->x);
    }

    /* Get local space using first point as origin (ref stroke) */
    sub_v3_v3v3(loc, v1, &pt0->x);

    points2d[i][0] = dot_v3v3(loc, locx);
    points2d[i][1] = dot_v3v3(loc, locy);
  }

  /* Concave (-1), Convex (1), or Autodetect (0)? */
  *r_direction = (int)locy[2];
}

float BKE_gpencil_stroke_length(const bGPDstroke *gps, bool use_3d)
{
  if (!gps->points || gps->totpoints < 2) {
    return 0;
  }
  float *last_pt = &gps->points[0].x;
  int i;
  bGPDspoint *pt;
  float total_length = 0;
  for (i = 1; i < gps->totpoints; i++) {
    pt = &gps->points[i];
    if (use_3d) {
      total_length += len_v3v3(&pt->x, last_pt);
    }
    else {
      total_length += len_v2v2(&pt->x, last_pt);
    }
    last_pt = &pt->x;
  }
  return total_length;
}

/**
 * Trim stroke to the first intersection or loop
 * \param gps: Stroke data
 */
bool BKE_gpencil_trim_stroke(bGPDstroke *gps)
{
  if (gps->totpoints < 4) {
    return false;
  }
  bool intersect = false;
  int start, end;
  float point[3];
  /* loop segments from start until we have an intersection */
  for (int i = 0; i < gps->totpoints - 2; i++) {
    start = i;
    bGPDspoint *a = &gps->points[start];
    bGPDspoint *b = &gps->points[start + 1];
    for (int j = start + 2; j < gps->totpoints - 1; j++) {
      end = j + 1;
      bGPDspoint *c = &gps->points[j];
      bGPDspoint *d = &gps->points[end];
      float pointb[3];
      /* get intersection */
      if (isect_line_line_v3(&a->x, &b->x, &c->x, &d->x, point, pointb)) {
        if (len_v3(point) > 0.0f) {
          float closest[3];
          /* check intersection is on both lines */
          float lambda = closest_to_line_v3(closest, point, &a->x, &b->x);
          if ((lambda <= 0.0f) || (lambda >= 1.0f)) {
            continue;
          }
          lambda = closest_to_line_v3(closest, point, &c->x, &d->x);
          if ((lambda <= 0.0f) || (lambda >= 1.0f)) {
            continue;
          }
          else {
            intersect = true;
            break;
          }
        }
      }
    }
    if (intersect) {
      break;
    }
  }

  /* trim unwanted points */
  if (intersect) {

    /* save points */
    bGPDspoint *old_points = MEM_dupallocN(gps->points);
    MDeformVert *old_dvert = NULL;
    MDeformVert *dvert_src = NULL;

    if (gps->dvert != NULL) {
      old_dvert = MEM_dupallocN(gps->dvert);
    }

    /* resize gps */
    int newtot = end - start + 1;

    gps->points = MEM_recallocN(gps->points, sizeof(*gps->points) * newtot);
    if (gps->dvert != NULL) {
      gps->dvert = MEM_recallocN(gps->dvert, sizeof(*gps->dvert) * newtot);
    }

    for (int i = 0; i < newtot; i++) {
      int idx = start + i;
      bGPDspoint *pt_src = &old_points[idx];
      bGPDspoint *pt_new = &gps->points[i];
      memcpy(pt_new, pt_src, sizeof(bGPDspoint));
      if (gps->dvert != NULL) {
        dvert_src = &old_dvert[idx];
        MDeformVert *dvert = &gps->dvert[i];
        memcpy(dvert, dvert_src, sizeof(MDeformVert));
        if (dvert_src->dw) {
          memcpy(dvert->dw, dvert_src->dw, sizeof(MDeformWeight));
        }
      }
      if (idx == start || idx == end) {
        copy_v3_v3(&pt_new->x, point);
      }
    }

    gps->flag |= GP_STROKE_RECALC_GEOMETRY;
    gps->tot_triangles = 0;
    gps->totpoints = newtot;

    MEM_SAFE_FREE(old_points);
    MEM_SAFE_FREE(old_dvert);
  }
  return intersect;
}

/**
 * Close stroke
 * \param gps: Stroke to close
 */
bool BKE_gpencil_close_stroke(bGPDstroke *gps)
{
  bGPDspoint *pt1 = NULL;
  bGPDspoint *pt2 = NULL;

  /* Only can close a stroke with 3 points or more. */
  if (gps->totpoints < 3) {
    return false;
  }

  /* Calc average distance between points to get same level of sampling. */
  float dist_tot = 0.0f;
  for (int i = 0; i < gps->totpoints - 1; i++) {
    pt1 = &gps->points[i];
    pt2 = &gps->points[i + 1];
    dist_tot += len_v3v3(&pt1->x, &pt2->x);
  }
  /* Calc the average distance. */
  float dist_avg = dist_tot / (gps->totpoints - 1);

  /* Calc distance between last and first point. */
  pt1 = &gps->points[gps->totpoints - 1];
  pt2 = &gps->points[0];
  float dist_close = len_v3v3(&pt1->x, &pt2->x);

  /* if the distance to close is very small, don't need add points and just enable cyclic. */
  if (dist_close <= dist_avg) {
    gps->flag |= GP_STROKE_CYCLIC;
    return true;
  }

  /* Calc number of points required using the average distance. */
  int tot_newpoints = MAX2(dist_close / dist_avg, 1);

  /* Resize stroke array. */
  int old_tot = gps->totpoints;
  gps->totpoints += tot_newpoints;
  gps->points = MEM_recallocN(gps->points, sizeof(*gps->points) * gps->totpoints);
  if (gps->dvert != NULL) {
    gps->dvert = MEM_recallocN(gps->dvert, sizeof(*gps->dvert) * gps->totpoints);
  }

  /* Generate new points */
  pt1 = &gps->points[old_tot - 1];
  pt2 = &gps->points[0];
  bGPDspoint *pt = &gps->points[old_tot];
  for (int i = 1; i < tot_newpoints + 1; i++, pt++) {
    float step = (tot_newpoints > 1) ? ((float)i / (float)tot_newpoints) : 0.99f;
    /* Clamp last point to be near, but not on top of first point. */
    if ((tot_newpoints > 1) && (i == tot_newpoints)) {
      step *= 0.99f;
    }

    /* Average point. */
    interp_v3_v3v3(&pt->x, &pt1->x, &pt2->x, step);
    pt->pressure = interpf(pt2->pressure, pt1->pressure, step);
    pt->strength = interpf(pt2->strength, pt1->strength, step);
    pt->flag = 0;

    /* Set weights. */
    if (gps->dvert != NULL) {
      MDeformVert *dvert1 = &gps->dvert[old_tot - 1];
      MDeformWeight *dw1 = defvert_verify_index(dvert1, 0);
      float weight_1 = dw1 ? dw1->weight : 0.0f;

      MDeformVert *dvert2 = &gps->dvert[0];
      MDeformWeight *dw2 = defvert_verify_index(dvert2, 0);
      float weight_2 = dw2 ? dw2->weight : 0.0f;

      MDeformVert *dvert_final = &gps->dvert[old_tot + i - 1];
      dvert_final->totweight = 0;
      MDeformWeight *dw = defvert_verify_index(dvert_final, 0);
      if (dvert_final->dw) {
        dw->weight = interpf(weight_2, weight_1, step);
      }
    }
  }

  /* Enable cyclic flag. */
  gps->flag |= GP_STROKE_CYCLIC;

  return true;
}
/* Dissolve points in stroke */
void BKE_gpencil_dissolve_points(bGPDframe *gpf, bGPDstroke *gps, const short tag)
{
  bGPDspoint *pt;
  MDeformVert *dvert = NULL;
  int i;

  int tot = gps->totpoints; /* number of points in new buffer */
  /* first pass: count points to remove */
  /* Count how many points are selected (i.e. how many to remove) */
  for (i = 0, pt = gps->points; i < gps->totpoints; i++, pt++) {
    if (pt->flag & tag) {
      /* selected point - one of the points to remove */
      tot--;
    }
  }

  /* if no points are left, we simply delete the entire stroke */
  if (tot <= 0) {
    /* remove the entire stroke */
    if (gps->points) {
      MEM_freeN(gps->points);
    }
    if (gps->dvert) {
      BKE_gpencil_free_stroke_weights(gps);
      MEM_freeN(gps->dvert);
    }
    if (gps->triangles) {
      MEM_freeN(gps->triangles);
    }
    BLI_freelinkN(&gpf->strokes, gps);
  }
  else {
    /* just copy all points to keep into a smaller buffer */
    bGPDspoint *new_points = MEM_callocN(sizeof(bGPDspoint) * tot,
                                         "new gp stroke coord_array copy");
    bGPDspoint *npt = new_points;

    MDeformVert *new_dvert = NULL;
    MDeformVert *ndvert = NULL;

    if (gps->dvert != NULL) {
      new_dvert = MEM_callocN(sizeof(MDeformVert) * tot, "new gp stroke weights copy");
      ndvert = new_dvert;
    }

    (gps->dvert != NULL) ? dvert = gps->dvert : NULL;
    for (i = 0, pt = gps->points; i < gps->totpoints; i++, pt++) {
      if ((pt->flag & tag) == 0) {
        *npt = *pt;
        npt++;

        if (gps->dvert != NULL) {
          *ndvert = *dvert;
          ndvert->dw = MEM_dupallocN(dvert->dw);
          ndvert++;
        }
      }
      if (gps->dvert != NULL) {
        dvert++;
      }
    }

    /* free the old buffer */
    if (gps->points) {
      MEM_freeN(gps->points);
    }
    if (gps->dvert) {
      BKE_gpencil_free_stroke_weights(gps);
      MEM_freeN(gps->dvert);
    }

    /* save the new buffer */
    gps->points = new_points;
    gps->dvert = new_dvert;
    gps->totpoints = tot;

    /* triangles cache needs to be recalculated */
    gps->flag |= GP_STROKE_RECALC_GEOMETRY;
    gps->tot_triangles = 0;
  }
}

/* Merge by distance ------------------------------------- */
/* Reduce a series of points when the distance is below a threshold.
 * Special case for first and last points (both are keeped) for other points,
 * the merge point always is at first point.
 * \param gpf: Grease Pencil frame
 * \param gps: Grease Pencil stroke
 * \param threshold: Distance between points
 * \param use_unselected: Set to true to analyze all stroke and not only selected points
 */
void BKE_gpencil_merge_distance_stroke(bGPDframe *gpf,
                                       bGPDstroke *gps,
                                       const float threshold,
                                       const bool use_unselected)
{
  bGPDspoint *pt = NULL;
  bGPDspoint *pt_next = NULL;
  float tagged = false;
  /* Use square distance to speed up loop */
  const float th_square = threshold * threshold;
  /* Need to have something to merge. */
  if (gps->totpoints < 2) {
    return;
  }
  int i = 0;
  int step = 1;
  while ((i < gps->totpoints - 1) && (i + step < gps->totpoints)) {
    pt = &gps->points[i];
    if (pt->flag & GP_SPOINT_TAG) {
      i++;
      step = 1;
      continue;
    }
    pt_next = &gps->points[i + step];
    /* Do not recalc tagged points. */
    if (pt_next->flag & GP_SPOINT_TAG) {
      step++;
      continue;
    }
    /* Check if contiguous points are selected. */
    if (!use_unselected) {
      if (((pt->flag & GP_SPOINT_SELECT) == 0) || ((pt_next->flag & GP_SPOINT_SELECT) == 0)) {
        i++;
        step = 1;
        continue;
      }
    }
    float len_square = len_squared_v3v3(&pt->x, &pt_next->x);
    if (len_square <= th_square) {
      tagged = true;
      if (i != gps->totpoints - 1) {
        /* Tag second point for delete. */
        pt_next->flag |= GP_SPOINT_TAG;
      }
      else {
        pt->flag |= GP_SPOINT_TAG;
      }
      /* Jump to next pair of points, keeping first point segment equals.*/
      step++;
    }
    else {
      /* Analyze next point. */
      i++;
      step = 1;
    }
  }

  /* Always untag extremes. */
  pt = &gps->points[0];
  pt->flag &= ~GP_SPOINT_TAG;
  pt = &gps->points[gps->totpoints - 1];
  pt->flag &= ~GP_SPOINT_TAG;

  /* Dissolve tagged points */
  if (tagged) {
    BKE_gpencil_dissolve_points(gpf, gps, GP_SPOINT_TAG);
  }
}

/* Helper: Check materials with same color. */
static int gpencil_check_same_material_color(Object *ob_gp, float color[4], Material **r_mat)
{
  Material *ma = NULL;
  float color_cu[4];
  linearrgb_to_srgb_v3_v3(color_cu, color);
  float hsv1[4];
  rgb_to_hsv_v(color_cu, hsv1);
  hsv1[3] = color[3];

  for (int i = 1; i <= ob_gp->totcol; i++) {
    ma = give_current_material(ob_gp, i);
    MaterialGPencilStyle *gp_style = ma->gp_style;
    /* Check color with small tolerance (better in HSV). */
    float hsv2[4];
    rgb_to_hsv_v(gp_style->fill_rgba, hsv2);
    hsv2[3] = gp_style->fill_rgba[3];
    if ((gp_style->fill_style == GP_STYLE_FILL_STYLE_SOLID) && (compare_v4v4(hsv1, hsv2, 0.01f))) {
      *r_mat = ma;
      return i - 1;
    }
  }

  *r_mat = NULL;
  return -1;
}

/* Helper: Add gpencil material using curve material as base. */
static Material *gpencil_add_from_curve_material(Main *bmain,
                                                 Object *ob_gp,
                                                 const float cu_color[4],
                                                 const bool gpencil_lines,
                                                 const bool fill,
                                                 int *r_idx)
{
  Material *mat_gp = BKE_gpencil_object_material_new(
      bmain, ob_gp, (fill) ? "Material" : "Unassigned", r_idx);
  MaterialGPencilStyle *gp_style = mat_gp->gp_style;

  /* Stroke color. */
  if (gpencil_lines) {
    ARRAY_SET_ITEMS(gp_style->stroke_rgba, 0.0f, 0.0f, 0.0f, 1.0f);
    gp_style->flag |= GP_STYLE_STROKE_SHOW;
  }
  else {
    linearrgb_to_srgb_v4(gp_style->stroke_rgba, cu_color);
    gp_style->flag &= ~GP_STYLE_STROKE_SHOW;
  }

  /* Fill color. */
  linearrgb_to_srgb_v4(gp_style->fill_rgba, cu_color);
  /* Fill is false if the original curve hasn't material assigned, so enable it. */
  if (fill) {
    gp_style->flag |= GP_STYLE_FILL_SHOW;
  }

  /* Check at least one is enabled. */
  if (((gp_style->flag & GP_STYLE_STROKE_SHOW) == 0) &&
      ((gp_style->flag & GP_STYLE_FILL_SHOW) == 0)) {
    gp_style->flag |= GP_STYLE_STROKE_SHOW;
  }

  return mat_gp;
}

/* Helper: Create new stroke section. */
static void gpencil_add_new_points(bGPDstroke *gps,
                                   float *coord_array,
                                   float pressure,
                                   int init,
                                   int totpoints,
                                   const float init_co[3],
                                   bool last)
{
  for (int i = 0; i < totpoints; i++) {
    bGPDspoint *pt = &gps->points[i + init];
    copy_v3_v3(&pt->x, &coord_array[3 * i]);
    /* Be sure the last point is not on top of the first point of the curve or
     * the close of the stroke will produce glitches. */
    if ((last) && (i > 0) && (i == totpoints - 1)) {
      float dist = len_v3v3(init_co, &pt->x);
      if (dist < 0.1f) {
        /* Interpolate between previous point and current to back slightly. */
        bGPDspoint *pt_prev = &gps->points[i + init - 1];
        interp_v3_v3v3(&pt->x, &pt_prev->x, &pt->x, 0.95f);
      }
    }

    pt->pressure = pressure;
    pt->strength = 1.0f;
  }
}

/* Helper: Get the first collection that includes the object. */
static Collection *gpencil_get_parent_collection(Scene *scene, Object *ob)
{
  Collection *mycol = NULL;
  FOREACH_SCENE_COLLECTION_BEGIN (scene, collection) {
    for (CollectionObject *cob = collection->gobject.first; cob; cob = cob->next) {
      if ((mycol == NULL) && (cob->ob == ob)) {
        mycol = collection;
      }
    }
  }
  FOREACH_SCENE_COLLECTION_END;

  return mycol;
}

/* Helper: Convert one spline to grease pencil stroke. */
static void gpencil_convert_spline(Main *bmain,
                                   Object *ob_gp,
                                   Object *ob_cu,
                                   const bool gpencil_lines,
                                   const bool only_stroke,
                                   bGPDframe *gpf,
                                   Nurb *nu)
{
  Curve *cu = (Curve *)ob_cu->data;
  bool cyclic = true;

  /* Create Stroke. */
  bGPDstroke *gps = MEM_callocN(sizeof(bGPDstroke), "bGPDstroke");
  gps->thickness = 1.0f;
  gps->gradient_f = 1.0f;
  ARRAY_SET_ITEMS(gps->gradient_s, 1.0f, 1.0f);
  ARRAY_SET_ITEMS(gps->caps, GP_STROKE_CAP_ROUND, GP_STROKE_CAP_ROUND);
  gps->inittime = 0.0f;

  /* Enable recalculation flag by default. */
  gps->flag |= GP_STROKE_RECALC_GEOMETRY;
  gps->flag &= ~GP_STROKE_SELECT;
  gps->flag |= GP_STROKE_3DSPACE;

  gps->mat_nr = 0;
  /* Count total points
   * The total of points must consider that last point of each segment is equal to the first
   * point of next segment.
   */
  int totpoints = 0;
  int segments = 0;
  int resolu = nu->resolu + 1;
  segments = nu->pntsu;
  if (((nu->flagu & CU_NURB_CYCLIC) == 0) || (nu->pntsu == 2)) {
    segments--;
    cyclic = false;
  }
  totpoints = (resolu * segments) - (segments - 1);

  /* Initialize triangle memory to dummy data. */
  gps->tot_triangles = 0;
  gps->triangles = NULL;

  /* Materials
   * Notice: The color of the material is the color of viewport and not the final shader color.
   */
  Material *mat_gp = NULL;
  bool fill = true;
  /* Check if grease pencil has a material with same color.*/
  float color[4];
  if ((cu->mat) && (*cu->mat)) {
    Material *mat_cu = *cu->mat;
    copy_v4_v4(color, &mat_cu->r);
  }
  else {
    /* Gray (unassigned from SVG add-on) */
    zero_v4(color);
    add_v3_fl(color, 0.6f);
    color[3] = 1.0f;
    fill = false;
  }

  /* Special case: If the color was created by the SVG add-on and the name contains '_stroke' and
   * there is only one color, the stroke must not be closed, fill to false and use for
   * stroke the fill color.
   */
  bool do_stroke = false;
  if (ob_cu->totcol == 1) {
    Material *ma_stroke = give_current_material(ob_cu, 1);
    if ((ma_stroke) && (strstr(ma_stroke->id.name, "_stroke") != NULL)) {
      do_stroke = true;
    }
  }

  int r_idx = gpencil_check_same_material_color(ob_gp, color, &mat_gp);
  if ((ob_cu->totcol > 0) && (r_idx < 0)) {
    Material *mat_curve = give_current_material(ob_cu, 1);
    mat_gp = gpencil_add_from_curve_material(bmain, ob_gp, color, gpencil_lines, fill, &r_idx);

    if ((mat_curve) && (mat_curve->gp_style != NULL)) {
      MaterialGPencilStyle *gp_style_cur = mat_curve->gp_style;
      MaterialGPencilStyle *gp_style_gp = mat_gp->gp_style;

      copy_v4_v4(gp_style_gp->mix_rgba, gp_style_cur->mix_rgba);
      gp_style_gp->fill_style = gp_style_cur->fill_style;
      gp_style_gp->mix_factor = gp_style_cur->mix_factor;
      gp_style_gp->gradient_angle = gp_style_cur->gradient_angle;
    }

    /* If object has more than 1 material, use second material for stroke color. */
    if ((!only_stroke) && (ob_cu->totcol > 1) && (give_current_material(ob_cu, 2))) {
      mat_curve = give_current_material(ob_cu, 2);
      if (mat_curve) {
        linearrgb_to_srgb_v3_v3(mat_gp->gp_style->stroke_rgba, &mat_curve->r);
        mat_gp->gp_style->stroke_rgba[3] = mat_curve->a;
      }
    }
    else if ((only_stroke) || (do_stroke)) {
      /* Also use the first color if the fill is none for stroke color. */
      if (ob_cu->totcol > 0) {
        mat_curve = give_current_material(ob_cu, 1);
        if (mat_curve) {
          linearrgb_to_srgb_v3_v3(mat_gp->gp_style->stroke_rgba, &mat_curve->r);
          mat_gp->gp_style->stroke_rgba[3] = mat_curve->a;
          /* Set fill and stroke depending of curve type (3D or 2D). */
          if ((cu->flag & CU_3D) || ((cu->flag & (CU_FRONT | CU_BACK)) == 0)) {
            mat_gp->gp_style->flag |= GP_STYLE_STROKE_SHOW;
            mat_gp->gp_style->flag &= ~GP_STYLE_FILL_SHOW;
          }
          else {
            mat_gp->gp_style->flag &= ~GP_STYLE_STROKE_SHOW;
            mat_gp->gp_style->flag |= GP_STYLE_FILL_SHOW;
          }
        }
      }
    }
  }
  CLAMP_MIN(r_idx, 0);

  /* Assign material index to stroke. */
  gps->mat_nr = r_idx;

  /* Add stroke to frame.*/
  BLI_addtail(&gpf->strokes, gps);

  float *coord_array = NULL;
  float init_co[3];

  switch (nu->type) {
    case CU_POLY: {
      /* Allocate memory for storage points. */
      gps->totpoints = nu->pntsu;
      gps->points = MEM_callocN(sizeof(bGPDspoint) * gps->totpoints, "gp_stroke_points");
      /* Increase thickness for this type. */
      gps->thickness = 10.0f;

      /* Get all curve points */
      for (int s = 0; s < gps->totpoints; s++) {
        BPoint *bp = &nu->bp[s];
        bGPDspoint *pt = &gps->points[s];
        copy_v3_v3(&pt->x, bp->vec);
        pt->pressure = bp->radius;
        pt->strength = 1.0f;
      }
      break;
    }
    case CU_BEZIER: {
      /* Allocate memory for storage points. */
      gps->totpoints = totpoints;
      gps->points = MEM_callocN(sizeof(bGPDspoint) * gps->totpoints, "gp_stroke_points");

      int init = 0;
      resolu = nu->resolu + 1;
      segments = nu->pntsu;
      if (((nu->flagu & CU_NURB_CYCLIC) == 0) || (nu->pntsu == 2)) {
        segments--;
      }
      /* Get all interpolated curve points of Beziert */
      for (int s = 0; s < segments; s++) {
        int inext = (s + 1) % nu->pntsu;
        BezTriple *prevbezt = &nu->bezt[s];
        BezTriple *bezt = &nu->bezt[inext];
        bool last = (bool)(s == segments - 1);

        coord_array = MEM_callocN((size_t)3 * resolu * sizeof(float), __func__);

        for (int j = 0; j < 3; j++) {
          BKE_curve_forward_diff_bezier(prevbezt->vec[1][j],
                                        prevbezt->vec[2][j],
                                        bezt->vec[0][j],
                                        bezt->vec[1][j],
                                        coord_array + j,
                                        resolu - 1,
                                        3 * sizeof(float));
        }
        /* Save first point coordinates. */
        if (s == 0) {
          copy_v3_v3(init_co, &coord_array[0]);
        }
        /* Add points to the stroke */
        gpencil_add_new_points(gps, coord_array, bezt->radius, init, resolu, init_co, last);
        /* Free memory. */
        MEM_SAFE_FREE(coord_array);

        /* As the last point of segment is the first point of next segment, back one array
         * element to avoid duplicated points on the same location.
         */
        init += resolu - 1;
      }
      break;
    }
    case CU_NURBS: {
      if (nu->pntsv == 1) {

        int nurb_points;
        if (nu->flagu & CU_NURB_CYCLIC) {
          resolu++;
          nurb_points = nu->pntsu * resolu;
        }
        else {
          nurb_points = (nu->pntsu - 1) * resolu;
        }
        /* Get all curve points. */
        coord_array = MEM_callocN(sizeof(float[3]) * nurb_points, __func__);
        BKE_nurb_makeCurve(nu, coord_array, NULL, NULL, NULL, resolu, sizeof(float[3]));

        /* Allocate memory for storage points. */
        gps->totpoints = nurb_points - 1;
        gps->points = MEM_callocN(sizeof(bGPDspoint) * gps->totpoints, "gp_stroke_points");

        /* Add points. */
        gpencil_add_new_points(gps, coord_array, 1.0f, 0, gps->totpoints, init_co, false);

        MEM_SAFE_FREE(coord_array);
      }
      break;
    }
    default: {
      break;
    }
  }
  /* Cyclic curve, close stroke. */
  if ((cyclic) && (!do_stroke)) {
    BKE_gpencil_close_stroke(gps);
  }
}

/* Convert a curve object to grease pencil stroke.
 *
 * \param bmain: Main thread pointer
 * \param scene: Original scene.
 * \param ob_gp: Grease pencil object to add strokes.
 * \param ob_cu: Curve to convert.
 * \param gpencil_lines: Use lines for strokes.
 * \param use_collections: Create layers using collection names.
 * \param only_stroke: The material must be only stroke without fill.
 */
void BKE_gpencil_convert_curve(Main *bmain,
                               Scene *scene,
                               Object *ob_gp,
                               Object *ob_cu,
                               const bool gpencil_lines,
                               const bool use_collections,
                               const bool only_stroke)
{
  if (ELEM(NULL, ob_gp, ob_cu) || (ob_gp->type != OB_GPENCIL) || (ob_gp->data == NULL)) {
    return;
  }

  Curve *cu = (Curve *)ob_cu->data;
  bGPdata *gpd = (bGPdata *)ob_gp->data;
  bGPDlayer *gpl = NULL;

  /* If the curve is empty, cancel. */
  if (cu->nurb.first == NULL) {
    return;
  }

  /* Check if there is an active layer. */
  if (use_collections) {
    Collection *collection = gpencil_get_parent_collection(scene, ob_cu);
    if (collection != NULL) {
      gpl = BLI_findstring(&gpd->layers, collection->id.name + 2, offsetof(bGPDlayer, info));
      if (gpl == NULL) {
        gpl = BKE_gpencil_layer_addnew(gpd, collection->id.name + 2, true);
      }
    }
  }

  if (gpl == NULL) {
    gpl = BKE_gpencil_layer_getactive(gpd);
    if (gpl == NULL) {
      gpl = BKE_gpencil_layer_addnew(gpd, DATA_("GP_Layer"), true);
    }
  }

  /* Check if there is an active frame and add if needed. */
  bGPDframe *gpf = BKE_gpencil_layer_getframe(gpl, CFRA, GP_GETFRAME_ADD_COPY);

  /* Read all splines of the curve and create a stroke for each. */
  for (Nurb *nu = cu->nurb.first; nu; nu = nu->next) {
    gpencil_convert_spline(bmain, ob_gp, ob_cu, gpencil_lines, only_stroke, gpf, nu);
  }

  /* Tag for recalculation */
  DEG_id_tag_update(&gpd->id, ID_RECALC_GEOMETRY | ID_RECALC_COPY_ON_WRITE);
}<|MERGE_RESOLUTION|>--- conflicted
+++ resolved
@@ -427,15 +427,9 @@
   gpd->pixfactor = GP_DEFAULT_PIX_FACTOR;
 
   /* grid settings */
-<<<<<<< HEAD
-  ARRAY_SET_ITEMS(gpd->grid.color, 0.5f, 0.5f, 0.5f); /*  Color */
-  ARRAY_SET_ITEMS(gpd->grid.scale, 1.0f, 1.0f);       /*  Scale */
-  gpd->grid.lines = GP_DEFAULT_GRID_LINES;            /*  Number of lines */
-=======
   ARRAY_SET_ITEMS(gpd->grid.color, 0.5f, 0.5f, 0.5f); /* Color */
   ARRAY_SET_ITEMS(gpd->grid.scale, 1.0f, 1.0f);       /* Scale */
   gpd->grid.lines = GP_DEFAULT_GRID_LINES;            /* Number of lines */
->>>>>>> 1b36c918
 
   /* onion-skinning settings (datablock level) */
   gpd->onion_flag |= (GP_ONION_GHOST_PREVCOL | GP_ONION_GHOST_NEXTCOL);
@@ -670,11 +664,7 @@
 }
 
 /* make a copy of a given gpencil datablock */
-<<<<<<< HEAD
-/*  XXX: Should this be deprecated? */
-=======
 /* XXX: Should this be deprecated? */
->>>>>>> 1b36c918
 bGPdata *BKE_gpencil_data_duplicate(Main *bmain, const bGPdata *gpd_src, bool internal_copy)
 {
   bGPdata *gpd_dst;
@@ -1772,10 +1762,6 @@
 bool BKE_gpencil_smooth_stroke(bGPDstroke *gps, int i, float inf)
 {
   bGPDspoint *pt = &gps->points[i];
-<<<<<<< HEAD
-  /*  float pressure = 0.0f; */
-=======
->>>>>>> 1b36c918
   float sco[3] = {0.0f};
 
   /* Do nothing if not enough points to smooth out */
