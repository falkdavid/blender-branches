/*  blender.c   jan 94     MIXED MODEL
 * 
 * common help functions and data
 * 
 * $Id$
 *
 * ***** BEGIN GPL LICENSE BLOCK *****
 *
 * This program is free software; you can redistribute it and/or
 * modify it under the terms of the GNU General Public License
 * as published by the Free Software Foundation; either version 2
 * of the License, or (at your option) any later version.
 *
 * This program is distributed in the hope that it will be useful,
 * but WITHOUT ANY WARRANTY; without even the implied warranty of
 * MERCHANTABILITY or FITNESS FOR A PARTICULAR PURPOSE.  See the
 * GNU General Public License for more details.
 *
 * You should have received a copy of the GNU General Public License
 * along with this program; if not, write to the Free Software Foundation,
 * Inc., 59 Temple Place - Suite 330, Boston, MA  02111-1307, USA.
 *
 * The Original Code is Copyright (C) 2001-2002 by NaN Holding BV.
 * All rights reserved.
 *
 * The Original Code is: all of this file.
 *
 * Contributor(s): none yet.
 *
 * ***** END GPL LICENSE BLOCK *****
 */

#ifndef _WIN32 
	#include <unistd.h> // for read close
	#include <sys/param.h> // for MAXPATHLEN
#else
	#include <io.h> // for open close read
	#define open _open
	#define read _read
	#define close _close
	#define write _write
#endif

#include <stdlib.h>
#include <stdio.h>
#include <string.h>
#include <fcntl.h> // for open

#include "MEM_guardedalloc.h"

#include "DNA_curve_types.h"
#include "DNA_listBase.h"
#include "DNA_sdna_types.h"
#include "DNA_userdef_types.h"
#include "DNA_object_types.h"
#include "DNA_mesh_types.h"
#include "DNA_scene_types.h"
#include "DNA_screen_types.h"
#include "DNA_sound_types.h"
#include "DNA_sequence_types.h"

#include "BLI_blenlib.h"
#include "BLI_dynstr.h"

#include "IMB_imbuf_types.h"
#include "IMB_imbuf.h"

#include "BKE_action.h"
#include "BKE_blender.h"
#include "BKE_context.h"
#include "BKE_curve.h"
#include "BKE_depsgraph.h"
#include "BKE_displist.h"
#include "BKE_font.h"
#include "BKE_global.h"
#include "BKE_library.h"
#include "BKE_main.h"
#include "BKE_node.h"
#include "BKE_object.h"
#include "BKE_report.h"
#include "BKE_scene.h"
#include "BKE_screen.h"
#include "BKE_sound.h"
#include "BKE_main.h"

#include "BLI_editVert.h"

#include "BLO_undofile.h"
#include "BLO_readfile.h" 
#include "BLO_writefile.h" 

#include "BKE_utildefines.h" // O_BINARY FALSE

Global G;
UserDef U;
ListBase WMlist= {NULL, NULL};
short ENDIAN_ORDER;

char versionstr[48]= "";

/* ************************************************ */
/* pushpop facility: to store data temporally, FIFO! */

ListBase ppmain={0, 0};

typedef struct PushPop {
	struct PushPop *next, *prev;
	void *data;
	int len;
} PushPop;

void pushdata(void *data, int len)
{
	PushPop *pp;
	
	pp= MEM_mallocN(sizeof(PushPop), "pushpop");
	BLI_addtail(&ppmain, pp);
	pp->data= MEM_mallocN(len, "pushpop");
	pp->len= len;
	memcpy(pp->data, data, len);
}

void popfirst(void *data)
{
	PushPop *pp;
	
	pp= ppmain.first;
	if(pp) {
		memcpy(data, pp->data, pp->len);
		BLI_remlink(&ppmain, pp);
		MEM_freeN(pp->data);
		MEM_freeN(pp);
	}
	else printf("error in popfirst\n");
}

void poplast(void *data)
{
	PushPop *pp;
	
	pp= ppmain.last;
	if(pp) {
		memcpy(data, pp->data, pp->len);
		BLI_remlink(&ppmain, pp);
		MEM_freeN(pp->data);
		MEM_freeN(pp);
	}
	else printf("error in poplast\n");
}

void free_pushpop()
{
	PushPop *pp;

	pp= ppmain.first;
	while(pp) {
		BLI_remlink(&ppmain, pp);
		MEM_freeN(pp->data);
		MEM_freeN(pp);
	}	
}

void pushpop_test()
{
	if(ppmain.first) printf("pushpop not empty\n");
	free_pushpop();
}



/* ********** free ********** */

/* only to be called on exit blender */
void free_blender(void)
{
	/* samples are in a global list..., also sets G.main->sound->sample NULL */
	sound_free_all_samples();
	
	free_main(G.main);
	G.main= NULL;

	BKE_spacetypes_free();		/* after free main, it uses space callbacks */
	
	IMB_freeImBufdata();		/* imbuf lib */
	
	free_nodesystem();	
}

void initglobals(void)
{
	memset(&G, 0, sizeof(Global));
	
<<<<<<< HEAD
	//memset(&theEditMesh, 0, sizeof(theEditMesh));
	//G.editMesh = &theEditMesh;

=======
>>>>>>> fd969911
	U.savetime= 1;

	G.main= MEM_callocN(sizeof(Main), "initglobals");

	strcpy(G.ima, "//");

	ENDIAN_ORDER= 1;
	ENDIAN_ORDER= (((char*)&ENDIAN_ORDER)[0])? L_ENDIAN: B_ENDIAN;

	if(BLENDER_SUBVERSION)
		sprintf(versionstr, "www.blender.org %d.%d", BLENDER_VERSION, BLENDER_SUBVERSION);
	else
		sprintf(versionstr, "www.blender.org %d", BLENDER_VERSION);

#ifdef _WIN32	// FULLSCREEN
	G.windowstate = G_WINDOWSTATE_USERDEF;
#endif

	G.charstart = 0x0000;
	G.charmin = 0x0000;
	G.charmax = 0xffff;
}

/***/

static void clear_global(void) 
{
//	extern short winqueue_break;	/* screen.c */

// XXX	freeAllRad();
	fastshade_free_render();	/* lamps hang otherwise */
	free_main(G.main);			/* free all lib data */
	
<<<<<<< HEAD
	if (G.obedit) {
		freeNurblist(&editNurb);
		if (G.editMesh) BME_free_mesh(G.editMesh);
		free_editText();
		free_editArmature();
	}
=======
//	free_vertexpaint();
>>>>>>> fd969911

	G.main= NULL;
	
	G.f &= ~(G_WEIGHTPAINT + G_VERTEXPAINT + G_FACESELECT + G_PARTICLEEDIT);
}

/* make sure path names are correct for OS */
static void clean_paths(Main *main)
{
	Image *image= main->image.first;
	bSound *sound= main->sound.first;
	Scene *scene= main->scene.first;
	Editing *ed;
	Sequence *seq;
	Strip *strip;
	
	while(image) {
		BLI_clean(image->name);
		image= image->id.next;
	}
	
	while(sound) {
		BLI_clean(sound->name);
		sound= sound->id.next;
	}
	
	while(scene) {
		ed= scene->ed;
		if(ed) {
			seq= ed->seqbasep->first;
			while(seq) {
				if(seq->plugin) {
					BLI_clean(seq->plugin->name);
				}
				strip= seq->strip;
				while(strip) {
					BLI_clean(strip->dir);
					strip= strip->next;
				}
				seq= seq->next;
			}
		}
		BLI_clean(scene->r.backbuf);
		BLI_clean(scene->r.pic);
		
		scene= scene->id.next;
	}
}

/* context matching */
/* handle no-ui case */

static void setup_app_data(bContext *C, BlendFileData *bfd, char *filename) 
{
	Object *ob;
	bScreen *curscreen= NULL;
	Scene *curscene= NULL;
	char mode;
	
	/* 'u' = undo save, 'n' = no UI load */
	if(bfd->main->screen.first==NULL) mode= 'u';
	else if(G.fileflags & G_FILE_NO_UI) mode= 'n';
	else mode= 0;
	
	clean_paths(bfd->main);
	
	/* XXX here the complex windowmanager matching */
	
	/* no load screens? */
	if(mode) {
		/* comes from readfile.c */
		extern void lib_link_screen_restore(Main *, bScreen *, Scene *);
		
		SWAP(ListBase, G.main->wm, bfd->main->wm);
		SWAP(ListBase, G.main->screen, bfd->main->screen);
		SWAP(ListBase, G.main->script, bfd->main->script);
		
		/* we re-use current screen */
		curscreen= CTX_wm_screen(C);
		/* but use new Scene pointer */
		curscene= bfd->curscene;
		if(curscene==NULL) curscene= bfd->main->scene.first;
		/* and we enforce curscene to be in current screen */
		curscreen->scene= curscene;

		/* clear_global will free G.main, here we can still restore pointers */
		lib_link_screen_restore(bfd->main, curscreen, curscene);
	}
	
	/* free G.main Main database */
	clear_global();	
	
	if(mode!='u') G.save_over = 1;
	
	G.main= bfd->main;

	CTX_data_main_set(C, G.main);
	CTX_wm_screen_set(C, NULL);
	CTX_wm_area_set(C, NULL);
	CTX_wm_region_set(C, NULL);
	CTX_wm_ui_block_set(C, NULL, NULL);
	
	if (bfd->user) {
		
		/* only here free userdef themes... */
		BLI_freelistN(&U.themes);

		U= *bfd->user;
		MEM_freeN(bfd->user);
	}
	
	/* samples is a global list... */
	sound_free_all_samples();
	
	/* case G_FILE_NO_UI or no screens in file */
	if(mode) {
		CTX_wm_screen_set(C, curscreen);
		CTX_data_scene_set(C, curscene);
	}
	else {
		G.winpos= bfd->winpos;
		G.displaymode= bfd->displaymode;
		G.fileflags= bfd->fileflags;
		CTX_wm_screen_set(C, bfd->curscreen);
		CTX_data_scene_set(C, bfd->curscreen->scene);
	}
	
	/* this can happen when active scene was lib-linked, and doesnt exist anymore */
	if(CTX_data_scene(C)==NULL) {
		CTX_data_scene_set(C, bfd->main->scene.first);
		CTX_wm_screen(C)->scene= CTX_data_scene(C);
		curscene= CTX_data_scene(C);
	}

	/* special cases, override loaded flags: */
	if (G.f & G_DEBUG) bfd->globalf |= G_DEBUG;
	else bfd->globalf &= ~G_DEBUG;

	if ((U.flag & USER_DONT_DOSCRIPTLINKS)) bfd->globalf &= ~G_DOSCRIPTLINKS;

	G.f= bfd->globalf;

	if (!G.background) {
		//setscreen(G.curscreen);
	}
	
	/* baseflags, groups, make depsgraph, etc */
	set_scene_bg(CTX_data_scene(C));

	/* clear BONE_UNKEYED flags, these are not valid anymore for proxies */
	framechange_poses_clear_unkeyed();

	/* last stage of do_versions actually, that sets recalc flags for recalc poses */
	for(ob= G.main->object.first; ob; ob= ob->id.next) {
		if(ob->type==OB_ARMATURE)
			if(ob->recalc) object_handle_update(curscene, ob);
	}
	
	/* now tag update flags, to ensure deformers get calculated on redraw */
	DAG_scene_update_flags(CTX_data_scene(C), CTX_data_scene(C)->lay);
	
	if (G.f & G_DOSCRIPTLINKS) {
		/* there's an onload scriptlink to execute in screenmain */
// XXX		mainqenter(ONLOAD_SCRIPT, 1);
	}
	if (G.sce != filename) /* these are the same at times, should never copy to the same location */
		strcpy(G.sce, filename);
	
	BLI_strncpy(G.main->name, filename, FILE_MAX); /* is guaranteed current file */
	
	MEM_freeN(bfd);
}

static void handle_subversion_warning(Main *main)
{
	if(main->minversionfile > BLENDER_VERSION ||
	   (main->minversionfile == BLENDER_VERSION && 
		 main->minsubversionfile > BLENDER_SUBVERSION)) {
		
		char str[128];
		
		sprintf(str, "File written by newer Blender binary: %d.%d , expect loss of data!", main->minversionfile, main->minsubversionfile);
// XXX		error(str);
	}
		
}

/* returns:
   0: no load file
   1: OK
   2: OK, and with new user settings
*/

int BKE_read_file(bContext *C, char *dir, void *unused, ReportList *reports) 
{
	BlendFileData *bfd;
	int retval= 1;

	bfd= BLO_read_from_file(dir, reports);
	if (bfd) {
		if(bfd->user) retval= 2;
		
		setup_app_data(C, bfd, dir);
		
		handle_subversion_warning(G.main);
	} 
	else
		BKE_reports_prependf(reports, "Loading %s failed: ", dir);
		
	return (bfd?retval:0);
}

int BKE_read_file_from_memory(bContext *C, char* filebuf, int filelength, void *unused, ReportList *reports)
{
	BlendFileData *bfd;

	bfd= BLO_read_from_memory(filebuf, filelength, reports);
	if (bfd)
		setup_app_data(C, bfd, "<memory2>");
	else
		BKE_reports_prepend(reports, "Loading failed: ");

	return (bfd?1:0);
}

/* memfile is the undo buffer */
int BKE_read_file_from_memfile(bContext *C, MemFile *memfile, ReportList *reports)
{
	BlendFileData *bfd;

	bfd= BLO_read_from_memfile(CTX_data_main(C), G.sce, memfile, reports);
	if (bfd)
		setup_app_data(C, bfd, "<memory1>");
	else
		BKE_reports_prepend(reports, "Loading failed: ");

	return (bfd?1:0);
}

/* *****************  testing for break ************* */

static void (*blender_test_break_cb)(void)= NULL;

void set_blender_test_break_cb(void (*func)(void) )
{
	blender_test_break_cb= func;
}


int blender_test_break(void)
{
	if (!G.background) {
		if (blender_test_break_cb)
			blender_test_break_cb();
	}
	
	return (G.afbreek==1);
}


/* ***************** GLOBAL UNDO *************** */

#define UNDO_DISK	0

#define MAXUNDONAME	64
typedef struct UndoElem {
	struct UndoElem *next, *prev;
	char str[FILE_MAXDIR+FILE_MAXFILE];
	char name[MAXUNDONAME];
	MemFile memfile;
	uintptr_t undosize;
} UndoElem;

static ListBase undobase={NULL, NULL};
static UndoElem *curundo= NULL;


static int read_undosave(bContext *C, UndoElem *uel)
{
	char scestr[FILE_MAXDIR+FILE_MAXFILE];
	int success=0, fileflags;
	
	strcpy(scestr, G.sce);	/* temporal store */
	fileflags= G.fileflags;
	G.fileflags |= G_FILE_NO_UI;

	if(UNDO_DISK) 
		success= BKE_read_file(C, uel->str, NULL, NULL);
	else
		success= BKE_read_file_from_memfile(C, &uel->memfile, NULL);

	/* restore */
	strcpy(G.sce, scestr);
	G.fileflags= fileflags;

	return success;
}

/* name can be a dynamic string */
void BKE_write_undo(bContext *C, char *name)
{
	uintptr_t maxmem, totmem, memused;
	int nr, success;
	UndoElem *uel;
	
	if( (U.uiflag & USER_GLOBALUNDO)==0) return;
	if( U.undosteps==0) return;
	
	/* remove all undos after (also when curundo==NULL) */
	while(undobase.last != curundo) {
		uel= undobase.last;
		BLI_remlink(&undobase, uel);
		BLO_free_memfile(&uel->memfile);
		MEM_freeN(uel);
	}
	
	/* make new */
	curundo= uel= MEM_callocN(sizeof(UndoElem), "undo file");
	strncpy(uel->name, name, MAXUNDONAME-1);
	BLI_addtail(&undobase, uel);
	
	/* and limit amount to the maximum */
	nr= 0;
	uel= undobase.last;
	while(uel) {
		nr++;
		if(nr==U.undosteps) break;
		uel= uel->prev;
	}
	if(uel) {
		while(undobase.first!=uel) {
			UndoElem *first= undobase.first;
			BLI_remlink(&undobase, first);
			/* the merge is because of compression */
			BLO_merge_memfile(&first->memfile, &first->next->memfile);
			MEM_freeN(first);
		}
	}


	/* disk save version */
	if(UNDO_DISK) {
		static int counter= 0;
		char tstr[FILE_MAXDIR+FILE_MAXFILE];
		char numstr[32];
		
		/* calculate current filename */
		counter++;
		counter= counter % U.undosteps;	
	
		sprintf(numstr, "%d.blend", counter);
		BLI_make_file_string("/", tstr, btempdir, numstr);
	
		success= BLO_write_file(CTX_data_main(C), tstr, G.fileflags, NULL);
		
		strcpy(curundo->str, tstr);
	}
	else {
		MemFile *prevfile=NULL;
		
		if(curundo->prev) prevfile= &(curundo->prev->memfile);
		
		memused= MEM_get_memory_in_use();
		success= BLO_write_file_mem(CTX_data_main(C), prevfile, &curundo->memfile, G.fileflags, NULL);
		curundo->undosize= MEM_get_memory_in_use() - memused;
	}

	if(U.undomemory != 0) {
		/* limit to maximum memory (afterwards, we can't know in advance) */
		totmem= 0;
		maxmem= ((uintptr_t)U.undomemory)*1024*1024;

		/* keep at least two (original + other) */
		uel= undobase.last;
		while(uel && uel->prev) {
			totmem+= uel->undosize;
			if(totmem>maxmem) break;
			uel= uel->prev;
		}

		if(uel) {
			if(uel->prev && uel->prev->prev)
				uel= uel->prev;

			while(undobase.first!=uel) {
				UndoElem *first= undobase.first;
				BLI_remlink(&undobase, first);
				/* the merge is because of compression */
				BLO_merge_memfile(&first->memfile, &first->next->memfile);
				MEM_freeN(first);
			}
		}
	}
}

/* 1= an undo, -1 is a redo. we have to make sure 'curundo' remains at current situation
 * Note, ALWAYS call sound_initialize_sounds after BKE_undo_step() */
void BKE_undo_step(bContext *C, int step)
{
	
	if(step==0) {
		read_undosave(C, curundo);
	}
	else if(step==1) {
		/* curundo should never be NULL, after restart or load file it should call undo_save */
		if(curundo==NULL || curundo->prev==NULL) ; // XXX error("No undo available");
		else {
			if(G.f & G_DEBUG) printf("undo %s\n", curundo->name);
			curundo= curundo->prev;
			read_undosave(C, curundo);
		}
	}
	else {
		
		/* curundo has to remain current situation! */
		
		if(curundo==NULL || curundo->next==NULL) ; // XXX error("No redo available");
		else {
			read_undosave(C, curundo->next);
			curundo= curundo->next;
			if(G.f & G_DEBUG) printf("redo %s\n", curundo->name);
		}
	}
}

void BKE_reset_undo(void)
{
	UndoElem *uel;
	
	uel= undobase.first;
	while(uel) {
		BLO_free_memfile(&uel->memfile);
		uel= uel->next;
	}
	
	BLI_freelistN(&undobase);
	curundo= NULL;
}

/* based on index nr it does a restore */
void BKE_undo_number(bContext *C, int nr)
{
	UndoElem *uel;
	int a=1;
	
	for(uel= undobase.first; uel; uel= uel->next, a++) {
		if(a==nr) break;
	}
	curundo= uel;
	BKE_undo_step(C, 0);
}

char *BKE_undo_menu_string(void)
{
	UndoElem *uel;
	DynStr *ds= BLI_dynstr_new();
	char *menu;

	BLI_dynstr_append(ds, "Global Undo History %t");
	
	for(uel= undobase.first; uel; uel= uel->next) {
		BLI_dynstr_append(ds, "|");
		BLI_dynstr_append(ds, uel->name);
	}

	menu= BLI_dynstr_get_cstring(ds);
	BLI_dynstr_free(ds);

	return menu;
}

	/* saves quit.blend */
void BKE_undo_save_quit(void)
{
	UndoElem *uel;
	MemFileChunk *chunk;
	int file;
	char str[FILE_MAXDIR+FILE_MAXFILE];
	
	if( (U.uiflag & USER_GLOBALUNDO)==0) return;
	
	uel= curundo;
	if(uel==NULL) {
		printf("No undo buffer to save recovery file\n");
		return;
	}
	
	/* no undo state to save */
	if(undobase.first==undobase.last) return;
		
	BLI_make_file_string("/", str, btempdir, "quit.blend");

	file = open(str,O_BINARY+O_WRONLY+O_CREAT+O_TRUNC, 0666);
	if(file == -1) {
		//XXX error("Unable to save %s, check you have permissions", str);
		return;
	}

	chunk= uel->memfile.chunks.first;
	while(chunk) {
		if( write(file, chunk->buf, chunk->size) != chunk->size) break;
		chunk= chunk->next;
	}
	
	close(file);
	
	if(chunk) ; //XXX error("Unable to save %s, internal error", str);
	else printf("Saved session recovery to %s\n", str);
}
<|MERGE_RESOLUTION|>--- conflicted
+++ resolved
@@ -81,7 +81,6 @@
 #include "BKE_scene.h"
 #include "BKE_screen.h"
 #include "BKE_sound.h"
-#include "BKE_main.h"
 
 #include "BLI_editVert.h"
 
@@ -190,12 +189,6 @@
 {
 	memset(&G, 0, sizeof(Global));
 	
-<<<<<<< HEAD
-	//memset(&theEditMesh, 0, sizeof(theEditMesh));
-	//G.editMesh = &theEditMesh;
-
-=======
->>>>>>> fd969911
 	U.savetime= 1;
 
 	G.main= MEM_callocN(sizeof(Main), "initglobals");
@@ -229,16 +222,7 @@
 	fastshade_free_render();	/* lamps hang otherwise */
 	free_main(G.main);			/* free all lib data */
 	
-<<<<<<< HEAD
-	if (G.obedit) {
-		freeNurblist(&editNurb);
-		if (G.editMesh) BME_free_mesh(G.editMesh);
-		free_editText();
-		free_editArmature();
-	}
-=======
 //	free_vertexpaint();
->>>>>>> fd969911
 
 	G.main= NULL;
 	
