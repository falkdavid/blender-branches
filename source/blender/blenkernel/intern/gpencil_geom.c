--- conflicted
+++ resolved
@@ -2672,7 +2672,6 @@
   }
 }
 
-<<<<<<< HEAD
 static void reset_peak()
 {
   FILE *fp = fopen("/proc/self/clear_refs", "w");
@@ -2890,7 +2889,8 @@
 
   return offset_stroke;
 #undef POINT_DIM
-=======
+}
+
 /* Flip stroke. */
 void BKE_gpencil_stroke_flip(bGPDstroke *gps)
 {
@@ -3445,6 +3445,5 @@
     gpencil_stroke_copy_point(
         gps_a, dvert, pt, delta, pt->pressure * ratio, pt->strength, deltatime);
   }
->>>>>>> 237f9da4
 }
 /** \} */