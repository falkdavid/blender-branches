--- conflicted
+++ resolved
@@ -3450,11 +3450,7 @@
 
   if (select) {
     gps->flag |= GP_STROKE_SELECT;
-<<<<<<< HEAD
-    BKE_gpencil_stroke_select_index_set(gpd, gps, false);
-=======
     BKE_gpencil_stroke_select_index_set(gpd, gps);
->>>>>>> 5dced2a0
   }
 
   /* Free the sample points. Important to use the mutable loop here because we are erasing the list
