/* particle.c
 *
 *
 * $Id$
 *
 * ***** BEGIN GPL LICENSE BLOCK *****
 *
 * This program is free software; you can redistribute it and/or
 * modify it under the terms of the GNU General Public License
 * as published by the Free Software Foundation; either version 2
 * of the License, or (at your option) any later version.
 *
 * This program is distributed in the hope that it will be useful,
 * but WITHOUT ANY WARRANTY; without even the implied warranty of
 * MERCHANTABILITY or FITNESS FOR A PARTICULAR PURPOSE.  See the
 * GNU General Public License for more details.
 *
 * You should have received a copy of the GNU General Public License
 * along with this program; if not, write to the Free Software Foundation,
 * Inc., 51 Franklin Street, Fifth Floor, Boston, MA 02110-1301, USA.
 *
 * The Original Code is Copyright (C) 2007 by Janne Karhu.
 * All rights reserved.
 *
 * The Original Code is: all of this file.
 *
 * Contributor(s): none yet.
 *
 * ***** END GPL LICENSE BLOCK *****
 */

#include <stdlib.h>
#include <math.h>
#include <string.h>

#include "MEM_guardedalloc.h"

#include "DNA_curve_types.h"
#include "DNA_group_types.h"
#include "DNA_key_types.h"
#include "DNA_material_types.h"
#include "DNA_mesh_types.h"
#include "DNA_particle_types.h"
#include "DNA_smoke_types.h"

#include "BLI_kdtree.h"
#include "BLI_rand.h"
#include "BLI_threads.h"
#include "BLI_cellalloc.h"

#include "BKE_anim.h"
#include "BKE_animsys.h"

#include "BKE_boids.h"
#include "BKE_cloth.h"
#include "BKE_effect.h"
#include "BKE_global.h"
#include "BKE_group.h"
#include "BKE_main.h"
#include "BKE_lattice.h"
#include "BKE_utildefines.h"
#include "BKE_displist.h"
#include "BKE_particle.h"
#include "BKE_object.h"
#include "BKE_material.h"
#include "BKE_key.h"
#include "BKE_library.h"
#include "BKE_depsgraph.h"
#include "BKE_modifier.h"
#include "BKE_mesh.h"
#include "BKE_cdderivedmesh.h"
#include "BKE_pointcache.h"

#include "RE_render_ext.h"

static void get_cpa_texture(DerivedMesh *dm, Material *ma, int face_index,
				float *fuv, float *orco, ParticleTexture *ptex,	int event);
static void get_child_modifier_parameters(ParticleSettings *part, ParticleThreadContext *ctx,
				ChildParticle *cpa, short cpa_from, int cpa_num, float *cpa_fuv, float *orco, ParticleTexture *ptex);
static void do_child_modifiers(ParticleSimulationData *sim,
				ParticleTexture *ptex, ParticleKey *par, float *par_rot, ChildParticle *cpa,
				float *orco, float mat[4][4], ParticleKey *state, float t);

/* few helpers for countall etc. */
int count_particles(ParticleSystem *psys){
	ParticleSettings *part=psys->part;
	PARTICLE_P;
	int tot=0;

	LOOP_SHOWN_PARTICLES {
		if(pa->alive == PARS_UNBORN && (part->flag & PART_UNBORN)==0);
		else if(pa->alive == PARS_DEAD && (part->flag & PART_DIED)==0);
		else tot++;
	}
	return tot;
}
int count_particles_mod(ParticleSystem *psys, int totgr, int cur){
	ParticleSettings *part=psys->part;
	PARTICLE_P;
	int tot=0;

	LOOP_SHOWN_PARTICLES {
		if(pa->alive == PARS_UNBORN && (part->flag & PART_UNBORN)==0);
		else if(pa->alive == PARS_DEAD && (part->flag & PART_DIED)==0);
		else if(p%totgr==cur) tot++;
	}
	return tot;
}
/* we allocate path cache memory in chunks instead of a big continguous
 * chunk, windows' memory allocater fails to find big blocks of memory often */

#define PATH_CACHE_BUF_SIZE 1024

static ParticleCacheKey **psys_alloc_path_cache_buffers(ListBase *bufs, int tot, int steps)
{
	LinkData *buf;
	ParticleCacheKey **cache;
	int i, totkey, totbufkey;

	tot= MAX2(tot, 1);
	totkey = 0;
	cache = MEM_callocN(tot*sizeof(void*), "PathCacheArray");

	while(totkey < tot) {
		totbufkey= MIN2(tot-totkey, PATH_CACHE_BUF_SIZE);
		buf= MEM_callocN(sizeof(LinkData), "PathCacheLinkData");
		buf->data= MEM_callocN(sizeof(ParticleCacheKey)*totbufkey*steps, "ParticleCacheKey");

		for(i=0; i<totbufkey; i++)
			cache[totkey+i] = ((ParticleCacheKey*)buf->data) + i*steps;

		totkey += totbufkey;
		BLI_addtail(bufs, buf);
	}

	return cache;
}

static void psys_free_path_cache_buffers(ParticleCacheKey **cache, ListBase *bufs)
{
	LinkData *buf;

	if(cache)
		MEM_freeN(cache);

	for(buf= bufs->first; buf; buf=buf->next)
		MEM_freeN(buf->data);
	BLI_freelistN(bufs);
}

/************************************************/
/*			Getting stuff						*/
/************************************************/
/* get object's active particle system safely */
ParticleSystem *psys_get_current(Object *ob)
{
	ParticleSystem *psys;
	if(ob==0) return 0;

	for(psys=ob->particlesystem.first; psys; psys=psys->next){
		if(psys->flag & PSYS_CURRENT)
			return psys;
	}
	
	return 0;
}
short psys_get_current_num(Object *ob)
{
	ParticleSystem *psys;
	short i;

	if(ob==0) return 0;

	for(psys=ob->particlesystem.first, i=0; psys; psys=psys->next, i++)
		if(psys->flag & PSYS_CURRENT)
			return i;
	
	return i;
}
void psys_set_current_num(Object *ob, int index)
{
	ParticleSystem *psys;
	short i;

	if(ob==0) return;

	for(psys=ob->particlesystem.first, i=0; psys; psys=psys->next, i++) {
		if(i == index)
			psys->flag |= PSYS_CURRENT;
		else
			psys->flag &= ~PSYS_CURRENT;
	}
}
Object *psys_find_object(Scene *scene, ParticleSystem *psys)
{
	Base *base = scene->base.first;
	ParticleSystem *tpsys;

	for(base = scene->base.first; base; base = base->next) {
		for(tpsys = base->object->particlesystem.first; psys; psys=psys->next) {
			if(tpsys == psys)
				return base->object;
		}
	}

	return NULL;
}
Object *psys_get_lattice(ParticleSimulationData *sim)
{
	Object *lattice=0;
	
	if(psys_in_edit_mode(sim->scene, sim->psys)==0){

		ModifierData *md = (ModifierData*)psys_get_modifier(sim->ob, sim->psys);

		for(; md; md=md->next){
			if(md->type==eModifierType_Lattice){
				LatticeModifierData *lmd = (LatticeModifierData *)md;
				lattice=lmd->object;
				break;
			}
		}
		if(lattice)
			init_latt_deform(lattice,0);
	}

	return lattice;
}
void psys_disable_all(Object *ob)
{
	ParticleSystem *psys=ob->particlesystem.first;

	for(; psys; psys=psys->next)
		psys->flag |= PSYS_DISABLED;
}
void psys_enable_all(Object *ob)
{
	ParticleSystem *psys=ob->particlesystem.first;

	for(; psys; psys=psys->next)
		psys->flag &= ~PSYS_DISABLED;
}
int psys_in_edit_mode(Scene *scene, ParticleSystem *psys)
{
	return (scene->basact && (scene->basact->object->mode & OB_MODE_PARTICLE_EDIT) && psys==psys_get_current((scene->basact)->object) && (psys->edit || psys->pointcache->edit) && !psys->renderdata);
}
static void psys_create_frand(ParticleSystem *psys)
{
	int i;
	float *rand = psys->frand = MEM_callocN(PSYS_FRAND_COUNT * sizeof(float), "particle randoms");

	BLI_srandom(psys->seed);

	for(i=0; i<1024; i++, rand++)
		*rand = BLI_frand();
}
int psys_check_enabled(Object *ob, ParticleSystem *psys)
{
	ParticleSystemModifierData *psmd;
	Mesh *me;

	if(psys->flag & PSYS_DISABLED || psys->flag & PSYS_DELETE || !psys->part)
		return 0;

	if(ob->type == OB_MESH) {
		me= (Mesh*)ob->data;
		if(me->mr && me->mr->current != 1)
			return 0;
	}

	psmd= psys_get_modifier(ob, psys);
	if(psys->renderdata) {
		if(!(psmd->modifier.mode & eModifierMode_Render))
			return 0;
	}
	else if(!(psmd->modifier.mode & eModifierMode_Realtime))
		return 0;

	/* perhaps not the perfect place, but we have to be sure the rands are there before usage */
	if(!psys->frand)
		psys_create_frand(psys);
	else if(psys->recalc & PSYS_RECALC_RESET) {
		MEM_freeN(psys->frand);
		psys_create_frand(psys);
	}
	
	return 1;
}

int psys_check_edited(ParticleSystem *psys)
{
	if(psys->part && psys->part->type==PART_HAIR)
		return (psys->flag & PSYS_EDITED || (psys->edit && psys->edit->edited));
	else
		return (psys->pointcache->edit && psys->pointcache->edit->edited);
}

void psys_check_group_weights(ParticleSettings *part)
{
	ParticleDupliWeight *dw, *tdw;
	GroupObject *go;
	int current = 0;

	if(part->ren_as == PART_DRAW_GR && part->dup_group && part->dup_group->gobject.first) {
		/* first remove all weights that don't have an object in the group */
		dw = part->dupliweights.first;
		while(dw) {
			if(!object_in_group(dw->ob, part->dup_group)) {
				tdw = dw->next;
				BLI_freelinkN(&part->dupliweights, dw);
				dw = tdw;
			}
			else
				dw = dw->next;
		}

		/* then add objects in the group to new list */
		go = part->dup_group->gobject.first;
		while(go) {
			dw = part->dupliweights.first;
			while(dw && dw->ob != go->ob)
				dw = dw->next;
			
			if(!dw) {
				dw = MEM_callocN(sizeof(ParticleDupliWeight), "ParticleDupliWeight");
				dw->ob = go->ob;
				dw->count = 1;
				BLI_addtail(&part->dupliweights, dw);
			}

			go = go->next;	
		}

		dw = part->dupliweights.first;
		for(; dw; dw=dw->next) {
			if(dw->flag & PART_DUPLIW_CURRENT) {
				current = 1;
				break;
			}
		}

		if(!current) {
			dw = part->dupliweights.first;
			if(dw)
				dw->flag |= PART_DUPLIW_CURRENT;
		}
	}
	else {
		BLI_freelistN(&part->dupliweights);
	}
}
int psys_uses_gravity(ParticleSimulationData *sim)
{
	return sim->scene->physics_settings.flag & PHYS_GLOBAL_GRAVITY && sim->psys->part && sim->psys->part->effector_weights->global_gravity != 0.0f;
}
/************************************************/
/*			Freeing stuff						*/
/************************************************/
void fluid_free_settings(SPHFluidSettings *fluid)
{
	if(fluid)
		MEM_freeN(fluid); 
}

void psys_free_settings(ParticleSettings *part)
{
	BKE_free_animdata(&part->id);
	free_partdeflect(part->pd);
	free_partdeflect(part->pd2);

	if(part->effector_weights)
		MEM_freeN(part->effector_weights);

	BLI_freelistN(&part->dupliweights);

	boid_free_settings(part->boids);
	fluid_free_settings(part->fluid);
}

void free_hair(Object *ob, ParticleSystem *psys, int dynamics)
{
	PARTICLE_P;

	if(psys->part->type != PART_HAIR)
		return;

	LOOP_PARTICLES {
		if(pa->hair)
			MEM_freeN(pa->hair);
		pa->hair = NULL;
		pa->totkey = 0;
	}

	psys->flag &= ~PSYS_HAIR_DONE;

	if(psys->clmd) {
		if(dynamics) {
			BKE_ptcache_free_list(&psys->ptcaches);
			psys->clmd->point_cache = psys->pointcache = NULL;
			psys->clmd->ptcaches.first = psys->clmd->ptcaches.last = NULL;

			modifier_free((ModifierData*)psys->clmd);
			
			psys->clmd = NULL;
		}
		else {
			cloth_free_modifier(ob, psys->clmd);
		}
	}

	if(psys->hair_in_dm)
		psys->hair_in_dm->release(psys->hair_in_dm);
	psys->hair_in_dm = NULL;

	if(psys->hair_out_dm)
		psys->hair_out_dm->release(psys->hair_out_dm);
	psys->hair_out_dm = NULL;
}
void free_keyed_keys(ParticleSystem *psys)
{
	PARTICLE_P;

	if(psys->part->type == PART_HAIR)
		return;

	if(psys->particles && psys->particles->keys) {
		MEM_freeN(psys->particles->keys);

		LOOP_PARTICLES {
			if(pa->keys) {
				pa->keys= NULL;
				pa->totkey= 0;
			}
		}
	}
}
void psys_free_child_path_cache(ParticleSystem *psys)
{
	psys_free_path_cache_buffers(psys->childcache, &psys->childcachebufs);
	psys->childcache = NULL;
	psys->totchildcache = 0;
}
void psys_free_path_cache(ParticleSystem *psys, PTCacheEdit *edit)
{
	if(edit) {
		psys_free_path_cache_buffers(edit->pathcache, &edit->pathcachebufs);
		edit->pathcache= NULL;
		edit->totcached= 0;
	}
	if(psys) {
		psys_free_path_cache_buffers(psys->pathcache, &psys->pathcachebufs);
		psys->pathcache= NULL;
		psys->totcached= 0;

		psys_free_child_path_cache(psys);
	}
}
void psys_free_children(ParticleSystem *psys)
{
	if(psys->child) {
		MEM_freeN(psys->child);
		psys->child=0;
		psys->totchild=0;
	}

	psys_free_child_path_cache(psys);
}
void psys_free_particles(ParticleSystem *psys)
{
	PARTICLE_P;

	if(psys->particles) {
		if(psys->part->type==PART_HAIR) {
			LOOP_PARTICLES {
				if(pa->hair)
					MEM_freeN(pa->hair);
			}
		}
		
		if(psys->particles->keys)
			MEM_freeN(psys->particles->keys);
		
		if(psys->particles->boid)
			MEM_freeN(psys->particles->boid);

		MEM_freeN(psys->particles);
		psys->particles= NULL;
		psys->totpart= 0;
	}
}
void psys_free_pdd(ParticleSystem *psys)
{
	if(psys->pdd) {
		if(psys->pdd->cdata)
			MEM_freeN(psys->pdd->cdata);
		psys->pdd->cdata = NULL;

		if(psys->pdd->vdata)
			MEM_freeN(psys->pdd->vdata);
		psys->pdd->vdata = NULL;

		if(psys->pdd->ndata)
			MEM_freeN(psys->pdd->ndata);
		psys->pdd->ndata = NULL;

		if(psys->pdd->vedata)
			MEM_freeN(psys->pdd->vedata);
		psys->pdd->vedata = NULL;

		psys->pdd->totpoint = 0;
		psys->pdd->tot_vec_size = 0;
	}
}
/* free everything */
void psys_free(Object *ob, ParticleSystem * psys)
{	
	if(psys){
		int nr = 0;
		ParticleSystem * tpsys;
		
		psys_free_path_cache(psys, NULL);

		free_hair(ob, psys, 1);

		psys_free_particles(psys);

		if(psys->edit && psys->free_edit)
			psys->free_edit(psys->edit);

		if(psys->child){
			MEM_freeN(psys->child);
			psys->child = 0;
			psys->totchild = 0;
		}
		
		// check if we are last non-visible particle system
		for(tpsys=ob->particlesystem.first; tpsys; tpsys=tpsys->next){
			if(tpsys->part)
			{
				if(ELEM(tpsys->part->ren_as,PART_DRAW_OB,PART_DRAW_GR))
				{
					nr++;
					break;
				}
			}
		}
		// clear do-not-draw-flag
		if(!nr)
			ob->transflag &= ~OB_DUPLIPARTS;

		if(psys->part){
			psys->part->id.us--;		
			psys->part=0;
		}

		BKE_ptcache_free_list(&psys->ptcaches);
		psys->pointcache = NULL;
		
		BLI_freelistN(&psys->targets);

		BLI_kdtree_free(psys->tree);

		pdEndEffectors(&psys->effectors);

		if(psys->frand)
			MEM_freeN(psys->frand);

		if(psys->pdd) {
			psys_free_pdd(psys);
			MEM_freeN(psys->pdd);
		}

		MEM_freeN(psys);
	}
}

/************************************************/
/*			Rendering							*/
/************************************************/
/* these functions move away particle data and bring it back after
 * rendering, to make different render settings possible without
 * removing the previous data. this should be solved properly once */

typedef struct ParticleRenderElem {
	int curchild, totchild, reduce;
	float lambda, t, scalemin, scalemax;
} ParticleRenderElem;

typedef struct ParticleRenderData {
	ChildParticle *child;
	ParticleCacheKey **pathcache;
	ParticleCacheKey **childcache;
	ListBase pathcachebufs, childcachebufs;
	int totchild, totcached, totchildcache;
	DerivedMesh *dm;
	int totdmvert, totdmedge, totdmface;

	float mat[4][4];
	float viewmat[4][4], winmat[4][4];
	int winx, winy;

	int dosimplify;
	int timeoffset;
	ParticleRenderElem *elems;
	int *origindex;
} ParticleRenderData;

static float psys_render_viewport_falloff(double rate, float dist, float width)
{
	return pow(rate, dist/width);
}

static float psys_render_projected_area(ParticleSystem *psys, float *center, float area, double vprate, float *viewport)
{
	ParticleRenderData *data= psys->renderdata;
	float co[4], view[3], ortho1[3], ortho2[3], w, dx, dy, radius;
	
	/* transform to view space */
	VECCOPY(co, center);
	co[3]= 1.0f;
	mul_m4_v4(data->viewmat, co);
	
	/* compute two vectors orthogonal to view vector */
	VECCOPY(view, co);
	normalize_v3(view);
	ortho_basis_v3v3_v3( ortho1, ortho2,view);

	/* compute on screen minification */
	w= co[2]*data->winmat[2][3] + data->winmat[3][3];
	dx= data->winx*ortho2[0]*data->winmat[0][0];
	dy= data->winy*ortho2[1]*data->winmat[1][1];
	w= sqrt(dx*dx + dy*dy)/w;

	/* w squared because we are working with area */
	area= area*w*w;

	/* viewport of the screen test */

	/* project point on screen */
	mul_m4_v4(data->winmat, co);
	if(co[3] != 0.0f) {
		co[0]= 0.5f*data->winx*(1.0f + co[0]/co[3]);
		co[1]= 0.5f*data->winy*(1.0f + co[1]/co[3]);
	}

	/* screen space radius */
	radius= sqrt(area/M_PI);

	/* make smaller using fallof once over screen edge */
	*viewport= 1.0f;

	if(co[0]+radius < 0.0f)
		*viewport *= psys_render_viewport_falloff(vprate, -(co[0]+radius), data->winx);
	else if(co[0]-radius > data->winx)
		*viewport *= psys_render_viewport_falloff(vprate, (co[0]-radius) - data->winx, data->winx);

	if(co[1]+radius < 0.0f)
		*viewport *= psys_render_viewport_falloff(vprate, -(co[1]+radius), data->winy);
	else if(co[1]-radius > data->winy)
		*viewport *= psys_render_viewport_falloff(vprate, (co[1]-radius) - data->winy, data->winy);
	
	return area;
}

void psys_render_set(Object *ob, ParticleSystem *psys, float viewmat[][4], float winmat[][4], int winx, int winy, int timeoffset)
{
	ParticleRenderData*data;
	ParticleSystemModifierData *psmd= psys_get_modifier(ob, psys);

	if(!G.rendering)
		return;
	if(psys->renderdata)
		return;

	data= MEM_callocN(sizeof(ParticleRenderData), "ParticleRenderData");

	data->child= psys->child;
	data->totchild= psys->totchild;
	data->pathcache= psys->pathcache;
	data->pathcachebufs.first = psys->pathcachebufs.first;
	data->pathcachebufs.last = psys->pathcachebufs.last;
	data->totcached= psys->totcached;
	data->childcache= psys->childcache;
	data->childcachebufs.first = psys->childcachebufs.first;
	data->childcachebufs.last = psys->childcachebufs.last;
	data->totchildcache= psys->totchildcache;

	if(psmd->dm)
		data->dm= CDDM_copy(psmd->dm, 0);
	data->totdmvert= psmd->totdmvert;
	data->totdmedge= psmd->totdmedge;
	data->totdmface= psmd->totdmface;

	psys->child= NULL;
	psys->pathcache= NULL;
	psys->childcache= NULL;
	psys->totchild= psys->totcached= psys->totchildcache= 0;
	psys->pathcachebufs.first = psys->pathcachebufs.last = NULL;
	psys->childcachebufs.first = psys->childcachebufs.last = NULL;

	copy_m4_m4(data->winmat, winmat);
	mul_m4_m4m4(data->viewmat, ob->obmat, viewmat);
	mul_m4_m4m4(data->mat, data->viewmat, winmat);
	data->winx= winx;
	data->winy= winy;

	data->timeoffset= timeoffset;

	psys->renderdata= data;
}

void psys_render_restore(Object *ob, ParticleSystem *psys)
{
	ParticleRenderData*data;
	ParticleSystemModifierData *psmd= psys_get_modifier(ob, psys);

	data= psys->renderdata;
	if(!data)
		return;
	
	if(data->elems)
		MEM_freeN(data->elems);

	if(psmd->dm) {
		psmd->dm->needsFree= 1;
		psmd->dm->release(psmd->dm);
	}

	psys_free_path_cache(psys, NULL);

	if(psys->child){
		MEM_freeN(psys->child);
		psys->child= 0;
		psys->totchild= 0;
	}

	psys->child= data->child;
	psys->totchild= data->totchild;
	psys->pathcache= data->pathcache;
	psys->pathcachebufs.first = data->pathcachebufs.first;
	psys->pathcachebufs.last = data->pathcachebufs.last;
	psys->totcached= data->totcached;
	psys->childcache= data->childcache;
	psys->childcachebufs.first = data->childcachebufs.first;
	psys->childcachebufs.last = data->childcachebufs.last;
	psys->totchildcache= data->totchildcache;

	psmd->dm= data->dm;
	psmd->totdmvert= data->totdmvert;
	psmd->totdmedge= data->totdmedge;
	psmd->totdmface= data->totdmface;
	psmd->flag &= ~eParticleSystemFlag_psys_updated;

	if(psmd->dm)
		psys_calc_dmcache(ob, psmd->dm, psys);

	MEM_freeN(data);
	psys->renderdata= NULL;
}

int psys_render_simplify_distribution(ParticleThreadContext *ctx, int tot)
{
	DerivedMesh *dm= ctx->dm;
	Mesh *me= (Mesh*)(ctx->sim.ob->data);
	MFace *mf, *mface;
	MVert *mvert;
	ParticleRenderData *data;
	ParticleRenderElem *elems, *elem;
	ParticleSettings *part= ctx->sim.psys->part;
	float *facearea, (*facecenter)[3], size[3], fac, powrate, scaleclamp;
	float co1[3], co2[3], co3[3], co4[3], lambda, arearatio, t, area, viewport;
	double vprate;
	int *origindex, *facetotvert;
	int a, b, totorigface, totface, newtot, skipped;

	if(part->ren_as!=PART_DRAW_PATH || !(part->draw & PART_DRAW_REN_STRAND))
		return tot;
	if(!ctx->sim.psys->renderdata)
		return tot;

	data= ctx->sim.psys->renderdata;
	if(data->timeoffset)
		return 0;
	if(!(part->simplify_flag & PART_SIMPLIFY_ENABLE))
		return tot;

	mvert= dm->getVertArray(dm);
	mface= dm->getTessFaceArray(dm);
	origindex= dm->getTessFaceDataArray(dm, CD_ORIGINDEX);
	totface= dm->getNumTessFaces(dm);
	totorigface= me->totface;

	if(totface == 0 || totorigface == 0)
		return tot;

	facearea= MEM_callocN(sizeof(float)*totorigface, "SimplifyFaceArea");
	facecenter= MEM_callocN(sizeof(float[3])*totorigface, "SimplifyFaceCenter");
	facetotvert= MEM_callocN(sizeof(int)*totorigface, "SimplifyFaceArea");
	elems= MEM_callocN(sizeof(ParticleRenderElem)*totorigface, "SimplifyFaceElem");

	if(data->elems)
		MEM_freeN(data->elems);

	data->dosimplify= 1;
	data->elems= elems;
	data->origindex= origindex;

	/* compute number of children per original face */
	for(a=0; a<tot; a++) {
		b= (origindex)? origindex[ctx->index[a]]: ctx->index[a];
		if(b != -1)
			elems[b].totchild++;
	}

	/* compute areas and centers of original faces */
	for(mf=mface, a=0; a<totface; a++, mf++) {
		b= (origindex)? origindex[a]: a;

		if(b != -1) {
			VECCOPY(co1, mvert[mf->v1].co);
			VECCOPY(co2, mvert[mf->v2].co);
			VECCOPY(co3, mvert[mf->v3].co);

			VECADD(facecenter[b], facecenter[b], co1);
			VECADD(facecenter[b], facecenter[b], co2);
			VECADD(facecenter[b], facecenter[b], co3);

			if(mf->v4) {
				VECCOPY(co4, mvert[mf->v4].co);
				VECADD(facecenter[b], facecenter[b], co4);
				facearea[b] += area_quad_v3(co1, co2, co3, co4);
				facetotvert[b] += 4;
			}
			else {
				facearea[b] += area_tri_v3(co1, co2, co3);
				facetotvert[b] += 3;
			}
		}
	}

	for(a=0; a<totorigface; a++)
		if(facetotvert[a] > 0)
			mul_v3_fl(facecenter[a], 1.0f/facetotvert[a]);

	/* for conversion from BU area / pixel area to reference screen size */
	mesh_get_texspace(me, 0, 0, size);
	fac= ((size[0] + size[1] + size[2])/3.0f)/part->simplify_refsize;
	fac= fac*fac;

	powrate= log(0.5f)/log(part->simplify_rate*0.5f);
	if(part->simplify_flag & PART_SIMPLIFY_VIEWPORT)
		vprate= pow(1.0 - part->simplify_viewport, 5.0);
	else
		vprate= 1.0;

	/* set simplification parameters per original face */
	for(a=0, elem=elems; a<totorigface; a++, elem++) {
		area = psys_render_projected_area(ctx->sim.psys, facecenter[a], facearea[a], vprate, &viewport);
		arearatio= fac*area/facearea[a];

		if((arearatio < 1.0f || viewport < 1.0f) && elem->totchild) {
			/* lambda is percentage of elements to keep */
			lambda= (arearatio < 1.0f)? pow(arearatio, powrate): 1.0f;
			lambda *= viewport;

			lambda= MAX2(lambda, 1.0f/elem->totchild);

			/* compute transition region */
			t= part->simplify_transition;
			elem->t= (lambda-t < 0.0f)? lambda: (lambda+t > 1.0f)? 1.0f-lambda: t;
			elem->reduce= 1;

			/* scale at end and beginning of the transition region */
			elem->scalemax= (lambda+t < 1.0f)? 1.0f/lambda: 1.0f/(1.0f - elem->t*elem->t/t);
			elem->scalemin= (lambda+t < 1.0f)? 0.0f: elem->scalemax*(1.0f-elem->t/t);

			elem->scalemin= sqrt(elem->scalemin);
			elem->scalemax= sqrt(elem->scalemax);

			/* clamp scaling */
			scaleclamp= MIN2(elem->totchild, 10.0f);
			elem->scalemin= MIN2(scaleclamp, elem->scalemin);
			elem->scalemax= MIN2(scaleclamp, elem->scalemax);

			/* extend lambda to include transition */
			lambda= lambda + elem->t;
			if(lambda > 1.0f)
				lambda= 1.0f;
		}
		else {
			lambda= arearatio;

			elem->scalemax= 1.0f; //sqrt(lambda);
			elem->scalemin= 1.0f; //sqrt(lambda);
			elem->reduce= 0;
		}

		elem->lambda= lambda;
		elem->scalemin= sqrt(elem->scalemin);
		elem->scalemax= sqrt(elem->scalemax);
		elem->curchild= 0;
	}

	MEM_freeN(facearea);
	MEM_freeN(facecenter);
	MEM_freeN(facetotvert);

	/* move indices and set random number skipping */
	ctx->skip= MEM_callocN(sizeof(int)*tot, "SimplificationSkip");

	skipped= 0;
	for(a=0, newtot=0; a<tot; a++) {
		b= (origindex)? origindex[ctx->index[a]]: ctx->index[a];
		if(b != -1) {
			if(elems[b].curchild++ < ceil(elems[b].lambda*elems[b].totchild)) {
				ctx->index[newtot]= ctx->index[a];
				ctx->skip[newtot]= skipped;
				skipped= 0;
				newtot++;
			}
			else skipped++;
		}
		else skipped++;
	}

	for(a=0, elem=elems; a<totorigface; a++, elem++)
		elem->curchild= 0;

	return newtot;
}

int psys_render_simplify_params(ParticleSystem *psys, ChildParticle *cpa, float *params)
{
	ParticleRenderData *data;
	ParticleRenderElem *elem;
	float x, w, scale, alpha, lambda, t, scalemin, scalemax;
	int b;

	if(!(psys->renderdata && (psys->part->simplify_flag & PART_SIMPLIFY_ENABLE)))
		return 0;
	
	data= psys->renderdata;
	if(!data->dosimplify)
		return 0;
	
	b= (data->origindex)? data->origindex[cpa->num]: cpa->num;
	if(b == -1)
		return 0;

	elem= &data->elems[b];

	lambda= elem->lambda;
	t= elem->t;
	scalemin= elem->scalemin;
	scalemax= elem->scalemax;

	if(!elem->reduce) {
		scale= scalemin;
		alpha= 1.0f;
	}
	else {
		x= (elem->curchild+0.5f)/elem->totchild;
		if(x < lambda-t) {
			scale= scalemax;
			alpha= 1.0f;
		}
		else if(x >= lambda+t) {
			scale= scalemin;
			alpha= 0.0f;
		}
		else {
			w= (lambda+t - x)/(2.0f*t);
			scale= scalemin + (scalemax - scalemin)*w;
			alpha= w;
		}
	}

	params[0]= scale;
	params[1]= alpha;

	elem->curchild++;

	return 1;
}

/************************************************/
/*			Interpolation						*/
/************************************************/
static float interpolate_particle_value(float v1, float v2, float v3, float v4, float *w, int four)
{
	float value;

	value= w[0]*v1 + w[1]*v2 + w[2]*v3;
	if(four)
		value += w[3]*v4;
	
	return value;
}

void psys_interpolate_particle(short type, ParticleKey keys[4], float dt, ParticleKey *result, int velocity)
{
	float t[4];

	if(type<0) {
		interp_cubic_v3( result->co, result->vel,keys[1].co, keys[1].vel, keys[2].co, keys[2].vel, dt);
	}
	else {
		key_curve_position_weights(dt, t, type);

		interp_v3_v3v3v3v3(result->co, keys[0].co, keys[1].co, keys[2].co, keys[3].co, t);

		if(velocity){
			float temp[3];

			if(dt>0.999f){
				key_curve_position_weights(dt-0.001f, t, type);
				interp_v3_v3v3v3v3(temp, keys[0].co, keys[1].co, keys[2].co, keys[3].co, t);
				VECSUB(result->vel, result->co, temp);
			}
			else{
				key_curve_position_weights(dt+0.001f, t, type);
				interp_v3_v3v3v3v3(temp, keys[0].co, keys[1].co, keys[2].co, keys[3].co, t);
				VECSUB(result->vel, temp, result->co);
			}
		}
	}
}



typedef struct ParticleInterpolationData {
	HairKey *hkey[2];

	DerivedMesh *dm;
	MVert *mvert[2];

	int keyed;
	ParticleKey *kkey[2];

	PointCache *cache;
	PTCacheMem *pm;

	PTCacheEditPoint *epoint;
	PTCacheEditKey *ekey[2];

	float birthtime, dietime;
	int bspline;
} ParticleInterpolationData;
/* Assumes pointcache->mem_cache exists, so for disk cached particles call psys_make_temp_pointcache() before use */
/* It uses ParticleInterpolationData->pm to store the current memory cache frame so it's thread safe. */
static void get_pointcache_keys_for_time(Object *ob, PointCache *cache, PTCacheMem **cur, int index, float t, ParticleKey *key1, ParticleKey *key2)
{
	static PTCacheMem *pm = NULL;

	if(index < 0) { /* initialize */
		*cur = cache->mem_cache.first;

		if(*cur)
			*cur = (*cur)->next;
	}
	else {
		if(*cur) {
			while(*cur && (*cur)->next && (float)(*cur)->frame < t)
				*cur = (*cur)->next;

			pm = *cur;

			BKE_ptcache_make_particle_key(key2, pm->index_array ? pm->index_array[index] - 1 : index, pm->data, (float)pm->frame);
			if(pm->prev->index_array && pm->prev->index_array[index] == 0)
				copy_particle_key(key1, key2, 1);
			else
				BKE_ptcache_make_particle_key(key1, pm->prev->index_array ? pm->prev->index_array[index] - 1 : index, pm->prev->data, (float)pm->prev->frame);
		}
		else if(cache->mem_cache.first) {
			pm = cache->mem_cache.first;
			BKE_ptcache_make_particle_key(key2, pm->index_array ? pm->index_array[index] - 1 : index, pm->data, (float)pm->frame);
			copy_particle_key(key1, key2, 1);
		}
	}
}
static int get_pointcache_times_for_particle(PointCache *cache, int index, float *start, float *end)
{
	PTCacheMem *pm;
	int ret = 0;

	for(pm=cache->mem_cache.first; pm; pm=pm->next) {
		if(pm->index_array) {
			if(pm->index_array[index]) {
				*start = pm->frame;
				ret++;
				break;
			}
		}
		else {
			*start = pm->frame;
			ret++;
			break;
		}
	}

	for(pm=cache->mem_cache.last; pm; pm=pm->prev) {
		if(pm->index_array) {
			if(pm->index_array[index]) {
				*end = pm->frame;
				ret++;
				break;
			}
		}
		else {
			*end = pm->frame;
			ret++;
			break;
		}
	}

	return ret == 2;
}
static void init_particle_interpolation(Object *ob, ParticleSystem *psys, ParticleData *pa, ParticleInterpolationData *pind)
{

	if(pind->epoint) {
		PTCacheEditPoint *point = pind->epoint;

		pind->ekey[0] = point->keys;
		pind->ekey[1] = point->totkey > 1 ? point->keys + 1 : NULL;

		pind->birthtime = *(point->keys->time);
		pind->dietime = *((point->keys + point->totkey - 1)->time);
	}
	else if(pind->keyed) {
		ParticleKey *key = pa->keys;
		pind->kkey[0] = key;
		pind->kkey[1] = pa->totkey > 1 ? key + 1 : NULL;

		pind->birthtime = key->time;
		pind->dietime = (key + pa->totkey - 1)->time;
	}
	else if(pind->cache) {
		float start, end;
		get_pointcache_keys_for_time(ob, pind->cache, &pind->pm, -1, 0.0f, NULL, NULL);
		pind->birthtime = pa ? pa->time : pind->cache->startframe;
		pind->dietime = pa ? pa->dietime : pind->cache->endframe;

		if(get_pointcache_times_for_particle(pind->cache, pa - psys->particles, &start, &end)) {
			pind->birthtime = MAX2(pind->birthtime, start);
			pind->dietime = MIN2(pind->dietime, end);
		}
	}
	else {
		HairKey *key = pa->hair;
		pind->hkey[0] = key;
		pind->hkey[1] = key + 1;

		pind->birthtime = key->time;
		pind->dietime = (key + pa->totkey - 1)->time;

		if(pind->dm) {
			pind->mvert[0] = CDDM_get_vert(pind->dm, pa->hair_index);
			pind->mvert[1] = pind->mvert[0] + 1;
		}
	}
}
static void edit_to_particle(ParticleKey *key, PTCacheEditKey *ekey)
{
	VECCOPY(key->co, ekey->co);
	if(ekey->vel) {
		VECCOPY(key->vel, ekey->vel);
	}
	key->time = *(ekey->time);
}
static void hair_to_particle(ParticleKey *key, HairKey *hkey)
{
	VECCOPY(key->co, hkey->co);
	key->time = hkey->time;
}

static void mvert_to_particle(ParticleKey *key, MVert *mvert, HairKey *hkey)
{
	VECCOPY(key->co, mvert->co);
	key->time = hkey->time;
}

static void do_particle_interpolation(ParticleSystem *psys, int p, ParticleData *pa, float t, float frs_sec, ParticleInterpolationData *pind, ParticleKey *result)
{
	PTCacheEditPoint *point = pind->epoint;
	ParticleKey keys[4];
	int point_vel = (point && point->keys->vel);
	float real_t, dfra, keytime;

	/* billboards wont fill in all of these, so start cleared */
	memset(keys, 0, sizeof(keys));

	/* interpret timing and find keys */
	if(point) {
		if(result->time < 0.0f)
			real_t = -result->time;
		else
			real_t = *(pind->ekey[0]->time) + t * (*(pind->ekey[0][point->totkey-1].time) - *(pind->ekey[0]->time));

		while(*(pind->ekey[1]->time) < real_t)
			pind->ekey[1]++;

		pind->ekey[0] = pind->ekey[1] - 1;
	}
	else if(pind->keyed) {
		/* we have only one key, so let's use that */
		if(pind->kkey[1]==NULL) {
			copy_particle_key(result, pind->kkey[0], 1);
			return;
		}

		if(result->time < 0.0f)
			real_t = -result->time;
		else
			real_t = pind->kkey[0]->time + t * (pind->kkey[0][pa->totkey-1].time - pind->kkey[0]->time);

		if(psys->part->phystype==PART_PHYS_KEYED && psys->flag & PSYS_KEYED_TIMING) {
			ParticleTarget *pt = psys->targets.first;

			pt=pt->next;

			while(pt && pa->time + pt->time < real_t)
				pt= pt->next;

			if(pt) {
				pt=pt->prev;

				if(pa->time + pt->time + pt->duration > real_t)
					real_t = pa->time + pt->time;
			}
			else
				real_t = pa->time + ((ParticleTarget*)psys->targets.last)->time;
		}

		CLAMP(real_t, pa->time, pa->dietime);

		while(pind->kkey[1]->time < real_t)
			pind->kkey[1]++;
		
		pind->kkey[0] = pind->kkey[1] - 1;
	}
	else if(pind->cache) {
		if(result->time < 0.0f) /* flag for time in frames */
			real_t = -result->time;
		else
			real_t = pa->time + t * (pa->dietime - pa->time);
	}
	else {
		if(result->time < 0.0f)
			real_t = -result->time;
		else
			real_t = pind->hkey[0]->time + t * (pind->hkey[0][pa->totkey-1].time - pind->hkey[0]->time);

		while(pind->hkey[1]->time < real_t) {
			pind->hkey[1]++;
			pind->mvert[1]++;
		}

		pind->hkey[0] = pind->hkey[1] - 1;
	}

	/* set actual interpolation keys */
	if(point) {
		edit_to_particle(keys + 1, pind->ekey[0]);
		edit_to_particle(keys + 2, pind->ekey[1]);
	}
	else if(pind->dm) {
		pind->mvert[0] = pind->mvert[1] - 1;
		mvert_to_particle(keys + 1, pind->mvert[0], pind->hkey[0]);
		mvert_to_particle(keys + 2, pind->mvert[1], pind->hkey[1]);
	}
	else if(pind->keyed) {
		memcpy(keys + 1, pind->kkey[0], sizeof(ParticleKey));
		memcpy(keys + 2, pind->kkey[1], sizeof(ParticleKey));
	}
	else if(pind->cache) {
		get_pointcache_keys_for_time(NULL, pind->cache, &pind->pm, p, real_t, keys+1, keys+2);
	}
	else {
		hair_to_particle(keys + 1, pind->hkey[0]);
		hair_to_particle(keys + 2, pind->hkey[1]);
	}

	/* set secondary interpolation keys for hair */
	if(!pind->keyed && !pind->cache && !point_vel) {
		if(point) {
			if(pind->ekey[0] != point->keys)
				edit_to_particle(keys, pind->ekey[0] - 1);
			else
				edit_to_particle(keys, pind->ekey[0]);
		}
		else if(pind->dm) {
			if(pind->hkey[0] != pa->hair)
				mvert_to_particle(keys, pind->mvert[0] - 1, pind->hkey[0] - 1);
			else
				mvert_to_particle(keys, pind->mvert[0], pind->hkey[0]);
		}
		else {
			if(pind->hkey[0] != pa->hair)
				hair_to_particle(keys, pind->hkey[0] - 1);
			else
				hair_to_particle(keys, pind->hkey[0]);
		}

		if(point) {
			if(pind->ekey[1] != point->keys + point->totkey - 1)
				edit_to_particle(keys + 3, pind->ekey[1] + 1);
			else
				edit_to_particle(keys + 3, pind->ekey[1]);
		}
		else if(pind->dm) {
			if(pind->hkey[1] != pa->hair + pa->totkey - 1)
				mvert_to_particle(keys + 3, pind->mvert[1] + 1, pind->hkey[1] + 1);
			else
				mvert_to_particle(keys + 3, pind->mvert[1], pind->hkey[1]);
		}
		else {
			if(pind->hkey[1] != pa->hair + pa->totkey - 1)
				hair_to_particle(keys + 3, pind->hkey[1] + 1);
			else
				hair_to_particle(keys + 3, pind->hkey[1]);
		}
	}

	dfra = keys[2].time - keys[1].time;
	keytime = (real_t - keys[1].time) / dfra;

	/* convert velocity to timestep size */
	if(pind->keyed || pind->cache || point_vel){
		mul_v3_fl(keys[1].vel, dfra / frs_sec);
		mul_v3_fl(keys[2].vel, dfra / frs_sec);
		interp_qt_qtqt(result->rot,keys[1].rot,keys[2].rot,keytime);
	}

	/* now we should have in chronologiacl order k1<=k2<=t<=k3<=k4 with keytime between [0,1]->[k2,k3] (k1 & k4 used for cardinal & bspline interpolation)*/
	psys_interpolate_particle((pind->keyed || pind->cache || point_vel) ? -1 /* signal for cubic interpolation */
		: (pind->bspline ? KEY_BSPLINE : KEY_CARDINAL)
		,keys, keytime, result, 1);

	/* the velocity needs to be converted back from cubic interpolation */
	if(pind->keyed || pind->cache || point_vel)
		mul_v3_fl(result->vel, frs_sec / dfra);
}
/************************************************/
/*			Particles on a dm					*/
/************************************************/
/* interpolate a location on a face based on face coordinates */
void psys_interpolate_face(MVert *mvert, MFace *mface, MTFace *tface, float (*orcodata)[3], float *w, float *vec, float *nor, float *utan, float *vtan, float *orco,float *ornor){
	float *v1=0, *v2=0, *v3=0, *v4=0;
	float e1[3],e2[3],s1,s2,t1,t2;
	float *uv1, *uv2, *uv3, *uv4;
	float n1[3], n2[3], n3[3], n4[3];
	float tuv[4][2];
	float *o1, *o2, *o3, *o4;

	v1= mvert[mface->v1].co;
	v2= mvert[mface->v2].co;
	v3= mvert[mface->v3].co;

	normal_short_to_float_v3(n1, mvert[mface->v1].no);
	normal_short_to_float_v3(n2, mvert[mface->v2].no);
	normal_short_to_float_v3(n3, mvert[mface->v3].no);

	if(mface->v4) {
		v4= mvert[mface->v4].co;
		normal_short_to_float_v3(n4, mvert[mface->v4].no);
		
		interp_v3_v3v3v3v3(vec, v1, v2, v3, v4, w);

		if(nor){
			if(mface->flag & ME_SMOOTH)
				interp_v3_v3v3v3v3(nor, n1, n2, n3, n4, w);
			else
				normal_quad_v3(nor,v1,v2,v3,v4);
		}
	}
	else {
		interp_v3_v3v3v3(vec, v1, v2, v3, w);

		if(nor){
			if(mface->flag & ME_SMOOTH)
				interp_v3_v3v3v3(nor, n1, n2, n3, w);
			else
				normal_tri_v3(nor,v1,v2,v3);
		}
	}
	
	/* calculate tangent vectors */
	if(utan && vtan){
		if(tface){
			uv1= tface->uv[0];
			uv2= tface->uv[1];
			uv3= tface->uv[2];
			uv4= tface->uv[3];
		}
		else{
			uv1= tuv[0]; uv2= tuv[1]; uv3= tuv[2]; uv4= tuv[3];
			map_to_sphere( uv1, uv1+1,v1[0], v1[1], v1[2]);
			map_to_sphere( uv2, uv2+1,v2[0], v2[1], v2[2]);
			map_to_sphere( uv3, uv3+1,v3[0], v3[1], v3[2]);
			if(v4)
				map_to_sphere( uv4, uv4+1,v4[0], v4[1], v4[2]);
		}

		if(v4){
			s1= uv3[0] - uv1[0];
			s2= uv4[0] - uv1[0];

			t1= uv3[1] - uv1[1];
			t2= uv4[1] - uv1[1];

			sub_v3_v3v3(e1, v3, v1);
			sub_v3_v3v3(e2, v4, v1);
		}
		else{
			s1= uv2[0] - uv1[0];
			s2= uv3[0] - uv1[0];

			t1= uv2[1] - uv1[1];
			t2= uv3[1] - uv1[1];

			sub_v3_v3v3(e1, v2, v1);
			sub_v3_v3v3(e2, v3, v1);
		}

		vtan[0] = (s1*e2[0] - s2*e1[0]);
		vtan[1] = (s1*e2[1] - s2*e1[1]);
		vtan[2] = (s1*e2[2] - s2*e1[2]);

		utan[0] = (t1*e2[0] - t2*e1[0]);
		utan[1] = (t1*e2[1] - t2*e1[1]);
		utan[2] = (t1*e2[2] - t2*e1[2]);
	}

	if(orco) {
		if(orcodata) {
			o1= orcodata[mface->v1];
			o2= orcodata[mface->v2];
			o3= orcodata[mface->v3];

			if(mface->v4) {
				o4= orcodata[mface->v4];

				interp_v3_v3v3v3v3(orco, o1, o2, o3, o4, w);

				if(ornor)
					normal_quad_v3( ornor,o1, o2, o3, o4);
			}
			else {
				interp_v3_v3v3v3(orco, o1, o2, o3, w);

				if(ornor)
					normal_tri_v3( ornor,o1, o2, o3);
			}
		}
		else {
			VECCOPY(orco, vec);
			if(ornor)
				VECCOPY(ornor, nor);
		}
	}
}
void psys_interpolate_uvs(MTFace *tface, int quad, float *w, float *uvco)
{
	float v10= tface->uv[0][0];
	float v11= tface->uv[0][1];
	float v20= tface->uv[1][0];
	float v21= tface->uv[1][1];
	float v30= tface->uv[2][0];
	float v31= tface->uv[2][1];
	float v40,v41;

	if(quad) {
		v40= tface->uv[3][0];
		v41= tface->uv[3][1];

		uvco[0]= w[0]*v10 + w[1]*v20 + w[2]*v30 + w[3]*v40;
		uvco[1]= w[0]*v11 + w[1]*v21 + w[2]*v31 + w[3]*v41;
	}
	else {
		uvco[0]= w[0]*v10 + w[1]*v20 + w[2]*v30;
		uvco[1]= w[0]*v11 + w[1]*v21 + w[2]*v31;
	}
}

void psys_interpolate_mcol(MCol *mcol, int quad, float *w, MCol *mc)
{
	char *cp, *cp1, *cp2, *cp3, *cp4;

	cp= (char *)mc;
	cp1= (char *)&mcol[0];
	cp2= (char *)&mcol[1];
	cp3= (char *)&mcol[2];
	
	if(quad) {
		cp4= (char *)&mcol[3];

		cp[0]= (int)(w[0]*cp1[0] + w[1]*cp2[0] + w[2]*cp3[0] + w[3]*cp4[0]);
		cp[1]= (int)(w[0]*cp1[1] + w[1]*cp2[1] + w[2]*cp3[1] + w[3]*cp4[1]);
		cp[2]= (int)(w[0]*cp1[2] + w[1]*cp2[2] + w[2]*cp3[2] + w[3]*cp4[2]);
		cp[3]= (int)(w[0]*cp1[3] + w[1]*cp2[3] + w[2]*cp3[3] + w[3]*cp4[3]);
	}
	else {
		cp[0]= (int)(w[0]*cp1[0] + w[1]*cp2[0] + w[2]*cp3[0]);
		cp[1]= (int)(w[0]*cp1[1] + w[1]*cp2[1] + w[2]*cp3[1]);
		cp[2]= (int)(w[0]*cp1[2] + w[1]*cp2[2] + w[2]*cp3[2]);
		cp[3]= (int)(w[0]*cp1[3] + w[1]*cp2[3] + w[2]*cp3[3]);
	}
}

static float psys_interpolate_value_from_verts(DerivedMesh *dm, short from, int index, float *fw, float *values)
{
	if(values==0 || index==-1)
		return 0.0;

	switch(from){
		case PART_FROM_VERT:
			return values[index];
		case PART_FROM_FACE:
		case PART_FROM_VOLUME:
		{
			MFace *mf=dm->getTessFaceData(dm,index,CD_MFACE);
			return interpolate_particle_value(values[mf->v1],values[mf->v2],values[mf->v3],values[mf->v4],fw,mf->v4);
		}
			
	}
	return 0.0;
}

/* conversion of pa->fw to origspace layer coordinates */
static void psys_w_to_origspace(float *w, float *uv)
{
	uv[0]= w[1] + w[2];
	uv[1]= w[2] + w[3];
}

/* conversion of pa->fw to weights in face from origspace */
static void psys_origspace_to_w(OrigSpaceFace *osface, int quad, float *w, float *neww)
{
	float v[4][3], co[3];

	v[0][0]= osface->uv[0][0]; v[0][1]= osface->uv[0][1]; v[0][2]= 0.0f;
	v[1][0]= osface->uv[1][0]; v[1][1]= osface->uv[1][1]; v[1][2]= 0.0f;
	v[2][0]= osface->uv[2][0]; v[2][1]= osface->uv[2][1]; v[2][2]= 0.0f;

	psys_w_to_origspace(w, co);
	co[2]= 0.0f;
	
	if(quad) {
		v[3][0]= osface->uv[3][0]; v[3][1]= osface->uv[3][1]; v[3][2]= 0.0f;
		interp_weights_poly_v3( neww,v, 4, co);
	}
	else {
		interp_weights_poly_v3( neww,v, 3, co);
		neww[3]= 0.0f;
	}
}

/* find the derived mesh face for a particle, set the mf passed. this is slow
 * and can be optimized but only for many lookups. returns the face index. */
int psys_particle_dm_face_lookup(Object *ob, DerivedMesh *dm, int index, float *fw, struct LinkNode *node)
{
	Mesh *me= (Mesh*)ob->data;
	MFace *mface;
	OrigSpaceFace *osface;
	int *origindex;
	int quad, findex, totface;
	float uv[2], (*faceuv)[2];

	mface = dm->getTessFaceDataArray(dm, CD_MFACE);
	origindex = dm->getTessFaceDataArray(dm, CD_ORIGINDEX);
	osface = dm->getTessFaceDataArray(dm, CD_ORIGSPACE);

	totface = dm->getNumTessFaces(dm);
	
	if(osface==NULL || origindex==NULL) {
		/* Assume we dont need osface data */
		if (index <totface) {
			//printf("\tNO CD_ORIGSPACE, assuming not needed\n");
			return index;
		} else {
			printf("\tNO CD_ORIGSPACE, error out of range\n");
			return DMCACHE_NOTFOUND;
		}
	}
	else if(index >= me->totface)
		return DMCACHE_NOTFOUND; /* index not in the original mesh */

	psys_w_to_origspace(fw, uv);
	
	if(node) { /* we have a linked list of faces that we use, faster! */
		for(;node; node=node->next) {
			findex= GET_INT_FROM_POINTER(node->link);
			faceuv= osface[findex].uv;
			quad= mface[findex].v4;

			/* check that this intersects - Its possible this misses :/ -
			 * could also check its not between */
			if(quad) {
				if(isect_point_quad_v2(uv, faceuv[0], faceuv[1], faceuv[2], faceuv[3]))
					return findex;
			}
			else if(isect_point_tri_v2(uv, faceuv[0], faceuv[1], faceuv[2]))
				return findex;
		}
	}
	else { /* if we have no node, try every face */
		for(findex=0; findex<totface; findex++) {
			if(origindex[findex] == index) {
				faceuv= osface[findex].uv;
				quad= mface[findex].v4;

				/* check that this intersects - Its possible this misses :/ -
				 * could also check its not between */
				if(quad) {
					if(isect_point_quad_v2(uv, faceuv[0], faceuv[1], faceuv[2], faceuv[3]))
						return findex;
				}
				else if(isect_point_tri_v2(uv, faceuv[0], faceuv[1], faceuv[2]))
					return findex;
			}
		}
	}

	return DMCACHE_NOTFOUND;
}

static int psys_map_index_on_dm(DerivedMesh *dm, int from, int index, int index_dmcache, float *fw, float foffset, int *mapindex, float *mapfw)
{
	if(index < 0)
		return 0;

	if (dm->deformedOnly || index_dmcache == DMCACHE_ISCHILD) {
		/* for meshes that are either only defined or for child particles, the
		 * index and fw do not require any mapping, so we can directly use it */
		if(from == PART_FROM_VERT) {
			if(index >= dm->getNumVerts(dm))
				return 0;

			*mapindex = index;
		}
		else  { /* FROM_FACE/FROM_VOLUME */
			if(index >= dm->getNumTessFaces(dm))
				return 0;

			*mapindex = index;
			QUATCOPY(mapfw, fw);
		}
	} else {
		/* for other meshes that have been modified, we try to map the particle
		 * to their new location, which means a different index, and for faces
		 * also a new face interpolation weights */
		if(from == PART_FROM_VERT) {
			if (index_dmcache == DMCACHE_NOTFOUND || index_dmcache > dm->getNumVerts(dm))
				return 0;

			*mapindex = index_dmcache;
		}
		else  { /* FROM_FACE/FROM_VOLUME */
			/* find a face on the derived mesh that uses this face */
			MFace *mface;
			OrigSpaceFace *osface;
			int i;

			i = index_dmcache;

			if(i== DMCACHE_NOTFOUND || i >= dm->getNumTessFaces(dm))
				return 0;

			*mapindex = i;

			/* modify the original weights to become
			 * weights for the derived mesh face */
			osface= dm->getTessFaceDataArray(dm, CD_ORIGSPACE);
			mface= dm->getTessFaceData(dm, i, CD_MFACE);

			if(osface == NULL)
				mapfw[0]= mapfw[1]= mapfw[2]= mapfw[3]= 0.0f;
			else
				psys_origspace_to_w(&osface[i], mface->v4, fw, mapfw);
		}
	}

	return 1;
}

/* interprets particle data to get a point on a mesh in object space */
void psys_particle_on_dm(DerivedMesh *dm, int from, int index, int index_dmcache, float *fw, float foffset, float *vec, float *nor, float *utan, float *vtan, float *orco, float *ornor)
{
	float tmpnor[3], mapfw[4];
	float (*orcodata)[3];
	int mapindex;

	if(!psys_map_index_on_dm(dm, from, index, index_dmcache, fw, foffset, &mapindex, mapfw)) {
		if(vec) { vec[0]=vec[1]=vec[2]=0.0; }
		if(nor) { nor[0]=nor[1]=0.0; nor[2]=1.0; }
		if(orco) { orco[0]=orco[1]=orco[2]=0.0; }
		if(ornor) { ornor[0]=ornor[1]=0.0; ornor[2]=1.0; }
		if(utan) { utan[0]=utan[1]=utan[2]=0.0; }
		if(vtan) { vtan[0]=vtan[1]=vtan[2]=0.0; }

		return;
	}

	orcodata= dm->getVertDataArray(dm, CD_ORCO);

	if(from == PART_FROM_VERT) {
		dm->getVertCo(dm,mapindex,vec);

		if(nor) {
			dm->getVertNo(dm,mapindex,nor);
			normalize_v3(nor);
		}

		if(orco)
			VECCOPY(orco, orcodata[mapindex])

		if(ornor) {
			dm->getVertNo(dm,mapindex,nor);
			normalize_v3(nor);
		}

		if(utan && vtan) {
			utan[0]= utan[1]= utan[2]= 0.0f;
			vtan[0]= vtan[1]= vtan[2]= 0.0f;
		}
	}
	else { /* PART_FROM_FACE / PART_FROM_VOLUME */
		MFace *mface;
		MTFace *mtface;
		MVert *mvert;

		mface=dm->getTessFaceData(dm,mapindex,CD_MFACE);
		mvert=dm->getVertDataArray(dm,CD_MVERT);
		mtface=CustomData_get_layer(&dm->faceData,CD_MTFACE);

		if(mtface)
			mtface += mapindex;

		if(from==PART_FROM_VOLUME) {
			psys_interpolate_face(mvert,mface,mtface,orcodata,mapfw,vec,tmpnor,utan,vtan,orco,ornor);
			if(nor)
				VECCOPY(nor,tmpnor);

			normalize_v3(tmpnor);
			mul_v3_fl(tmpnor,-foffset);
			VECADD(vec,vec,tmpnor);
		}
		else
			psys_interpolate_face(mvert,mface,mtface,orcodata,mapfw,vec,nor,utan,vtan,orco,ornor);
	}
}

float psys_particle_value_from_verts(DerivedMesh *dm, short from, ParticleData *pa, float *values)
{
	float mapfw[4];
	int mapindex;

	if(!psys_map_index_on_dm(dm, from, pa->num, pa->num_dmcache, pa->fuv, pa->foffset, &mapindex, mapfw))
		return 0.0f;
	
	return psys_interpolate_value_from_verts(dm, from, mapindex, mapfw, values);
}

ParticleSystemModifierData *psys_get_modifier(Object *ob, ParticleSystem *psys)
{
	ModifierData *md;
	ParticleSystemModifierData *psmd;

	for(md=ob->modifiers.first; md; md=md->next){
		if(md->type==eModifierType_ParticleSystem){
			psmd= (ParticleSystemModifierData*) md;
			if(psmd->psys==psys){
				return psmd;
			}
		}
	}
	return NULL;
}
/************************************************/
/*			Particles on a shape				*/
/************************************************/
/* ready for future use */
static void psys_particle_on_shape(int distr, int index, float *fuv, float *vec, float *nor, float *utan, float *vtan, float *orco, float *ornor)
{
	/* TODO */
	float zerovec[3]={0.0f,0.0f,0.0f};
	if(vec){
		VECCOPY(vec,zerovec);
	}
	if(nor){
		VECCOPY(nor,zerovec);
	}
	if(utan){
		VECCOPY(utan,zerovec);
	}
	if(vtan){
		VECCOPY(vtan,zerovec);
	}
	if(orco){
		VECCOPY(orco,zerovec);
	}
	if(ornor){
		VECCOPY(ornor,zerovec);
	}
}
/************************************************/
/*			Particles on emitter				*/
/************************************************/
void psys_particle_on_emitter(ParticleSystemModifierData *psmd, int from, int index, int index_dmcache, float *fuv, float foffset, float *vec, float *nor, float *utan, float *vtan, float *orco, float *ornor){
	if(psmd){
		if(psmd->psys->part->distr==PART_DISTR_GRID && psmd->psys->part->from != PART_FROM_VERT){
			if(vec){
				VECCOPY(vec,fuv);
			}
			return;
		}
		/* we cant use the num_dmcache */
		psys_particle_on_dm(psmd->dm,from,index,index_dmcache,fuv,foffset,vec,nor,utan,vtan,orco,ornor);
	}
	else
		psys_particle_on_shape(from,index,fuv,vec,nor,utan,vtan,orco,ornor);

}
/************************************************/
/*			Path Cache							*/
/************************************************/
static float vert_weight(MDeformVert *dvert, int group)
{
	MDeformWeight *dw;
	int i;
	
	if(dvert) {
		dw= dvert->dw;
		for(i= dvert->totweight; i>0; i--, dw++) {
			if(dw->def_nr == group) return dw->weight;
			if(i==1) break; /*otherwise dw will point to somewhere it shouldn't*/
		}
	}
	return 0.0;
}

static void do_prekink(ParticleKey *state, ParticleKey *par, float *par_rot, float time, float freq, float shape, float amplitude, short type, short axis, float obmat[][4])
{
	float vec[3]={0.0,0.0,0.0}, q1[4]={1,0,0,0},q2[4];
	float t;

	CLAMP(time,0.0,1.0);

	if(shape!=0.0f && type!=PART_KINK_BRAID) {
		if(shape<0.0f)
			time= (float)pow(time, 1.0+shape);
		else
			time= (float)pow(time, 1.0/(1.0-shape));
	}

	t=time;

	t*=(float)M_PI*freq;

	if(par==0) return;

	switch(type){
		case PART_KINK_CURL:
			vec[axis]=1.0;
			if(par_rot)
				QUATCOPY(q2,par_rot)
			else
				vec_to_quat( q2,par->vel,axis,(axis+1)%3);
			mul_qt_v3(q2,vec);
			mul_v3_fl(vec,amplitude);
			VECADD(state->co,state->co,vec);

			VECSUB(vec,state->co,par->co);

			if(t!=0.0)
				axis_angle_to_quat(q1,par->vel,t);
			
			mul_qt_v3(q1,vec);
			
			VECADD(state->co,par->co,vec);
			break;
		case PART_KINK_RADIAL:
			VECSUB(vec,state->co,par->co);

			normalize_v3(vec);
			mul_v3_fl(vec,amplitude*(float)sin(t));

			VECADD(state->co,state->co,vec);
			break;
		case PART_KINK_WAVE:
			vec[axis]=1.0;
			if(obmat)
				mul_mat3_m4_v3(obmat,vec);

			if(par_rot)
				mul_qt_v3(par_rot,vec);

			project_v3_v3v3(q1,vec,par->vel);
			
			VECSUB(vec,vec,q1);
			normalize_v3(vec);

			mul_v3_fl(vec,amplitude*(float)sin(t));

			VECADD(state->co,state->co,vec);
			break;
		case PART_KINK_BRAID:
			if(par){
				float y_vec[3]={0.0,1.0,0.0};
				float z_vec[3]={0.0,0.0,1.0};
				float vec_from_par[3], vec_one[3], radius, state_co[3];
				float inp_y,inp_z,length;
				
				if(par_rot)
					QUATCOPY(q2,par_rot)
				else
					vec_to_quat(q2,par->vel,axis,(axis+1)%3);
				mul_qt_v3(q2,y_vec);
				mul_qt_v3(q2,z_vec);
				
				VECSUB(vec_from_par,state->co,par->co);
				VECCOPY(vec_one,vec_from_par);
				radius=normalize_v3(vec_one);

				inp_y=dot_v3v3(y_vec,vec_one);
				inp_z=dot_v3v3(z_vec,vec_one);

				if(inp_y>0.5){
					VECCOPY(state_co,y_vec);

					mul_v3_fl(y_vec,amplitude*(float)cos(t));
					mul_v3_fl(z_vec,amplitude/2.0f*(float)sin(2.0f*t));
				}
				else if(inp_z>0.0){
					VECCOPY(state_co,z_vec);
					mul_v3_fl(state_co,(float)sin(M_PI/3.0f));
					VECADDFAC(state_co,state_co,y_vec,-0.5f);

					mul_v3_fl(y_vec,-amplitude*(float)cos(t + M_PI/3.0f));
					mul_v3_fl(z_vec,amplitude/2.0f*(float)cos(2.0f*t + M_PI/6.0f));
				}
				else{
					VECCOPY(state_co,z_vec);
					mul_v3_fl(state_co,-(float)sin(M_PI/3.0f));
					VECADDFAC(state_co,state_co,y_vec,-0.5f);

					mul_v3_fl(y_vec,amplitude*(float)-sin(t+M_PI/6.0f));
					mul_v3_fl(z_vec,amplitude/2.0f*(float)-sin(2.0f*t+M_PI/3.0f));
				}

				mul_v3_fl(state_co,amplitude);
				VECADD(state_co,state_co,par->co);
				VECSUB(vec_from_par,state->co,state_co);

				length=normalize_v3(vec_from_par);
				mul_v3_fl(vec_from_par,MIN2(length,amplitude/2.0f));

				VECADD(state_co,par->co,y_vec);
				VECADD(state_co,state_co,z_vec);
				VECADD(state_co,state_co,vec_from_par);

				shape=(2.0f*(float)M_PI)*(1.0f+shape);

				if(t<shape){
					shape=t/shape;
					shape=(float)sqrt((double)shape);
					interp_v3_v3v3(state->co,state->co,state_co,shape);
				}
				else{
					VECCOPY(state->co,state_co);
				}
			}
			break;
	}
}

static void do_clump(ParticleKey *state, ParticleKey *par, float time, float clumpfac, float clumppow, float pa_clump)
{
	if(par && clumpfac!=0.0){
		float clump, cpow;

		if(clumppow<0.0)
			cpow=1.0f+clumppow;
		else
			cpow=1.0f+9.0f*clumppow;

		if(clumpfac<0.0) /* clump roots instead of tips */
			clump = -clumpfac*pa_clump*(float)pow(1.0-(double)time,(double)cpow);
		else
			clump = clumpfac*pa_clump*(float)pow((double)time,(double)cpow);
		interp_v3_v3v3(state->co,state->co,par->co,clump);
	}
}
void precalc_guides(ParticleSimulationData *sim, ListBase *effectors)
{
	EffectedPoint point;
	ParticleKey state;
	EffectorData efd;
	EffectorCache *eff;
	ParticleSystem *psys = sim->psys;
	EffectorWeights *weights = sim->psys->part->effector_weights;
	GuideEffectorData *data;
	PARTICLE_P;

	if(!effectors)
		return;

	LOOP_PARTICLES {
		psys_particle_on_emitter(sim->psmd,sim->psys->part->from,pa->num,pa->num_dmcache,pa->fuv,pa->foffset,state.co,0,0,0,0,0);
		pd_point_from_particle(sim, pa, &state, &point);

		for(eff = effectors->first; eff; eff=eff->next) {
			if(eff->pd->forcefield != PFIELD_GUIDE)
				continue;

			if(!eff->guide_data)
				eff->guide_data = MEM_callocN(sizeof(GuideEffectorData)*psys->totpart, "GuideEffectorData");

			data = eff->guide_data + p;

			VECSUB(efd.vec_to_point, state.co, eff->guide_loc);
			VECCOPY(efd.nor, eff->guide_dir);
			efd.distance = len_v3(efd.vec_to_point);

			VECCOPY(data->vec_to_point, efd.vec_to_point);
			data->strength = effector_falloff(eff, &efd, &point, weights);
		}
	}
}
int do_guides(ListBase *effectors, ParticleKey *state, int index, float time)
{
	EffectorCache *eff;
	PartDeflect *pd;
	Curve *cu;
	ParticleKey key, par;
	GuideEffectorData *data;

	float effect[3] = {0.0f, 0.0f, 0.0f}, veffect[3] = {0.0f, 0.0f, 0.0f};
	float guidevec[4], guidedir[3], rot2[4], temp[3];
	float guidetime, radius, weight, angle, totstrength = 0.0f;
	float vec_to_point[3];

	if(effectors) for(eff = effectors->first; eff; eff=eff->next) {
		pd = eff->pd;

		if(pd->forcefield != PFIELD_GUIDE)
			continue;

		data = eff->guide_data + index;

		if(data->strength <= 0.0f)
			continue;

		guidetime = time / (1.0 - pd->free_end);

		if(guidetime>1.0f)
			continue;

		cu = (Curve*)eff->ob->data;

		if(pd->flag & PFIELD_GUIDE_PATH_ADD) {
			if(where_on_path(eff->ob, data->strength * guidetime, guidevec, guidedir, NULL, &radius, &weight)==0)
				return 0;
		}
		else {
			if(where_on_path(eff->ob, guidetime, guidevec, guidedir, NULL, &radius, &weight)==0)
				return 0;
		}

		mul_m4_v3(eff->ob->obmat, guidevec);
		mul_mat3_m4_v3(eff->ob->obmat, guidedir);

		normalize_v3(guidedir);

		VECCOPY(vec_to_point, data->vec_to_point);

		if(guidetime != 0.0){
			/* curve direction */
			cross_v3_v3v3(temp, eff->guide_dir, guidedir);
			angle = dot_v3v3(eff->guide_dir, guidedir)/(len_v3(eff->guide_dir));
			angle = saacos(angle);
			axis_angle_to_quat( rot2,temp, angle);
			mul_qt_v3(rot2, vec_to_point);

			/* curve tilt */
			axis_angle_to_quat( rot2,guidedir, guidevec[3] - eff->guide_loc[3]);
			mul_qt_v3(rot2, vec_to_point);
		}

		/* curve taper */
		if(cu->taperobj)
			mul_v3_fl(vec_to_point, calc_taper(eff->scene, cu->taperobj, (int)(data->strength*guidetime*100.0), 100));

		else{ /* curve size*/
			if(cu->flag & CU_PATH_RADIUS) {
				mul_v3_fl(vec_to_point, radius);
			}
		}
		par.co[0] = par.co[1] = par.co[2] = 0.0f;
		VECCOPY(key.co, vec_to_point);
		do_prekink(&key, &par, 0, guidetime, pd->kink_freq, pd->kink_shape, pd->kink_amp, pd->kink, pd->kink_axis, 0);
		do_clump(&key, &par, guidetime, pd->clump_fac, pd->clump_pow, 1.0f);
		VECCOPY(vec_to_point, key.co);

		VECADD(vec_to_point, vec_to_point, guidevec);

		//VECSUB(pa_loc,pa_loc,pa_zero);
		VECADDFAC(effect, effect, vec_to_point, data->strength);
		VECADDFAC(veffect, veffect, guidedir, data->strength);
		totstrength += data->strength;

		if(pd->flag & PFIELD_GUIDE_PATH_WEIGHT)
			totstrength *= weight;
	}

	if(totstrength != 0.0){
		if(totstrength > 1.0)
			mul_v3_fl(effect, 1.0f / totstrength);
		CLAMP(totstrength, 0.0, 1.0);
		//VECADD(effect,effect,pa_zero);
		interp_v3_v3v3(state->co, state->co, effect, totstrength);

		normalize_v3(veffect);
		mul_v3_fl(veffect, len_v3(state->vel));
		VECCOPY(state->vel, veffect);
		return 1;
	}
	return 0;
}
static void do_rough(float *loc, float mat[4][4], float t, float fac, float size, float thres, ParticleKey *state)
{
	float rough[3];
	float rco[3];

	if(thres!=0.0)
		if((float)fabs((float)(-1.5+loc[0]+loc[1]+loc[2]))<1.5f*thres) return;

	VECCOPY(rco,loc);
	mul_v3_fl(rco,t);
	rough[0]=-1.0f+2.0f*BLI_gTurbulence(size, rco[0], rco[1], rco[2], 2,0,2);
	rough[1]=-1.0f+2.0f*BLI_gTurbulence(size, rco[1], rco[2], rco[0], 2,0,2);
	rough[2]=-1.0f+2.0f*BLI_gTurbulence(size, rco[2], rco[0], rco[1], 2,0,2);

	VECADDFAC(state->co,state->co,mat[0],fac*rough[0]);
	VECADDFAC(state->co,state->co,mat[1],fac*rough[1]);
	VECADDFAC(state->co,state->co,mat[2],fac*rough[2]);
}
static void do_rough_end(float *loc, float mat[4][4], float t, float fac, float shape, ParticleKey *state)
{
	float rough[2];
	float roughfac;

	roughfac=fac*(float)pow((double)t,shape);
	copy_v2_v2(rough,loc);
	rough[0]=-1.0f+2.0f*rough[0];
	rough[1]=-1.0f+2.0f*rough[1];
	mul_v2_fl(rough,roughfac);

	VECADDFAC(state->co,state->co,mat[0],rough[0]);
	VECADDFAC(state->co,state->co,mat[1],rough[1]);
}
static void do_path_effectors(ParticleSimulationData *sim, int i, ParticleCacheKey *ca, int k, int steps, float *rootco, float effector, float dfra, float cfra, float *length, float *vec)
{
	float force[3] = {0.0f,0.0f,0.0f};
	ParticleKey eff_key;
	EffectedPoint epoint;

	/* Don't apply effectors for dynamic hair, otherwise the effectors don't get applied twice. */
	if(sim->psys->flag & PSYS_HAIR_DYNAMICS)
		return;

	VECCOPY(eff_key.co,(ca-1)->co);
	VECCOPY(eff_key.vel,(ca-1)->vel);
	QUATCOPY(eff_key.rot,(ca-1)->rot);

	pd_point_from_particle(sim, sim->psys->particles+i, &eff_key, &epoint);
	pdDoEffectors(sim->psys->effectors, sim->colliders, sim->psys->part->effector_weights, &epoint, force, NULL);

	mul_v3_fl(force, effector*pow((float)k / (float)steps, 100.0f * sim->psys->part->eff_hair) / (float)steps);

	add_v3_v3(force, vec);

	normalize_v3(force);

	VECADDFAC(ca->co, (ca-1)->co, force, *length);

	if(k < steps) {
		sub_v3_v3v3(vec, (ca+1)->co, ca->co);
		*length = len_v3(vec);
	}
}
static int check_path_length(int k, ParticleCacheKey *keys, ParticleCacheKey *state, float max_length, float *cur_length, float length, float *dvec)
{
	if(*cur_length + length > max_length){
		mul_v3_fl(dvec, (max_length - *cur_length) / length);
		VECADD(state->co, (state - 1)->co, dvec);
		keys->steps = k;
		/* something over the maximum step value */
		return k=100000;
	}
	else {
		*cur_length+=length;
		return k;
	}
}
static void offset_child(ChildParticle *cpa, ParticleKey *par, ParticleKey *child, float flat, float radius)
{
	VECCOPY(child->co,cpa->fuv);
	mul_v3_fl(child->co,radius);

	child->co[0]*=flat;

	VECCOPY(child->vel,par->vel);

	mul_qt_v3(par->rot,child->co);

	QUATCOPY(child->rot,par->rot);

	VECADD(child->co,child->co,par->co);
}
float *psys_cache_vgroup(DerivedMesh *dm, ParticleSystem *psys, int vgroup)
{
	float *vg=0;

	if(vgroup < 0) {
		/* hair dynamics pinning vgroup */

	}
	else if(psys->vgroup[vgroup]){
		MDeformVert *dvert = dm->getVertDataArray(dm, CD_MDEFORMVERT);
		if(dvert){
			int totvert=dm->getNumVerts(dm), i;
			vg=MEM_callocN(sizeof(float)*totvert, "vg_cache");
			if(psys->vg_neg&(1<<vgroup)){
				for(i=0; i<totvert; i++)
					vg[i]=1.0f-vert_weight(dvert+i,psys->vgroup[vgroup]-1);
			}
			else{
				for(i=0; i<totvert; i++)
					vg[i]=vert_weight(dvert+i,psys->vgroup[vgroup]-1);
			}
		}
	}
	return vg;
}
void psys_find_parents(ParticleSimulationData *sim)
{
	ParticleSettings *part=sim->psys->part;
	KDTree *tree;
	ChildParticle *cpa;
	int p, totparent,totchild=sim->psys->totchild;
	float co[3], orco[3];
	int from=PART_FROM_FACE;
	totparent=(int)(totchild*part->parents*0.3);

	if(G.rendering && part->child_nbr && part->ren_child_nbr)
		totparent*=(float)part->child_nbr/(float)part->ren_child_nbr;

	tree=BLI_kdtree_new(totparent);

	for(p=0,cpa=sim->psys->child; p<totparent; p++,cpa++){
		psys_particle_on_emitter(sim->psmd,from,cpa->num,DMCACHE_ISCHILD,cpa->fuv,cpa->foffset,co,0,0,0,orco,0);
		BLI_kdtree_insert(tree, p, orco, NULL);
	}

	BLI_kdtree_balance(tree);

	for(; p<totchild; p++,cpa++){
		psys_particle_on_emitter(sim->psmd,from,cpa->num,DMCACHE_ISCHILD,cpa->fuv,cpa->foffset,co,0,0,0,orco,0);
		cpa->parent=BLI_kdtree_find_nearest(tree, orco, NULL, NULL);
	}

	BLI_kdtree_free(tree);
}

static void get_strand_normal(Material *ma, float *surfnor, float surfdist, float *nor)
{
	float cross[3], nstrand[3], vnor[3], blend;

	if(!((ma->mode & MA_STR_SURFDIFF) || (ma->strand_surfnor > 0.0f)))
		return;

	if(ma->mode & MA_STR_SURFDIFF) {
		cross_v3_v3v3(cross, surfnor, nor);
		cross_v3_v3v3(nstrand, nor, cross);

		blend= INPR(nstrand, surfnor);
		CLAMP(blend, 0.0f, 1.0f);

		interp_v3_v3v3(vnor, nstrand, surfnor, blend);
		normalize_v3(vnor);
	}
	else
		VECCOPY(vnor, nor)
	
	if(ma->strand_surfnor > 0.0f) {
		if(ma->strand_surfnor > surfdist) {
			blend= (ma->strand_surfnor - surfdist)/ma->strand_surfnor;
			interp_v3_v3v3(vnor, vnor, surfnor, blend);
			normalize_v3(vnor);
		}
	}

	VECCOPY(nor, vnor);
}

static int psys_threads_init_path(ParticleThread *threads, Scene *scene, float cfra, int editupdate)
{
	ParticleThreadContext *ctx= threads[0].ctx;
/*	Object *ob= ctx->sim.ob; */
	ParticleSystem *psys= ctx->sim.psys;
	ParticleSettings *part = psys->part;
/*	ParticleEditSettings *pset = &scene->toolsettings->particle; */
	int totparent=0, between=0;
	int steps = (int)pow(2.0, (double)part->draw_step);
	int totchild = psys->totchild;
	int i, seed, totthread= threads[0].tot;

	/*---start figuring out what is actually wanted---*/
	if(psys_in_edit_mode(scene, psys)) {
		ParticleEditSettings *pset = &scene->toolsettings->particle;

		if(psys->renderdata==0 && (psys->edit==NULL || pset->flag & PE_DRAW_PART)==0)
			totchild=0;

		steps = (int)pow(2.0, (double)pset->draw_step);
	}

	if(totchild && part->from!=PART_FROM_PARTICLE && part->childtype==PART_CHILD_FACES){
		totparent=(int)(totchild*part->parents*0.3);
		
		if(G.rendering && part->child_nbr && part->ren_child_nbr)
			totparent*=(float)part->child_nbr/(float)part->ren_child_nbr;

		/* part->parents could still be 0 so we can't test with totparent */
		between=1;
	}

	if(psys->renderdata)
		steps=(int)pow(2.0,(double)part->ren_step);
	else{
		totchild=(int)((float)totchild*(float)part->disp/100.0f);
		totparent=MIN2(totparent,totchild);
	}

	if(totchild==0) return 0;

	/* init random number generator */
	if(ctx->sim.psys->part->flag & PART_ANIM_BRANCHING)
		seed= 31415926 + ctx->sim.psys->seed + (int)cfra;
	else
		seed= 31415926 + ctx->sim.psys->seed;
	
	if(part->flag & PART_BRANCHING || ctx->editupdate || totchild < 10000)
		totthread= 1;
	
	for(i=0; i<totthread; i++) {
		threads[i].rng_path= rng_new(seed);
		threads[i].tot= totthread;
	}

	/* fill context values */
	ctx->between= between;
	ctx->steps= steps;
	ctx->totchild= totchild;
	ctx->totparent= totparent;
	ctx->parent_pass= 0;
	ctx->cfra= cfra;
	ctx->editupdate= editupdate;

	psys->lattice = psys_get_lattice(&ctx->sim);

	/* cache all relevant vertex groups if they exist */
	if(part->from!=PART_FROM_PARTICLE){
		ctx->vg_length = psys_cache_vgroup(ctx->dm,psys,PSYS_VG_LENGTH);
		ctx->vg_clump = psys_cache_vgroup(ctx->dm,psys,PSYS_VG_CLUMP);
		ctx->vg_kink = psys_cache_vgroup(ctx->dm,psys,PSYS_VG_KINK);
		ctx->vg_rough1 = psys_cache_vgroup(ctx->dm,psys,PSYS_VG_ROUGH1);
		ctx->vg_rough2 = psys_cache_vgroup(ctx->dm,psys,PSYS_VG_ROUGH2);
		ctx->vg_roughe = psys_cache_vgroup(ctx->dm,psys,PSYS_VG_ROUGHE);
		if(psys->part->flag & PART_CHILD_EFFECT)
			ctx->vg_effector = psys_cache_vgroup(ctx->dm,psys,PSYS_VG_EFFECTOR);
	}

	/* set correct ipo timing */
#if 0 // XXX old animation system
	if(part->flag&PART_ABS_TIME && part->ipo){
		calc_ipo(part->ipo, cfra);
		execute_ipo((ID *)part, part->ipo);
	}
#endif // XXX old animation system

	return 1;
}

/* note: this function must be thread safe, except for branching! */
static void psys_thread_create_path(ParticleThread *thread, struct ChildParticle *cpa, ParticleCacheKey *keys, int i)
{
	ParticleThreadContext *ctx= thread->ctx;
	Object *ob= ctx->sim.ob;
	ParticleSystem *psys = ctx->sim.psys;
	ParticleSettings *part = psys->part;
	ParticleCacheKey **cache= psys->childcache;
	ParticleCacheKey **pcache= psys_in_edit_mode(ctx->sim.scene, psys) ? psys->edit->pathcache : psys->pathcache;
	ParticleCacheKey *state, *par = NULL, *key[4];
	ParticleData *pa=NULL;
	ParticleTexture ptex;
	float *cpa_fuv=0, *par_rot=0;
	float co[3], orco[3], ornor[3], hairmat[4][4], t, cpa_1st[3], dvec[3];
	float branch_begin, branch_end, branch_prob, rough_rand;
	float length, max_length = 1.0f, cur_length = 0.0f;
	float eff_length, eff_vec[3];
	int k, cpa_num;
	short cpa_from;

	if(!pcache)
		return;

	if(part->flag & PART_BRANCHING) {
		branch_begin=rng_getFloat(thread->rng_path);
		branch_end=branch_begin+(1.0f-branch_begin)*rng_getFloat(thread->rng_path);
		branch_prob=rng_getFloat(thread->rng_path);
		rough_rand=rng_getFloat(thread->rng_path);
	}
	else {
		branch_begin= 0.0f;
		branch_end= 0.0f;
		branch_prob= 0.0f;
		rough_rand= 0.0f;
	}

	if(i<psys->totpart){
		branch_begin=0.0f;
		branch_end=1.0f;
		branch_prob=0.0f;
	}

	if(ctx->between){
		int w, needupdate;
		float foffset;

		if(ctx->editupdate && !(part->flag & PART_BRANCHING)) {
			needupdate= 0;
			w= 0;
			while(w<4 && cpa->pa[w]>=0) {
				if(psys->edit->points[cpa->pa[w]].flag & PEP_EDIT_RECALC) {
					needupdate= 1;
					break;
				}
				w++;
			}

			if(!needupdate)
				return;
			else
				memset(keys, 0, sizeof(*keys)*(ctx->steps+1));
		}

		/* get parent paths */
		w= 0;
		while(w<4 && cpa->pa[w]>=0){
			key[w] = pcache[cpa->pa[w]];
			w++;
		}

		/* get the original coordinates (orco) for texture usage */
		cpa_num = cpa->num;
		
		foffset= cpa->foffset;
		cpa_fuv = cpa->fuv;
		cpa_from = PART_FROM_FACE;

		psys_particle_on_emitter(ctx->sim.psmd,cpa_from,cpa_num,DMCACHE_ISCHILD,cpa->fuv,foffset,co,ornor,0,0,orco,0);

		if(part->path_start==0.0f) {
			/* we need to save the actual root position of the child for positioning it accurately to the surface of the emitter */
			VECCOPY(cpa_1st,co);
			mul_m4_v3(ob->obmat,cpa_1st);
		}

		pa = psys->particles + cpa->pa[0];

		psys_mat_hair_to_global(ob, ctx->sim.psmd->dm, psys->part->from, pa, hairmat);

		pa=0;
	}
	else{
		if(ctx->editupdate && !(part->flag & PART_BRANCHING)) {
			if(!(psys->edit->points[cpa->parent].flag & PEP_EDIT_RECALC))
				return;

			memset(keys, 0, sizeof(*keys)*(ctx->steps+1));
		}

		/* get the parent path */
		key[0]=pcache[cpa->parent];

		/* get the original coordinates (orco) for texture usage */
		pa=psys->particles+cpa->parent;

		cpa_from=part->from;
		cpa_num=pa->num;
		cpa_fuv=pa->fuv;

		psys_particle_on_emitter(ctx->sim.psmd,cpa_from,cpa_num,DMCACHE_ISCHILD,cpa_fuv,pa->foffset,co,ornor,0,0,orco,0);

		psys_mat_hair_to_global(ob, ctx->sim.psmd->dm, psys->part->from, pa, hairmat);
	}

	keys->steps = ctx->steps;

	/* correct child ipo timing */
#if 0 // XXX old animation system
	if((part->flag&PART_ABS_TIME)==0 && part->ipo){
		float dsta=part->end-part->sta;
		calc_ipo(part->ipo, 100.0f*(ctx->cfra-(part->sta+dsta*cpa->rand[1]))/(part->lifetime*(1.0f - part->randlife*cpa->rand[0])));
		execute_ipo((ID *)part, part->ipo);
	}
#endif // XXX old animation system

	/* get different child parameters from textures & vgroups */
	get_child_modifier_parameters(part, ctx, cpa, cpa_from, cpa_num, cpa_fuv, orco, &ptex);

	if(ptex.exist < PSYS_FRAND(i + 24)) {
		keys->steps = -1;
		return;
	}

	/* create the child path */
	for(k=0,state=keys; k<=ctx->steps; k++,state++){
		if(ctx->between){
			int w=0;

			state->co[0] = state->co[1] = state->co[2] = 0.0f;
			state->vel[0] = state->vel[1] = state->vel[2] = 0.0f;
			state->rot[0] = state->rot[1] = state->rot[2] = state->rot[3] = 0.0f;

			//QUATCOPY(state->rot,key[0]->rot);

			/* child position is the weighted sum of parent positions */
			while(w<4 && cpa->pa[w]>=0){
				state->co[0] += cpa->w[w] * key[w]->co[0];
				state->co[1] += cpa->w[w] * key[w]->co[1];
				state->co[2] += cpa->w[w] * key[w]->co[2];

				state->vel[0] += cpa->w[w] * key[w]->vel[0];
				state->vel[1] += cpa->w[w] * key[w]->vel[1];
				state->vel[2] += cpa->w[w] * key[w]->vel[2];
				key[w]++;
				w++;
			}
			if(part->path_start==0.0f) {
				if(k==0){
					/* calculate the offset between actual child root position and first position interpolated from parents */
					VECSUB(cpa_1st,cpa_1st,state->co);
				}
				/* apply offset for correct positioning */
				VECADD(state->co,state->co,cpa_1st);
			}
		}
		else{
			/* offset the child from the parent position */
			offset_child(cpa, (ParticleKey*)key[0], (ParticleKey*)state, part->childflat, part->childrad);

			key[0]++;
		}
	}

	/* apply effectors */
	if(part->flag & PART_CHILD_EFFECT) {
		for(k=0,state=keys; k<=ctx->steps; k++,state++) {
			if(k) {
				do_path_effectors(&ctx->sim, cpa->pa[0], state, k, ctx->steps, keys->co, ptex.effector, 0.0f, ctx->cfra, &eff_length, eff_vec);
			}
			else {
				sub_v3_v3v3(eff_vec,(state+1)->co,state->co);
				eff_length= len_v3(eff_vec);
			}
		}
	}

	for(k=0,state=keys; k<=ctx->steps; k++,state++){
		t=(float)k/(float)ctx->steps;

		if(ctx->totparent){
			if(i>=ctx->totparent) {
				/* this is now threadsafe, virtual parents are calculated before rest of children */
				par = cache[cpa->parent] + k;
			}
			else
				par=0;
		}
		else if(cpa->parent>=0){
			par=pcache[cpa->parent]+k;
			par_rot = par->rot;
		}

		/* apply different deformations to the child path */
		do_child_modifiers(&ctx->sim, &ptex, (ParticleKey *)par, par_rot, cpa, orco, hairmat, (ParticleKey *)state, t);

		/* TODO: better branching */
		//if(part->flag & PART_BRANCHING && ctx->between == 0 && part->flag & PART_ANIM_BRANCHING)
		//	rough_t = t * rough_rand;
		//else
		//	rough_t = t;

		/* TODO: better branching */
		//if(part->flag & PART_BRANCHING && ctx->between==0){
		//	if(branch_prob > part->branch_thres){
		//		branchfac=0.0f;
		//	}
		//	else{
		//		if(part->flag & PART_SYMM_BRANCHING){
		//			if(t < branch_begin || t > branch_end)
		//				branchfac=0.0f;
		//			else{
		//				if((t-branch_begin)/(branch_end-branch_begin)<0.5)
		//					branchfac=2.0f*(t-branch_begin)/(branch_end-branch_begin);
		//				else
		//					branchfac=2.0f*(branch_end-t)/(branch_end-branch_begin);

		//				CLAMP(branchfac,0.0f,1.0f);
		//			}
		//		}
		//		else{
		//			if(t < branch_begin){
		//				branchfac=0.0f;
		//			}
		//			else{
		//				branchfac=(t-branch_begin)/((1.0f-branch_begin)*0.5f);
		//				CLAMP(branchfac,0.0f,1.0f);
		//			}
		//		}
		//	}

		//	if(i<psys->totpart)
		//		interp_v3_v3v3(state->co, (pcache[i] + k)->co, state->co, branchfac);
		//	else
		//		/* this is not threadsafe, but should only happen for
		//		 * branching particles particles, which are not threaded */
		//		interp_v3_v3v3(state->co, (cache[i - psys->totpart] + k)->co, state->co, branchfac);
		//}

		/* we have to correct velocity because of kink & clump */
		if(k>1){
			VECSUB((state-1)->vel,state->co,(state-2)->co);
			mul_v3_fl((state-1)->vel,0.5);

			if(ctx->ma && (part->draw & PART_DRAW_MAT_COL))
				get_strand_normal(ctx->ma, ornor, cur_length, (state-1)->vel);
		}

		if(k == ctx->steps)
			VECSUB(state->vel,state->co,(state-1)->co);

		/* check if path needs to be cut before actual end of data points */
		if(k){
			VECSUB(dvec,state->co,(state-1)->co);
			length=1.0f/(float)ctx->steps;
			k=check_path_length(k,keys,state,max_length,&cur_length,length,dvec);
		}
		else{
			/* initialize length calculation */
			max_length= ptex.length;
			cur_length= 0.0f;
		}

		if(ctx->ma && (part->draw & PART_DRAW_MAT_COL)) {
			VECCOPY(state->col, &ctx->ma->r)
			get_strand_normal(ctx->ma, ornor, cur_length, state->vel);
		}
	}
}

static void *exec_child_path_cache(void *data)
{
	ParticleThread *thread= (ParticleThread*)data;
	ParticleThreadContext *ctx= thread->ctx;
	ParticleSystem *psys= ctx->sim.psys;
	ParticleCacheKey **cache= psys->childcache;
	ChildParticle *cpa;
	int i, totchild= ctx->totchild, first= 0;

	if(thread->tot > 1){
		first= ctx->parent_pass? 0 : ctx->totparent;
		totchild= ctx->parent_pass? ctx->totparent : ctx->totchild;
	}
	
	cpa= psys->child + first + thread->num;
	for(i=first+thread->num; i<totchild; i+=thread->tot, cpa+=thread->tot)
		psys_thread_create_path(thread, cpa, cache[i], i);

	return 0;
}

void psys_cache_child_paths(ParticleSimulationData *sim, float cfra, int editupdate)
{
	ParticleSettings *part = sim->psys->part;
	ParticleThread *pthreads;
	ParticleThreadContext *ctx;
	ParticleCacheKey **cache;
	ListBase threads;
	int i, totchild, totparent, totthread;

	if(sim->psys->flag & PSYS_GLOBAL_HAIR)
		return;

	pthreads= psys_threads_create(sim);

	if(!psys_threads_init_path(pthreads, sim->scene, cfra, editupdate)) {
		psys_threads_free(pthreads);
		return;
	}

	ctx= pthreads[0].ctx;
	totchild= ctx->totchild;
	totparent= ctx->totparent;

	if(editupdate && sim->psys->childcache && !(part->flag & PART_BRANCHING) && totchild == sim->psys->totchildcache) {
		cache = sim->psys->childcache;
	}
	else {
		/* clear out old and create new empty path cache */
		psys_free_child_path_cache(sim->psys);
		sim->psys->childcache= psys_alloc_path_cache_buffers(&sim->psys->childcachebufs, totchild, ctx->steps+1);
		sim->psys->totchildcache = totchild;
	}

	totthread= pthreads[0].tot;

	if(totthread > 1) {

		/* make virtual child parents thread safe by calculating them first */
		if(totparent) {
			BLI_init_threads(&threads, exec_child_path_cache, totthread);
			
			for(i=0; i<totthread; i++) {
				pthreads[i].ctx->parent_pass = 1;
				BLI_insert_thread(&threads, &pthreads[i]);
			}

			BLI_end_threads(&threads);

			for(i=0; i<totthread; i++)
				pthreads[i].ctx->parent_pass = 0;
		}

		BLI_init_threads(&threads, exec_child_path_cache, totthread);

		for(i=0; i<totthread; i++)
			BLI_insert_thread(&threads, &pthreads[i]);

		BLI_end_threads(&threads);
	}
	else
		exec_child_path_cache(&pthreads[0]);

	psys_threads_free(pthreads);
}
/* Calculates paths ready for drawing/rendering.									*/
/* -Usefull for making use of opengl vertex arrays for super fast strand drawing.	*/
/* -Makes child strands possible and creates them too into the cache.				*/
/* -Cached path data is also used to determine cut position for the editmode tool.	*/
void psys_cache_paths(ParticleSimulationData *sim, float cfra)
{
	PARTICLE_PSMD;
	ParticleEditSettings *pset = &sim->scene->toolsettings->particle;
	ParticleSystem *psys = sim->psys;
	ParticleSettings *part = psys->part;
	ParticleCacheKey *ca, **cache= psys->pathcache;

	DerivedMesh *hair_dm = psys->hair_out_dm;
	
	ParticleKey result;
	
	Material *ma;
	ParticleInterpolationData pind;

	PARTICLE_P;
	
	float birthtime = 0.0, dietime = 0.0;
	float t, time = 0.0, dfra = 1.0, frs_sec = sim->scene->r.frs_sec;
	float col[4] = {0.5f, 0.5f, 0.5f, 1.0f};
	float prev_tangent[3], hairmat[4][4];
	float rotmat[3][3];
	int k;
	int steps = (int)pow(2.0, (double)(psys->renderdata ? part->ren_step : part->draw_step));
	int totpart = psys->totpart;
	float length, vec[3];
	float *vg_effector= NULL, effector=0.0f;
	float *vg_length= NULL, pa_length=1.0f;
	int keyed, baked;

	/* we don't have anything valid to create paths from so let's quit here */
	if((psys->flag & PSYS_HAIR_DONE || psys->flag & PSYS_KEYED || psys->pointcache)==0)
		return;

	if(psys_in_edit_mode(sim->scene, psys))
		if(psys->renderdata==0 && (psys->edit==NULL || pset->flag & PE_DRAW_PART)==0)
			return;
	
	BLI_srandom(psys->seed);

	keyed = psys->flag & PSYS_KEYED;
	baked = !hair_dm && psys->pointcache->mem_cache.first;

	/* clear out old and create new empty path cache */
	psys_free_path_cache(psys, psys->edit);
	cache= psys->pathcache= psys_alloc_path_cache_buffers(&psys->pathcachebufs, totpart, steps+1);

	psys->lattice = psys_get_lattice(sim);
	ma= give_current_material(sim->ob, psys->part->omat);
	if(ma && (psys->part->draw & PART_DRAW_MAT_COL))
		VECCOPY(col, &ma->r)

	if(psys->part->from!=PART_FROM_PARTICLE && !(psys->flag & PSYS_GLOBAL_HAIR)) {
		if(!(psys->part->flag & PART_CHILD_EFFECT))
			vg_effector = psys_cache_vgroup(psmd->dm, psys, PSYS_VG_EFFECTOR);
		
		if(!psys->totchild)
			vg_length = psys_cache_vgroup(psmd->dm, psys, PSYS_VG_LENGTH);
	}

	/*---first main loop: create all actual particles' paths---*/
	LOOP_SHOWN_PARTICLES {
		if(!psys->totchild) {
			BLI_srandom(psys->seed + p);
			pa_length = 1.0f - part->randlength * BLI_frand();
			if(vg_length)
				pa_length *= psys_particle_value_from_verts(psmd->dm,part->from,pa,vg_length);
		}

		pind.keyed = keyed;
		pind.cache = baked ? psys->pointcache : NULL;
		pind.epoint = NULL;
		pind.bspline = (psys->part->flag & PART_HAIR_BSPLINE);
		pind.dm = hair_dm;

		memset(cache[p], 0, sizeof(*cache[p])*(steps+1));

		cache[p]->steps = steps;

		/*--get the first data points--*/
		init_particle_interpolation(sim->ob, sim->psys, pa, &pind);

		/* hairmat is needed for for non-hair particle too so we get proper rotations */
		psys_mat_hair_to_global(sim->ob, psmd->dm, psys->part->from, pa, hairmat);
		VECCOPY(rotmat[0], hairmat[2]);
		VECCOPY(rotmat[1], hairmat[1]);
		VECCOPY(rotmat[2], hairmat[0]);

		if(part->draw & PART_ABS_PATH_TIME) {
			birthtime = MAX2(pind.birthtime, part->path_start);
			dietime = MIN2(pind.dietime, part->path_end);
		}
		else {
			float tb = pind.birthtime;
			birthtime = tb + part->path_start * (pind.dietime - tb);
			dietime = tb + part->path_end * (pind.dietime - tb);
		}

		if(birthtime >= dietime) {
			cache[p]->steps = -1;
			continue;
		}

		dietime = birthtime + pa_length * (dietime - birthtime);

		/*--interpolate actual path from data points--*/
		for(k=0, ca=cache[p]; k<=steps; k++, ca++){
			time = (float)k / (float)steps;

			t = birthtime + time * (dietime - birthtime);

			result.time = -t;

			do_particle_interpolation(psys, p, pa, t, frs_sec, &pind, &result);

			/* dynamic hair is in object space */
			/* keyed and baked are already in global space */
			if(hair_dm)
				mul_m4_v3(sim->ob->obmat, result.co);
			else if(!keyed && !baked && !(psys->flag & PSYS_GLOBAL_HAIR))
				mul_m4_v3(hairmat, result.co);

			VECCOPY(ca->co, result.co);
			VECCOPY(ca->col, col);
		}
		
		/*--modify paths and calculate rotation & velocity--*/

		sub_v3_v3v3(vec,(cache[p]+1)->co,cache[p]->co);
		length = len_v3(vec);

		effector= 1.0f;
		if(vg_effector)
			effector*= psys_particle_value_from_verts(psmd->dm,psys->part->from,pa,vg_effector);

		for(k=0, ca=cache[p]; k<=steps; k++, ca++) {
			if(!(psys->flag & PSYS_GLOBAL_HAIR)) {
			/* apply effectors */
				if(!(psys->part->flag & PART_CHILD_EFFECT) && k)
					do_path_effectors(sim, p, ca, k, steps, cache[p]->co, effector, dfra, cfra, &length, vec);

				/* apply guide curves to path data */
				if(sim->psys->effectors && (psys->part->flag & PART_CHILD_EFFECT)==0)
					/* ca is safe to cast, since only co and vel are used */
					do_guides(sim->psys->effectors, (ParticleKey*)ca, p, (float)k/(float)steps);

				/* apply lattice */
				if(psys->lattice)
					calc_latt_deform(psys->lattice, ca->co, 1.0f);

				/* figure out rotation */
				
				if(k) {
					float cosangle, angle, tangent[3], normal[3], q[4];

					if(k == 1) {
						/* calculate initial tangent for incremental rotations */
						VECSUB(tangent, ca->co, (ca - 1)->co);
						VECCOPY(prev_tangent, tangent);
						normalize_v3(prev_tangent);

						/* First rotation is based on emitting face orientation.		*/
						/* This is way better than having flipping rotations resulting	*/
						/* from using a global axis as a rotation pole (vec_to_quat()). */
						/* It's not an ideal solution though since it disregards the	*/
						/* initial tangent, but taking that in to account will allow	*/
						/* the possibility of flipping again. -jahka					*/
						mat3_to_quat_is_ok( (ca-1)->rot,rotmat);
					}
					else {
						VECSUB(tangent, ca->co, (ca - 1)->co);
						normalize_v3(tangent);

						cosangle= dot_v3v3(tangent, prev_tangent);

						/* note we do the comparison on cosangle instead of
						* angle, since floating point accuracy makes it give
						* different results across platforms */
						if(cosangle > 0.999999f) {
							QUATCOPY((ca - 1)->rot, (ca - 2)->rot);
						}
						else {
							angle= saacos(cosangle);
							cross_v3_v3v3(normal, prev_tangent, tangent);
							axis_angle_to_quat( q,normal, angle);
							mul_qt_qtqt((ca - 1)->rot, q, (ca - 2)->rot);
						}

						VECCOPY(prev_tangent, tangent);
					}

					if(k == steps)
						QUATCOPY(ca->rot, (ca - 1)->rot);
				}

			}
			
			/* set velocity */

			if(k){
				VECSUB(ca->vel, ca->co, (ca-1)->co);

				if(k==1) {
					VECCOPY((ca-1)->vel, ca->vel);
				}

			}
		}
	}

	psys->totcached = totpart;

	if(psys && psys->lattice){
		end_latt_deform(psys->lattice);
		psys->lattice= NULL;
	}

	if(vg_effector)
		MEM_freeN(vg_effector);

	if(vg_length)
		MEM_freeN(vg_length);
}
void psys_cache_edit_paths(Scene *scene, Object *ob, PTCacheEdit *edit, float cfra)
{
	ParticleCacheKey *ca, **cache= edit->pathcache;
	ParticleEditSettings *pset = &scene->toolsettings->particle;
	
	PTCacheEditPoint *point = NULL;
	PTCacheEditKey *ekey = NULL;

	ParticleSystem *psys = edit->psys;
	ParticleSystemModifierData *psmd = psys_get_modifier(ob, psys);
	ParticleData *pa = psys ? psys->particles : NULL;

	ParticleInterpolationData pind;
	ParticleKey result;
	
	float birthtime = 0.0, dietime = 0.0;
	float t, time = 0.0, keytime = 0.0, frs_sec;
	float hairmat[4][4], rotmat[3][3], prev_tangent[3];
	int k, i;
	int steps = (int)pow(2.0, (double)pset->draw_step);
	int totpart = edit->totpoint, recalc_set=0;
	float sel_col[3];
	float nosel_col[3];

	steps = MAX2(steps, 4);

	if(!cache || edit->totpoint != edit->totcached) {
		/* clear out old and create new empty path cache */
		psys_free_path_cache(edit->psys, edit);
		cache= edit->pathcache= psys_alloc_path_cache_buffers(&edit->pathcachebufs, totpart, steps+1);

		/* set flag for update (child particles check this too) */
		for(i=0, point=edit->points; i<totpart; i++, point++)
			point->flag |= PEP_EDIT_RECALC;
		recalc_set = 1;
	}

	frs_sec = (psys || edit->pid.flag & PTCACHE_VEL_PER_SEC) ? 25.0f : 1.0f;

	if(pset->brushtype == PE_BRUSH_WEIGHT){
		/* use weight painting colors now... */
#if 0
		sel_col[0] = sel_col[1] = sel_col[2] = 1.0f;
		nosel_col[0] = nosel_col[1] = nosel_col[2] = 0.0f;
#endif
	}
	else{
		sel_col[0] = (float)edit->sel_col[0] / 255.0f;
		sel_col[1] = (float)edit->sel_col[1] / 255.0f;
		sel_col[2] = (float)edit->sel_col[2] / 255.0f;
		nosel_col[0] = (float)edit->nosel_col[0] / 255.0f;
		nosel_col[1] = (float)edit->nosel_col[1] / 255.0f;
		nosel_col[2] = (float)edit->nosel_col[2] / 255.0f;
	}

	/*---first main loop: create all actual particles' paths---*/
	for(i=0, point=edit->points; i<totpart; i++, pa+=pa?1:0, point++){
		if(edit->totcached && !(point->flag & PEP_EDIT_RECALC))
			continue;

		ekey = point->keys;

		pind.keyed = 0;
		pind.cache = NULL;
		pind.epoint = point;
		pind.bspline = psys ? (psys->part->flag & PART_HAIR_BSPLINE) : 0;
		pind.dm = NULL;


		/* should init_particle_interpolation set this ? */
		if(pset->brushtype==PE_BRUSH_WEIGHT){
			pind.hkey[0] = NULL;
			pind.hkey[1] = pa->hair;
		}


		memset(cache[i], 0, sizeof(*cache[i])*(steps+1));

		cache[i]->steps = steps;

		/*--get the first data points--*/
		init_particle_interpolation(ob, psys, pa, &pind);

		if(psys) {
			psys_mat_hair_to_global(ob, psmd->dm, psys->part->from, pa, hairmat);
			VECCOPY(rotmat[0], hairmat[2]);
			VECCOPY(rotmat[1], hairmat[1]);
			VECCOPY(rotmat[2], hairmat[0]);
		}

		birthtime = pind.birthtime;
		dietime = pind.dietime;

		if(birthtime >= dietime) {
			cache[i]->steps = -1;
			continue;
		}

		/*--interpolate actual path from data points--*/
		for(k=0, ca=cache[i]; k<=steps; k++, ca++){
			time = (float)k / (float)steps;

			t = birthtime + time * (dietime - birthtime);

			result.time = -t;

			do_particle_interpolation(psys, i, pa, t, frs_sec, &pind, &result);

			 /* non-hair points are already in global space */
			if(psys && !(psys->flag & PSYS_GLOBAL_HAIR)) {
				mul_m4_v3(hairmat, result.co);

				/* create rotations for proper creation of children */
				if(k) {
					float cosangle, angle, tangent[3], normal[3], q[4];

					if(k == 1) {
						/* calculate initial tangent for incremental rotations */
						VECSUB(tangent, ca->co, (ca - 1)->co);
						VECCOPY(prev_tangent, tangent);
						normalize_v3(prev_tangent);

						/* First rotation is based on emitting face orientation.		*/
						/* This is way better than having flipping rotations resulting	*/
						/* from using a global axis as a rotation pole (vec_to_quat()). */
						/* It's not an ideal solution though since it disregards the	*/
						/* initial tangent, but taking that in to account will allow	*/
						/* the possibility of flipping again. -jahka					*/
						mat3_to_quat_is_ok( (ca-1)->rot,rotmat);
					}
					else {
						VECSUB(tangent, ca->co, (ca - 1)->co);
						normalize_v3(tangent);

						cosangle= dot_v3v3(tangent, prev_tangent);

						/* note we do the comparison on cosangle instead of
						* angle, since floating point accuracy makes it give
						* different results across platforms */
						if(cosangle > 0.999999f) {
							QUATCOPY((ca - 1)->rot, (ca - 2)->rot);
						}
						else {
							angle= saacos(cosangle);
							cross_v3_v3v3(normal, prev_tangent, tangent);
							axis_angle_to_quat( q,normal, angle);
							mul_qt_qtqt((ca - 1)->rot, q, (ca - 2)->rot);
						}

						VECCOPY(prev_tangent, tangent);
					}

					if(k == steps)
						QUATCOPY(ca->rot, (ca - 1)->rot);
				}

			}

			VECCOPY(ca->co, result.co);

			ca->vel[0] = ca->vel[1] = 0.0f;
			ca->vel[1] = 1.0f;

			/* selection coloring in edit mode */
			if(pset->brushtype==PE_BRUSH_WEIGHT){
				float t2;

				if(k==0) {
					weight_to_rgb(pind.hkey[1]->weight, ca->col, ca->col+1, ca->col+2);
				} else {
					float w1[3], w2[3];
					keytime = (t - (*pind.ekey[0]->time))/((*pind.ekey[1]->time) - (*pind.ekey[0]->time));

					weight_to_rgb(pind.hkey[0]->weight, w1, w1+1, w1+2);
					weight_to_rgb(pind.hkey[1]->weight, w2, w2+1, w2+2);

					interp_v3_v3v3(ca->col, w1, w2, keytime);
				}

				/* at the moment this is only used for weight painting.
				 * will need to move out of this check if its used elsewhere. */
				t2 = birthtime + ((float)(k+1)/(float)steps) * (dietime - birthtime);

				while (pind.hkey[1]->time < t2) pind.hkey[1]++;
				pind.hkey[0] = pind.hkey[1] - 1;
			}
			else {
				if((ekey + (pind.ekey[0] - point->keys))->flag & PEK_SELECT){
					if((ekey + (pind.ekey[1] - point->keys))->flag & PEK_SELECT){
						VECCOPY(ca->col, sel_col);
					}
					else{
						keytime = (t - (*pind.ekey[0]->time))/((*pind.ekey[1]->time) - (*pind.ekey[0]->time));
						interp_v3_v3v3(ca->col, sel_col, nosel_col, keytime);
					}
				}
				else{
					if((ekey + (pind.ekey[1] - point->keys))->flag & PEK_SELECT){
						keytime = (t - (*pind.ekey[0]->time))/((*pind.ekey[1]->time) - (*pind.ekey[0]->time));
						interp_v3_v3v3(ca->col, nosel_col, sel_col, keytime);
					}
					else{
						VECCOPY(ca->col, nosel_col);
					}
				}
			}

			ca->time = t;
		}
	}

	edit->totcached = totpart;

	if(psys) {
		ParticleSimulationData sim = {scene, ob, psys, psys_get_modifier(ob, psys), NULL};
		psys_cache_child_paths(&sim, cfra, 1);
	}

	/* clear recalc flag if set here */
	if(recalc_set) {
		for(i=0, point=edit->points; i<totpart; i++, point++)
			point->flag &= ~PEP_EDIT_RECALC;
	}
}
/************************************************/
/*			Particle Key handling				*/
/************************************************/
void copy_particle_key(ParticleKey *to, ParticleKey *from, int time){
	if(time){
		memcpy(to,from,sizeof(ParticleKey));
	}
	else{
		float to_time=to->time;
		memcpy(to,from,sizeof(ParticleKey));
		to->time=to_time;
	}
}
void psys_get_from_key(ParticleKey *key, float *loc, float *vel, float *rot, float *time){
	if(loc) VECCOPY(loc,key->co);
	if(vel) VECCOPY(vel,key->vel);
	if(rot) QUATCOPY(rot,key->rot);
	if(time) *time=key->time;
}
/*-------changing particle keys from space to another-------*/
#if 0
static void key_from_object(Object *ob, ParticleKey *key){
	float q[4];

	VECADD(key->vel,key->vel,key->co);

	mul_m4_v3(ob->obmat,key->co);
	mul_m4_v3(ob->obmat,key->vel);
	mat4_to_quat(q,ob->obmat);

	VECSUB(key->vel,key->vel,key->co);
	mul_qt_qtqt(key->rot,q,key->rot);
}
#endif

static void triatomat(float *v1, float *v2, float *v3, float (*uv)[2], float mat[][4])
{
	float det, w1, w2, d1[2], d2[2];

	memset(mat, 0, sizeof(float)*4*4);
	mat[3][3]= 1.0f;

	/* first axis is the normal */
	normal_tri_v3( mat[2],v1, v2, v3);

	/* second axis along (1, 0) in uv space */
	if(uv) {
		d1[0]= uv[1][0] - uv[0][0];
		d1[1]= uv[1][1] - uv[0][1];
		d2[0]= uv[2][0] - uv[0][0];
		d2[1]= uv[2][1] - uv[0][1];

		det = d2[0]*d1[1] - d2[1]*d1[0];

		if(det != 0.0f) {
			det= 1.0f/det;
			w1= -d2[1]*det;
			w2= d1[1]*det;

			mat[1][0]= w1*(v2[0] - v1[0]) + w2*(v3[0] - v1[0]);
			mat[1][1]= w1*(v2[1] - v1[1]) + w2*(v3[1] - v1[1]);
			mat[1][2]= w1*(v2[2] - v1[2]) + w2*(v3[2] - v1[2]);
			normalize_v3(mat[1]);
		}
		else
			mat[1][0]= mat[1][1]= mat[1][2]= 0.0f;
	}
	else {
		sub_v3_v3v3(mat[1], v2, v1);
		normalize_v3(mat[1]);
	}
	
	/* third as a cross product */
	cross_v3_v3v3(mat[0], mat[1], mat[2]);
}

static void psys_face_mat(Object *ob, DerivedMesh *dm, ParticleData *pa, float mat[][4], int orco)
{
	float v[3][3];
	MFace *mface;
	OrigSpaceFace *osface;
	float (*orcodata)[3];

	int i = pa->num_dmcache==DMCACHE_NOTFOUND ? pa->num : pa->num_dmcache;
	
	if (i==-1 || i >= dm->getNumTessFaces(dm)) { unit_m4(mat); return; }

	mface=dm->getTessFaceData(dm,i,CD_MFACE);
	osface=dm->getTessFaceData(dm,i,CD_ORIGSPACE);
	
	if(orco && (orcodata=dm->getVertDataArray(dm, CD_ORCO))) {
		VECCOPY(v[0], orcodata[mface->v1]);
		VECCOPY(v[1], orcodata[mface->v2]);
		VECCOPY(v[2], orcodata[mface->v3]);

		/* ugly hack to use non-transformed orcos, since only those
		 * give symmetric results for mirroring in particle mode */
		transform_mesh_orco_verts(ob->data, v, 3, 1);
	}
	else {
		dm->getVertCo(dm,mface->v1,v[0]);
		dm->getVertCo(dm,mface->v2,v[1]);
		dm->getVertCo(dm,mface->v3,v[2]);
	}

	triatomat(v[0], v[1], v[2], (osface)? osface->uv: NULL, mat);
}

void psys_mat_hair_to_object(Object *ob, DerivedMesh *dm, short from, ParticleData *pa, float hairmat[][4])
{
	float vec[3];

	psys_face_mat(0, dm, pa, hairmat, 0);
	psys_particle_on_dm(dm, from, pa->num, pa->num_dmcache, pa->fuv, pa->foffset, vec, 0, 0, 0, 0, 0);
	VECCOPY(hairmat[3],vec);
}

void psys_mat_hair_to_orco(Object *ob, DerivedMesh *dm, short from, ParticleData *pa, float hairmat[][4])
{
	float vec[3], orco[3];

	psys_face_mat(ob, dm, pa, hairmat, 1);
	psys_particle_on_dm(dm, from, pa->num, pa->num_dmcache, pa->fuv, pa->foffset, vec, 0, 0, 0, orco, 0);

	/* see psys_face_mat for why this function is called */
	transform_mesh_orco_verts(ob->data, &orco, 1, 1);
	VECCOPY(hairmat[3],orco);
}

void psys_vec_rot_to_face(DerivedMesh *dm, ParticleData *pa, float *vec)
{
	float mat[4][4];

	psys_face_mat(0, dm, pa, mat, 0);
	transpose_m4(mat); /* cheap inverse for rotation matrix */
	mul_mat3_m4_v3(mat, vec);
}

void psys_mat_hair_to_global(Object *ob, DerivedMesh *dm, short from, ParticleData *pa, float hairmat[][4])
{
	float facemat[4][4];

	psys_mat_hair_to_object(ob, dm, from, pa, facemat);

	mul_m4_m4m4(hairmat, facemat, ob->obmat);
}

/************************************************/
/*			ParticleSettings handling			*/
/************************************************/
ModifierData *object_add_particle_system(Scene *scene, Object *ob, char *name)
{
	ParticleSystem *psys;
	ModifierData *md;
	ParticleSystemModifierData *psmd;

	if(!ob || ob->type != OB_MESH)
		return NULL;

	psys = ob->particlesystem.first;
	for(; psys; psys=psys->next)
		psys->flag &= ~PSYS_CURRENT;

	psys = MEM_callocN(sizeof(ParticleSystem), "particle_system");
	psys->pointcache = BKE_ptcache_add(&psys->ptcaches);
	BLI_addtail(&ob->particlesystem, psys);

	psys->part = psys_new_settings("ParticleSettings", NULL);

	if(BLI_countlist(&ob->particlesystem)>1)
		sprintf(psys->name, "ParticleSystem %i", BLI_countlist(&ob->particlesystem));
	else
		strcpy(psys->name, "ParticleSystem");

	md= modifier_new(eModifierType_ParticleSystem);

	if(name)	BLI_strncpy(md->name, name, sizeof(md->name));
	else		sprintf(md->name, "ParticleSystem %i", BLI_countlist(&ob->particlesystem));
	modifier_unique_name(&ob->modifiers, md);

	psmd= (ParticleSystemModifierData*) md;
	psmd->psys=psys;
	BLI_addtail(&ob->modifiers, md);

	psys->totpart=0;
	psys->flag = PSYS_ENABLED|PSYS_CURRENT;
	psys->cfra=bsystem_time(scene,ob,scene->r.cfra+1,0.0);

	DAG_scene_sort(scene);
	DAG_id_flush_update(&ob->id, OB_RECALC_DATA);

	return md;
}
void object_remove_particle_system(Scene *scene, Object *ob)
{
	ParticleSystem *psys = psys_get_current(ob);
	ParticleSystemModifierData *psmd;
	ModifierData *md;

	if(!psys)
		return;

	/* clear all other appearances of this pointer (like on smoke flow modifier) */
	if((md = modifiers_findByType(ob, eModifierType_Smoke)))
	{
		SmokeModifierData *smd = (SmokeModifierData *)md;
		if((smd->type == MOD_SMOKE_TYPE_FLOW) && smd->flow && smd->flow->psys)
			if(smd->flow->psys == psys)
				smd->flow->psys = NULL;
	}

	/* clear modifier */
	psmd= psys_get_modifier(ob, psys);
	BLI_remlink(&ob->modifiers, psmd);
	modifier_free((ModifierData *)psmd);

	/* clear particle system */
	BLI_remlink(&ob->particlesystem, psys);
	psys_free(ob,psys);

	if(ob->particlesystem.first)
		((ParticleSystem *) ob->particlesystem.first)->flag |= PSYS_CURRENT;
	else
		ob->mode &= ~OB_MODE_PARTICLE_EDIT;

	DAG_scene_sort(scene);
	DAG_id_flush_update(&ob->id, OB_RECALC_DATA);
}
static void default_particle_settings(ParticleSettings *part)
{
	part->type= PART_EMITTER;
	part->distr= PART_DISTR_JIT;
	part->draw_as = PART_DRAW_REND;
	part->ren_as = PART_DRAW_HALO;
	part->bb_uv_split=1;
	part->bb_align=PART_BB_VIEW;
	part->bb_split_offset=PART_BB_OFF_LINEAR;
	part->flag=PART_REACT_MULTIPLE|PART_HAIR_GEOMETRY|PART_EDISTR|PART_TRAND;

	part->sta= 1.0;
	part->end= 200.0;
	part->lifetime= 50.0;
	part->jitfac= 1.0;
	part->totpart= 1000;
	part->grid_res= 10;
	part->timetweak= 1.0;
	
	part->integrator= PART_INT_MIDPOINT;
	part->phystype= PART_PHYS_NEWTON;
	part->hair_step= 5;
	part->keys_step= 5;
	part->draw_step= 2;
	part->ren_step= 3;
	part->adapt_angle= 5;
	part->adapt_pix= 3;
	part->kink_axis= 2;
	part->reactevent= PART_EVENT_DEATH;
	part->disp=100;
	part->from= PART_FROM_FACE;

	part->normfac= 1.0f;

	part->reactshape=1.0f;

	part->mass=1.0;
	part->size=0.05;
	part->childsize=1.0;

	part->rotmode = PART_ROT_VEL;
	part->avemode = PART_AVE_SPIN;

	part->child_nbr=10;
	part->ren_child_nbr=100;
	part->childrad=0.2f;
	part->childflat=0.0f;
	part->clumppow=0.0f;
	part->kink_amp=0.2f;
	part->kink_freq=2.0;

	part->rough1_size=1.0;
	part->rough2_size=1.0;
	part->rough_end_shape=1.0;

	part->clength=1.0f;
	part->clength_thres=0.0f;

	part->draw= PART_DRAW_EMITTER|PART_DRAW_MAT_COL;
	part->draw_line[0]=0.5;
	part->path_start = 0.0f;
	part->path_end = 1.0f;

	part->keyed_loops = 1;

#if 0 // XXX old animation system
	part->ipo = NULL;
#endif // XXX old animation system

	part->simplify_refsize= 1920;
	part->simplify_rate= 1.0f;
	part->simplify_transition= 0.1f;
	part->simplify_viewport= 0.8;

	if(!part->effector_weights)
		part->effector_weights = BKE_add_effector_weights(NULL);
}


ParticleSettings *psys_new_settings(char *name, Main *main)
{
	ParticleSettings *part;

	if(main==NULL)
		main = G.main;

	part= alloc_libblock(&main->particle, ID_PA, name);
	
	default_particle_settings(part);

	return part;
}

ParticleSettings *psys_copy_settings(ParticleSettings *part)
{
	ParticleSettings *partn;
	
	partn= copy_libblock(part);
	if(partn->pd) partn->pd= MEM_dupallocN(part->pd);
	if(partn->pd2) partn->pd2= MEM_dupallocN(part->pd2);
	partn->effector_weights = MEM_dupallocN(part->effector_weights);

	partn->boids = boid_copy_settings(part->boids);
	
	return partn;
}

void make_local_particlesettings(ParticleSettings *part)
{
	Object *ob;
	ParticleSettings *par;
	int local=0, lib=0;

	/* - only lib users: do nothing
		* - only local users: set flag
		* - mixed: make copy
		*/
	
	if(part->id.lib==0) return;
	if(part->id.us==1) {
		part->id.lib= 0;
		part->id.flag= LIB_LOCAL;
		new_id(0, (ID *)part, 0);
		return;
	}
	
	/* test objects */
	ob= G.main->object.first;
	while(ob) {
		ParticleSystem *psys=ob->particlesystem.first;
		for(; psys; psys=psys->next){
			if(psys->part==part) {
				if(ob->id.lib) lib= 1;
				else local= 1;
			}
		}
		ob= ob->id.next;
	}
	
	if(local && lib==0) {
		part->id.lib= 0;
		part->id.flag= LIB_LOCAL;
		new_id(0, (ID *)part, 0);
	}
	else if(local && lib) {
		
		par= psys_copy_settings(part);
		par->id.us= 0;
		
		/* do objects */
		ob= G.main->object.first;
		while(ob) {
			ParticleSystem *psys=ob->particlesystem.first;
			for(; psys; psys=psys->next){
				if(psys->part==part && ob->id.lib==0) {
					psys->part= par;
					par->id.us++;
					part->id.us--;
				}
			}
			ob= ob->id.next;
		}
	}
}

/************************************************/
/*			Textures							*/
/************************************************/

static int get_particle_uv(DerivedMesh *dm, ParticleData *pa, int face_index, float *fuv, char *name, float *texco)
{
	MFace *mf;
	MTFace *tf;
	int i;
	
	tf= CustomData_get_layer_named(&dm->faceData, CD_MTFACE, name);

	if(tf == NULL)
		tf= CustomData_get_layer(&dm->faceData, CD_MTFACE);

	if(tf == NULL)
		return 0;

	if(pa) {
		i= (pa->num_dmcache==DMCACHE_NOTFOUND)? pa->num: pa->num_dmcache;
		if(i >= dm->getNumTessFaces(dm))
			i = -1;
	}
	else
		i= face_index;

	if (i==-1) {
		texco[0]= 0.0f;
		texco[1]= 0.0f;
		texco[2]= 0.0f;
	}
	else {
		mf= dm->getTessFaceData(dm, i, CD_MFACE);

		psys_interpolate_uvs(&tf[i], mf->v4, fuv, texco);

		texco[0]= texco[0]*2.0f - 1.0f;
		texco[1]= texco[1]*2.0f - 1.0f;
		texco[2]= 0.0f;
	}

	return 1;
}

static void get_cpa_texture(DerivedMesh *dm, Material *ma, int face_index, float *fw, float *orco, ParticleTexture *ptex, int event)
{
	MTex *mtex;
	int m,setvars=0;
	float value, rgba[4], texco[3];

	if(ma) for(m=0; m<MAX_MTEX; m++){
		mtex=ma->mtex[m];
		if(mtex && (ma->septex & (1<<m))==0 && mtex->pmapto){
			float def=mtex->def_var;
			short blend=mtex->blendtype;

			if((mtex->texco & TEXCO_UV) && fw) {
				if(!get_particle_uv(dm, NULL, face_index, fw, mtex->uvname, texco))
					VECCOPY(texco,orco);
			}
			else
				VECCOPY(texco,orco);

			externtex(mtex, texco, &value, rgba, rgba+1, rgba+2, rgba+3);
			if((event & mtex->pmapto) & MAP_PA_TIME){
				if((setvars&MAP_PA_TIME)==0){
					ptex->time=0.0;
					setvars|=MAP_PA_TIME;
				}
				ptex->time= texture_value_blend(mtex->def_var,ptex->time,value,mtex->timefac,blend);
			}
			if((event & mtex->pmapto) & MAP_PA_LENGTH)
				ptex->length= texture_value_blend(def,ptex->length,value,mtex->lengthfac,blend);
			if((event & mtex->pmapto) & MAP_PA_CLUMP)
				ptex->clump= texture_value_blend(def,ptex->clump,value,mtex->clumpfac,blend);
			if((event & mtex->pmapto) & MAP_PA_KINK)
				ptex->kink= texture_value_blend(def,ptex->kink,value,mtex->kinkfac,blend);
			if((event & mtex->pmapto) & MAP_PA_ROUGH)
				ptex->rough1= ptex->rough2= ptex->roughe= texture_value_blend(def,ptex->rough1,value,mtex->roughfac,blend);
			if((event & mtex->pmapto) & MAP_PA_DENS)
				ptex->exist= texture_value_blend(def,ptex->exist,value,mtex->padensfac,blend);
		}
	}
	if(event & MAP_PA_TIME) { CLAMP(ptex->time,0.0,1.0); }
	if(event & MAP_PA_LENGTH) { CLAMP(ptex->length,0.0,1.0); }
	if(event & MAP_PA_CLUMP) { CLAMP(ptex->clump,0.0,1.0); }
	if(event & MAP_PA_KINK) { CLAMP(ptex->kink,0.0,1.0); }
	if(event & MAP_PA_ROUGH) {
		CLAMP(ptex->rough1,0.0,1.0);
		CLAMP(ptex->rough2,0.0,1.0);
		CLAMP(ptex->roughe,0.0,1.0);
	}
	if(event & MAP_PA_DENS) { CLAMP(ptex->exist,0.0,1.0); }
}
void psys_get_texture(ParticleSimulationData *sim, Material *ma, ParticleData *pa, ParticleTexture *ptex, int event)
{
	MTex *mtex;
	int m;
	float value, rgba[4], co[3], texco[3];
	int setvars=0;

	if(ma) for(m=0; m<MAX_MTEX; m++){
		mtex=ma->mtex[m];
		if(mtex && (ma->septex & (1<<m))==0 && mtex->pmapto){
			float def=mtex->def_var;
			short blend=mtex->blendtype;

			if((mtex->texco & TEXCO_UV) && ELEM(sim->psys->part->from, PART_FROM_FACE, PART_FROM_VOLUME)) {
				if(!get_particle_uv(sim->psmd->dm, pa, 0, pa->fuv, mtex->uvname, texco)) {
					/* failed to get uv's, let's try orco's */
					psys_particle_on_emitter(sim->psmd,sim->psys->part->from,pa->num,pa->num_dmcache,pa->fuv,pa->foffset,co,0,0,0,texco, 0);
				}
			}
			else {
				psys_particle_on_emitter(sim->psmd,sim->psys->part->from,pa->num,pa->num_dmcache,pa->fuv,pa->foffset,co,0,0,0,texco, 0);
			}

			externtex(mtex, texco, &value, rgba, rgba+1, rgba+2, rgba+3);

			if((event & mtex->pmapto) & MAP_PA_TIME){
				/* the first time has to set the base value for time regardless of blend mode */
				if((setvars&MAP_PA_TIME)==0){
					int flip= (mtex->timefac < 0.0f);
					float timefac= fabsf(mtex->timefac);
					ptex->time *= 1.0f - timefac;
					ptex->time += timefac * ((flip)? 1.0f - value : value);
					setvars |= MAP_PA_TIME;
				}
				else
					ptex->time= texture_value_blend(def,ptex->time,value,mtex->timefac,blend);
			}
			if((event & mtex->pmapto) & MAP_PA_LIFE)
				ptex->life= texture_value_blend(def,ptex->life,value,mtex->lifefac,blend);
			if((event & mtex->pmapto) & MAP_PA_DENS)
				ptex->exist= texture_value_blend(def,ptex->exist,value,mtex->padensfac,blend);
			if((event & mtex->pmapto) & MAP_PA_SIZE)
				ptex->size= texture_value_blend(def,ptex->size,value,mtex->sizefac,blend);
			if((event & mtex->pmapto) & MAP_PA_IVEL)
				ptex->ivel= texture_value_blend(def,ptex->ivel,value,mtex->ivelfac,blend);
			if((event & mtex->pmapto) & MAP_PA_PVEL)
				texture_rgb_blend(ptex->pvel,rgba,ptex->pvel,value,mtex->pvelfac,blend);
			if((event & mtex->pmapto) & MAP_PA_LENGTH)
				ptex->length= texture_value_blend(def,ptex->length,value,mtex->lengthfac,blend);
			if((event & mtex->pmapto) & MAP_PA_CLUMP)
				ptex->clump= texture_value_blend(def,ptex->clump,value,mtex->clumpfac,blend);
			if((event & mtex->pmapto) & MAP_PA_KINK)
				ptex->kink= texture_value_blend(def,ptex->kink,value,mtex->kinkfac,blend);
		}
	}
	if(event & MAP_PA_TIME) { CLAMP(ptex->time,0.0,1.0); }
	if(event & MAP_PA_LIFE) { CLAMP(ptex->life,0.0,1.0); }
	if(event & MAP_PA_DENS) { CLAMP(ptex->exist,0.0,1.0); }
	if(event & MAP_PA_SIZE) { CLAMP(ptex->size,0.0,1.0); }
	if(event & MAP_PA_IVEL) { CLAMP(ptex->ivel,0.0,1.0); }
	if(event & MAP_PA_LENGTH) { CLAMP(ptex->length,0.0,1.0); }
	if(event & MAP_PA_CLUMP) { CLAMP(ptex->clump,0.0,1.0); }
	if(event & MAP_PA_KINK) { CLAMP(ptex->kink,0.0,1.0); }
}
/************************************************/
/*			Particle State						*/
/************************************************/
float psys_get_timestep(ParticleSimulationData *sim)
{
	return 0.04f * sim->psys->part->timetweak;
}
float psys_get_child_time(ParticleSystem *psys, ChildParticle *cpa, float cfra, float *birthtime, float *dietime)
{
	ParticleSettings *part = psys->part;
	float time, life;

	if(part->childtype==PART_CHILD_FACES){
		int w=0;
		time=0.0;
		while(w<4 && cpa->pa[w]>=0){
			time+=cpa->w[w]*(psys->particles+cpa->pa[w])->time;
			w++;
		}

		life = part->lifetime * (1.0f - part->randlife * PSYS_FRAND(cpa - psys->child + 25));
	}
	else{
		ParticleData *pa = psys->particles + cpa->parent;

		time = pa->time;
		life = pa->lifetime;
	}

	if(birthtime)
		*birthtime = time;
	if(dietime)
		*dietime = time+life;

	return (cfra-time)/life;
}
float psys_get_child_size(ParticleSystem *psys, ChildParticle *cpa, float cfra, float *pa_time)
{
	ParticleSettings *part = psys->part;
	float size; // time XXX
	
	if(part->childtype==PART_CHILD_FACES){
		size=part->size;

#if 0 // XXX old animation system
		if((part->flag&PART_ABS_TIME)==0 && part->ipo){
			IpoCurve *icu;

			if(pa_time)
				time=*pa_time;
			else
				time=psys_get_child_time(psys,cpa,cfra,NULL,NULL);

			/* correction for lifetime */
			calc_ipo(part->ipo, 100*time);

			for(icu = part->ipo->curve.first; icu; icu=icu->next) {
				if(icu->adrcode == PART_SIZE)
					size = icu->curval;
			}
		}
#endif // XXX old animation system
	}
	else
		size=psys->particles[cpa->parent].size;

	size*=part->childsize;

	if(part->childrandsize!=0.0)
		size *= 1.0f - part->childrandsize * PSYS_FRAND(cpa - psys->child + 26);

	return size;
}
static void get_child_modifier_parameters(ParticleSettings *part, ParticleThreadContext *ctx, ChildParticle *cpa, short cpa_from, int cpa_num, float *cpa_fuv, float *orco, ParticleTexture *ptex)
{
	ParticleSystem *psys = ctx->sim.psys;
	int i = cpa - psys->child;

	ptex->length= 1.0f - part->randlength * PSYS_FRAND(i + 26);
	ptex->clump=1.0;
	ptex->kink=1.0;
	ptex->rough1= 1.0;
	ptex->rough2= 1.0;
	ptex->roughe= 1.0;
	ptex->exist= 1.0;
	ptex->effector= 1.0;

	ptex->length*= part->clength_thres < PSYS_FRAND(i + 27) ? part->clength : 1.0f;

	get_cpa_texture(ctx->dm,ctx->ma,cpa_num,cpa_fuv,orco,ptex,
		MAP_PA_DENS|MAP_PA_LENGTH|MAP_PA_CLUMP|MAP_PA_KINK|MAP_PA_ROUGH);


	if(ptex->exist < PSYS_FRAND(i + 24))
		return;

	if(ctx->vg_length)
		ptex->length*=psys_interpolate_value_from_verts(ctx->dm,cpa_from,cpa_num,cpa_fuv,ctx->vg_length);
	if(ctx->vg_clump)
		ptex->clump*=psys_interpolate_value_from_verts(ctx->dm,cpa_from,cpa_num,cpa_fuv,ctx->vg_clump);
	if(ctx->vg_kink)
		ptex->kink*=psys_interpolate_value_from_verts(ctx->dm,cpa_from,cpa_num,cpa_fuv,ctx->vg_kink);
	if(ctx->vg_rough1)
		ptex->rough1*=psys_interpolate_value_from_verts(ctx->dm,cpa_from,cpa_num,cpa_fuv,ctx->vg_rough1);
	if(ctx->vg_rough2)
		ptex->rough2*=psys_interpolate_value_from_verts(ctx->dm,cpa_from,cpa_num,cpa_fuv,ctx->vg_rough2);
	if(ctx->vg_roughe)
		ptex->roughe*=psys_interpolate_value_from_verts(ctx->dm,cpa_from,cpa_num,cpa_fuv,ctx->vg_roughe);
	if(ctx->vg_effector)
		ptex->effector*=psys_interpolate_value_from_verts(ctx->dm,cpa_from,cpa_num,cpa_fuv,ctx->vg_effector);
}
static void do_child_modifiers(ParticleSimulationData *sim, ParticleTexture *ptex, ParticleKey *par, float *par_rot, ChildParticle *cpa, float *orco, float mat[4][4], ParticleKey *state, float t)
{
	ParticleSettings *part = sim->psys->part;
	int i = cpa - sim->psys->child;
	int guided = 0;

	if(part->flag & PART_CHILD_EFFECT)
		/* state is safe to cast, since only co and vel are used */
		guided = do_guides(sim->psys->effectors, (ParticleKey*)state, cpa->parent, t);

	if(guided==0){
		if(part->kink)
			do_prekink(state, par, par_rot, t, part->kink_freq * ptex->kink, part->kink_shape,
			part->kink_amp, part->kink, part->kink_axis, sim->ob->obmat);
				
		do_clump(state, par, t, part->clumpfac, part->clumppow, ptex->clump);
	}

	if(part->rough1 != 0.0 && ptex->rough1 != 0.0)
		do_rough(orco, mat, t, ptex->rough1*part->rough1, part->rough1_size, 0.0, state);

	if(part->rough2 != 0.0 && ptex->rough2 != 0.0)
		do_rough(sim->psys->frand + ((i + 27) % (PSYS_FRAND_COUNT - 3)), mat, t, ptex->rough2*part->rough2, part->rough2_size, part->rough2_thres, state);

	if(part->rough_end != 0.0 && ptex->roughe != 0.0)
		do_rough_end(sim->psys->frand + ((i + 27) % (PSYS_FRAND_COUNT - 3)), mat, t, ptex->roughe*part->rough_end, part->rough_end_shape, state);
}
/* get's hair (or keyed) particles state at the "path time" specified in state->time */
void psys_get_particle_on_path(ParticleSimulationData *sim, int p, ParticleKey *state, int vel)
{
	PARTICLE_PSMD;
	ParticleSystem *psys = sim->psys;
	ParticleSettings *part = sim->psys->part;
	Material *ma = give_current_material(sim->ob, part->omat);
	ParticleData *pa;
	ChildParticle *cpa;
	ParticleTexture ptex;
	ParticleKey *par=0, keys[4], tstate;
	ParticleThreadContext ctx; /* fake thread context for child modifiers */
	ParticleInterpolationData pind;

	float t, frs_sec = sim->scene->r.frs_sec;
	float co[3], orco[3];
	float hairmat[4][4];
	int totparent = 0;
	int totpart = psys->totpart;
	int totchild = psys->totchild;
	short between = 0, edit = 0;

	int keyed = part->phystype & PART_PHYS_KEYED && psys->flag & PSYS_KEYED;
	int cached = !keyed && part->type != PART_HAIR;

	float *cpa_fuv; int cpa_num; short cpa_from;

	//if(psys_in_edit_mode(scene, psys)){
	//	if((psys->edit_path->flag & PSYS_EP_SHOW_CHILD)==0)
	//		totchild=0;
	//	edit=1;
	//}

	t=state->time;
	CLAMP(t, 0.0, 1.0);

	if(p<totpart){
		pa = psys->particles + p;
		pind.keyed = keyed;
		pind.cache = cached ? psys->pointcache : NULL;
		pind.epoint = NULL;
		pind.bspline = (psys->part->flag & PART_HAIR_BSPLINE);
		/* pind.dm disabled in editmode means we dont get effectors taken into
		 * account when subdividing for instance */
		pind.dm = psys_in_edit_mode(sim->scene, psys) ? NULL : psys->hair_out_dm;
		init_particle_interpolation(sim->ob, psys, pa, &pind);
		do_particle_interpolation(psys, p, pa, t, frs_sec, &pind, state);

		if(!keyed && !cached) {
			if((pa->flag & PARS_REKEY)==0) {
				psys_mat_hair_to_global(sim->ob, sim->psmd->dm, part->from, pa, hairmat);
				mul_m4_v3(hairmat, state->co);
				mul_mat3_m4_v3(hairmat, state->vel);

				if(sim->psys->effectors && (part->flag & PART_CHILD_GUIDE)==0) {
					do_guides(sim->psys->effectors, state, p, state->time);
					/* TODO: proper velocity handling */
				}

				if(psys->lattice && edit==0)
					calc_latt_deform(psys->lattice, state->co,1.0f);
			}
		}
	}
	else if(totchild){
		//invert_m4_m4(imat,ob->obmat);

		cpa=psys->child+p-totpart;

		if(state->time < 0.0f)
			t = psys_get_child_time(psys, cpa, -state->time, NULL, NULL);
		
		if(totchild && part->from!=PART_FROM_PARTICLE && part->childtype==PART_CHILD_FACES){
			totparent=(int)(totchild*part->parents*0.3);
			
			if(G.rendering && part->child_nbr && part->ren_child_nbr)
				totparent*=(float)part->child_nbr/(float)part->ren_child_nbr;
			
			/* part->parents could still be 0 so we can't test with totparent */
			between=1;
		}
		if(between){
			int w = 0;
			float foffset;

			/* get parent states */
			while(w<4 && cpa->pa[w]>=0){
				keys[w].time = state->time;
				psys_get_particle_on_path(sim, cpa->pa[w], keys+w, 1);
				w++;
			}

			/* get the original coordinates (orco) for texture usage */
			cpa_num=cpa->num;
			
			foffset= cpa->foffset;
			cpa_fuv = cpa->fuv;
			cpa_from = PART_FROM_FACE;

			psys_particle_on_emitter(psmd,cpa_from,cpa_num,DMCACHE_ISCHILD,cpa->fuv,foffset,co,0,0,0,orco,0);

			/* we need to save the actual root position of the child for positioning it accurately to the surface of the emitter */
			//VECCOPY(cpa_1st,co);

			//mul_m4_v3(ob->obmat,cpa_1st);

			pa = psys->particles + cpa->parent;

			psys_mat_hair_to_global(sim->ob, sim->psmd->dm, psys->part->from, pa, hairmat);

			pa=0;
		}
		else{
			/* get the parent state */
			keys->time = state->time;
			psys_get_particle_on_path(sim, cpa->parent, keys,1);

			/* get the original coordinates (orco) for texture usage */
			pa=psys->particles+cpa->parent;

			cpa_from=part->from;
			cpa_num=pa->num;
			cpa_fuv=pa->fuv;

			psys_particle_on_emitter(psmd,cpa_from,cpa_num,DMCACHE_ISCHILD,cpa_fuv,pa->foffset,co,0,0,0,orco,0);

			psys_mat_hair_to_global(sim->ob, sim->psmd->dm, psys->part->from, pa, hairmat);
		}

		/* correct child ipo timing */
#if 0 // XXX old animation system
		if((part->flag&PART_ABS_TIME)==0 && part->ipo){
			calc_ipo(part->ipo, 100.0f*t);
			execute_ipo((ID *)part, part->ipo);
		}
#endif // XXX old animation system
		
		/* get different child parameters from textures & vgroups */
		memset(&ctx, 0, sizeof(ParticleThreadContext));
		ctx.sim = *sim;
		ctx.dm = psmd->dm;
		ctx.ma = ma;
		/* TODO: assign vertex groups */
		get_child_modifier_parameters(part, &ctx, cpa, cpa_from, cpa_num, cpa_fuv, orco, &ptex);

		if(between){
			int w=0;

			state->co[0] = state->co[1] = state->co[2] = 0.0f;
			state->vel[0] = state->vel[1] = state->vel[2] = 0.0f;

			/* child position is the weighted sum of parent positions */
			while(w<4 && cpa->pa[w]>=0){
				state->co[0] += cpa->w[w] * keys[w].co[0];
				state->co[1] += cpa->w[w] * keys[w].co[1];
				state->co[2] += cpa->w[w] * keys[w].co[2];

				state->vel[0] += cpa->w[w] * keys[w].vel[0];
				state->vel[1] += cpa->w[w] * keys[w].vel[1];
				state->vel[2] += cpa->w[w] * keys[w].vel[2];
				w++;
			}
			/* apply offset for correct positioning */
			//VECADD(state->co,state->co,cpa_1st);
		}
		else{
			/* offset the child from the parent position */
			offset_child(cpa, keys, state, part->childflat, part->childrad);
		}

		par = keys;

		if(vel)
			copy_particle_key(&tstate, state, 1);

		/* apply different deformations to the child path */
		do_child_modifiers(sim, &ptex, par, par->rot, cpa, orco, hairmat, state, t);

		/* try to estimate correct velocity */
		if(vel){
			ParticleKey tstate;
			float length = len_v3(state->vel);

			if(t>=0.001f){
				tstate.time=t-0.001f;
				psys_get_particle_on_path(sim,p,&tstate,0);
				VECSUB(state->vel,state->co,tstate.co);
				normalize_v3(state->vel);
			}
			else{
				tstate.time=t+0.001f;
				psys_get_particle_on_path(sim,p,&tstate,0);
				VECSUB(state->vel,tstate.co,state->co);
				normalize_v3(state->vel);
			}

			mul_v3_fl(state->vel, length);
		}
	}
}
/* gets particle's state at a time, returns 1 if particle exists and can be seen and 0 if not */
int psys_get_particle_state(ParticleSimulationData *sim, int p, ParticleKey *state, int always){
	ParticleSystem *psys = sim->psys;
	ParticleSettings *part = psys->part;
	ParticleData *pa = NULL;
	ChildParticle *cpa = NULL;
	float cfra;
	int totpart = psys->totpart;
	float timestep = psys_get_timestep(sim);

	/* negative time means "use current time" */
	cfra = state->time > 0 ? state->time : bsystem_time(sim->scene, 0, (float)sim->scene->r.cfra, 0.0);

	if(p>=totpart){
		if(!psys->totchild)
			return 0;

		if(part->from != PART_FROM_PARTICLE && part->childtype == PART_CHILD_FACES){
			if(!(psys->flag & PSYS_KEYED))
				return 0;

			cpa = psys->child + p - totpart;

			state->time = psys_get_child_time(psys, cpa, cfra, NULL, NULL);

			if(!always)
				if((state->time < 0.0 && !(part->flag & PART_UNBORN))
					|| (state->time > 1.0 && !(part->flag & PART_DIED)))
					return 0;

			state->time= (cfra - (part->sta + (part->end - part->sta) * PSYS_FRAND(p + 23))) / (part->lifetime * PSYS_FRAND(p + 24));

			psys_get_particle_on_path(sim, p, state,1);
			return 1;
		}
		else {
			cpa = sim->psys->child + p - totpart;
			pa = sim->psys->particles + cpa->parent;
		}
	}
	else {
		pa = sim->psys->particles + p;
	}

	if(pa) {
		if(!always)
			if((pa->alive==PARS_UNBORN && (part->flag & PART_UNBORN)==0)
				|| (pa->alive==PARS_DEAD && (part->flag & PART_DIED)==0))
				return 0;

		state->time = MIN2(state->time, pa->dietime);
	}

	if(sim->psys->flag & PSYS_KEYED){
		state->time= -cfra;
		psys_get_particle_on_path(sim, p, state,1);
		return 1;
	}
	else{
		if(cpa){
			ParticleKey *key1;
			float t = (cfra - pa->time) / pa->lifetime;

			key1=&pa->state;
			offset_child(cpa, key1, state, part->childflat, part->childrad);
			
			CLAMP(t,0.0,1.0);
			if(part->kink)			/* TODO: part->kink_freq*pa_kink */
				do_prekink(state,key1,key1->rot,t,part->kink_freq,part->kink_shape,part->kink_amp,part->kink,part->kink_axis,sim->ob->obmat);
			
			/* TODO: pa_clump vgroup */
			do_clump(state,key1,t,part->clumpfac,part->clumppow,1.0);

			if(psys->lattice)
				calc_latt_deform(sim->psys->lattice, state->co,1.0f);
		}
		else{
			if(pa->state.time==state->time || ELEM(part->phystype,PART_PHYS_NO,PART_PHYS_KEYED)
				|| pa->prev_state.time <= 0.0f)
				copy_particle_key(state, &pa->state, 1);
			else if(pa->prev_state.time==state->time)
				copy_particle_key(state, &pa->prev_state, 1);
			else {
				/* let's interpolate to try to be as accurate as possible */
				if(pa->state.time + 2.0f > state->time && pa->prev_state.time - 2.0f < state->time) {
					ParticleKey keys[4];
					float dfra, keytime, frs_sec = sim->scene->r.frs_sec;

					if(pa->prev_state.time >= pa->state.time) {
						/* prev_state is wrong so let's not use it, this can happen at frame 1 or particle birth */
						copy_particle_key(state, &pa->state, 1);

						VECADDFAC(state->co, state->co, state->vel, (state->time-pa->state.time)/frs_sec);
					}
					else {
						copy_particle_key(keys+1, &pa->prev_state, 1);
						copy_particle_key(keys+2, &pa->state, 1);

						dfra = keys[2].time - keys[1].time;

						keytime = (state->time - keys[1].time) / dfra;

						/* convert velocity to timestep size */
						mul_v3_fl(keys[1].vel, dfra * timestep);
						mul_v3_fl(keys[2].vel, dfra * timestep);
						
						psys_interpolate_particle(-1, keys, keytime, state, 1);
						
						/* convert back to real velocity */
						mul_v3_fl(state->vel, 1.0f / (dfra * timestep));

						interp_v3_v3v3(state->ave, keys[1].ave, keys[2].ave, keytime);
						interp_qt_qtqt(state->rot, keys[1].rot, keys[2].rot, keytime);
					}
				}
				else {
					/* extrapolating over big ranges is not accurate so let's just give something close to reasonable back */
					copy_particle_key(state, &pa->state, 0);
				}
			}

			if(sim->psys->lattice)
				calc_latt_deform(sim->psys->lattice, state->co,1.0f);
		}
		
		return 1;
	}
}

void psys_get_dupli_texture(Object *ob, ParticleSettings *part, ParticleSystemModifierData *psmd, ParticleData *pa, ChildParticle *cpa, float *uv, float *orco)
{
	MFace *mface;
	MTFace *mtface;
	float loc[3];
	int num;

	if(cpa) {
		if(part->childtype == PART_CHILD_FACES) {
			mtface= CustomData_get_layer(&psmd->dm->faceData, CD_MTFACE);
			if(mtface) {
				mface= psmd->dm->getTessFaceData(psmd->dm, cpa->num, CD_MFACE);
				mtface += cpa->num;
				psys_interpolate_uvs(mtface, mface->v4, cpa->fuv, uv);
			}
			else
				uv[0]= uv[1]= 0.0f;
		}
		else
			uv[0]= uv[1]= 0.0f;

		psys_particle_on_emitter(psmd,
			(part->childtype == PART_CHILD_FACES)? PART_FROM_FACE: PART_FROM_PARTICLE,
			cpa->num,DMCACHE_ISCHILD,cpa->fuv,cpa->foffset,loc,0,0,0,orco,0);
	}
	else {
		if(part->from == PART_FROM_FACE) {
			mtface= CustomData_get_layer(&psmd->dm->faceData, CD_MTFACE);
			num= pa->num_dmcache;

			if(num == DMCACHE_NOTFOUND)
<<<<<<< HEAD
				if(pa->num < psmd->dm->getNumTessFaces(psmd->dm))
					num= pa->num;
=======
				num= pa->num;

			if (num >= psmd->dm->getNumFaces(psmd->dm)) {
				/* happens when simplify is enabled
				 * gives invalid coords but would crash otherwise */
				num= DMCACHE_NOTFOUND;
			}
>>>>>>> 7f083c45

			if(mtface && num != DMCACHE_NOTFOUND) {
				mface= psmd->dm->getTessFaceData(psmd->dm, num, CD_MFACE);
				mtface += num;
				psys_interpolate_uvs(mtface, mface->v4, pa->fuv, uv);
			}
			else
				uv[0]= uv[1]= 0.0f;
		}
		else
			uv[0]= uv[1]= 0.0f;

		psys_particle_on_emitter(psmd,part->from,pa->num,pa->num_dmcache,pa->fuv,pa->foffset,loc,0,0,0,orco,0);
	}
}

void psys_get_dupli_path_transform(ParticleSimulationData *sim, ParticleData *pa, ChildParticle *cpa, ParticleCacheKey *cache, float mat[][4], float *scale)
{
	Object *ob = sim->ob;
	ParticleSystem *psys = sim->psys;
	ParticleSystemModifierData *psmd = sim->psmd;
	float loc[3], nor[3], vec[3], side[3], len, obrotmat[4][4], qmat[4][4];
	float xvec[3] = {-1.0, 0.0, 0.0}, q[4], nmat[3][3];

	sub_v3_v3v3(vec, (cache+cache->steps-1)->co, cache->co);
	len= normalize_v3(vec);

	if(psys->part->rotmode) {
		if(!pa)
			pa= psys->particles+cpa->pa[0];

		vec_to_quat( q,xvec, ob->trackflag, ob->upflag);
		quat_to_mat4( obrotmat,q);
		obrotmat[3][3]= 1.0f;

		quat_to_mat4( qmat,pa->state.rot);
		mul_m4_m4m4(mat, obrotmat, qmat);
	}
	else {
		if(pa)
			psys_particle_on_emitter(psmd,sim->psys->part->from,pa->num,pa->num_dmcache,pa->fuv,pa->foffset,loc,nor,0,0,0,0);
		else
			psys_particle_on_emitter(psmd,
				(psys->part->childtype == PART_CHILD_FACES)? PART_FROM_FACE: PART_FROM_PARTICLE,
				cpa->num,DMCACHE_ISCHILD,cpa->fuv,cpa->foffset,loc,nor,0,0,0,0);
		
		copy_m3_m4(nmat, ob->imat);
		transpose_m3(nmat);
		mul_m3_v3(nmat, nor);

		/* make sure that we get a proper side vector */
		if(fabs(dot_v3v3(nor,vec))>0.999999) {
			if(fabs(dot_v3v3(nor,xvec))>0.999999) {
				nor[0] = 0.0f;
				nor[1] = 1.0f;
				nor[2] = 0.0f;
			}
			else {
				nor[0] = 1.0f;
				nor[1] = 0.0f;
				nor[2] = 0.0f;
			}
		}
		cross_v3_v3v3(side, nor, vec);
		normalize_v3(side);
		cross_v3_v3v3(nor, vec, side);

		 unit_m4(mat);
		VECCOPY(mat[0], vec);
		VECCOPY(mat[1], side);
		VECCOPY(mat[2], nor);
	}

	*scale= len;
}

void psys_make_billboard(ParticleBillboardData *bb, float xvec[3], float yvec[3], float zvec[3], float center[3])
{
	float onevec[3] = {0.0f,0.0f,0.0f}, tvec[3], tvec2[3];

	xvec[0] = 1.0f; xvec[1] = 0.0f; xvec[2] = 0.0f;
	yvec[0] = 0.0f; yvec[1] = 1.0f; yvec[2] = 0.0f;

    /* can happen with bad pointcache or physics calculation
     * since this becomes geometry, nan's and inf's crash raytrace code.
     * better not allow this. */
    if( !finite(bb->vec[0]) || !finite(bb->vec[1]) || !finite(bb->vec[2]) ||
        !finite(bb->vel[0]) || !finite(bb->vel[1]) || !finite(bb->vel[2]) )
    {
        zero_v3(bb->vec);
        zero_v3(bb->vel);
        
        zero_v3(xvec);
        zero_v3(yvec);
        zero_v3(zvec);
        zero_v3(center);

        return;
    }

	if(bb->align < PART_BB_VIEW)
		onevec[bb->align]=1.0f;

	if(bb->lock && (bb->align == PART_BB_VIEW)) {
		VECCOPY(xvec, bb->ob->obmat[0]);
		normalize_v3(xvec);

		VECCOPY(yvec, bb->ob->obmat[1]);
		normalize_v3(yvec);

		VECCOPY(zvec, bb->ob->obmat[2]);
		normalize_v3(zvec);
	}
	else if(bb->align == PART_BB_VEL) {
		float temp[3];

		VECCOPY(temp, bb->vel);
		normalize_v3(temp);

		VECSUB(zvec, bb->ob->obmat[3], bb->vec);

		if(bb->lock) {
			float fac = -dot_v3v3(zvec, temp);

			VECADDFAC(zvec, zvec, temp, fac);
		}
		normalize_v3(zvec);

		cross_v3_v3v3(xvec,temp,zvec);
		normalize_v3(xvec);

		cross_v3_v3v3(yvec,zvec,xvec);
	}
	else {
		VECSUB(zvec, bb->ob->obmat[3], bb->vec);
		if(bb->lock)
			zvec[bb->align] = 0.0f;
		normalize_v3(zvec);

		if(bb->align < PART_BB_VIEW)
			cross_v3_v3v3(xvec, onevec, zvec);
		else
			cross_v3_v3v3(xvec, bb->ob->obmat[1], zvec);
		normalize_v3(xvec);

		cross_v3_v3v3(yvec,zvec,xvec);
	}

	VECCOPY(tvec, xvec);
	VECCOPY(tvec2, yvec);

	mul_v3_fl(xvec, cos(bb->tilt * (float)M_PI));
	mul_v3_fl(tvec2, sin(bb->tilt * (float)M_PI));
	VECADD(xvec, xvec, tvec2);

	mul_v3_fl(yvec, cos(bb->tilt * (float)M_PI));
	mul_v3_fl(tvec, -sin(bb->tilt * (float)M_PI));
	VECADD(yvec, yvec, tvec);

	mul_v3_fl(xvec, bb->size);
	mul_v3_fl(yvec, bb->size);

	VECADDFAC(center, bb->vec, xvec, bb->offset[0]);
	VECADDFAC(center, center, yvec, bb->offset[1]);
}
<|MERGE_RESOLUTION|>--- conflicted
+++ resolved
@@ -4258,10 +4258,6 @@
 			num= pa->num_dmcache;
 
 			if(num == DMCACHE_NOTFOUND)
-<<<<<<< HEAD
-				if(pa->num < psmd->dm->getNumTessFaces(psmd->dm))
-					num= pa->num;
-=======
 				num= pa->num;
 
 			if (num >= psmd->dm->getNumFaces(psmd->dm)) {
@@ -4269,7 +4265,6 @@
 				 * gives invalid coords but would crash otherwise */
 				num= DMCACHE_NOTFOUND;
 			}
->>>>>>> 7f083c45
 
 			if(mtface && num != DMCACHE_NOTFOUND) {
 				mface= psmd->dm->getTessFaceData(psmd->dm, num, CD_MFACE);
