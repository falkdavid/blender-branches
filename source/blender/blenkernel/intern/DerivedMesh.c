--- conflicted
+++ resolved
@@ -61,13 +61,10 @@
 #include "BKE_paint.h"
 #include "BKE_texture.h"
 #include "BKE_multires.h"
-<<<<<<< HEAD
+#include "BKE_armature.h"
 #include "BKE_particle.h"
 #include "BKE_tessmesh.h"
 #include "BKE_bvhutils.h"
-=======
-#include "BKE_armature.h"
->>>>>>> 535668ee
 
 #include "BLO_sys_types.h" // for intptr_t support
 
@@ -951,19 +948,23 @@
 	BLI_array_declare(wlcol);
 	int i, j, totface=dm->getNumTessFaces(dm), totloop;
 	int *origIndex = dm->getVertDataArray(dm, CD_ORIGINDEX);
-	
-<<<<<<< HEAD
+
+	int defbase_len = BLI_countlist(&ob->defbase);
+	char *defbase_sel = MEM_mallocN(defbase_len * sizeof(char), __func__);
+	int selected = get_selected_defgroups(ob, defbase_sel, defbase_len);
+	int unselected = defbase_len - selected;
+
 	wtcol = MEM_callocN (sizeof (unsigned char) * totface*4*4, "weightmap");
 	
 	/*first add colors to the tesselation faces*/
 	memset(wtcol, 0x55, sizeof (unsigned char) * totface*4*4);
 	for (i=0; i<totface; i++, mf++) {
 		/*origindex being NULL means we're operating on original mesh data*/
-		calc_weightpaint_vert_color(ob, coba, origIndex ? origIndex[mf->v1] : mf->v1, &wtcol[(i*4 + 0)*4]); 
-		calc_weightpaint_vert_color(ob, coba, origIndex ? origIndex[mf->v2] : mf->v2, &wtcol[(i*4 + 1)*4]); 
-		calc_weightpaint_vert_color(ob, coba, origIndex ? origIndex[mf->v3] : mf->v3, &wtcol[(i*4 + 2)*4]); 
+		calc_weightpaint_vert_color(ob, coba, mf->v1, &wtcol[(i*4 + 0)*4], defbase_sel, selected, unselected, draw_flag);
+		calc_weightpaint_vert_color(ob, coba, mf->v2, &wtcol[(i*4 + 1)*4], defbase_sel, selected, unselected, draw_flag);
+		calc_weightpaint_vert_color(ob, coba, mf->v3, &wtcol[(i*4 + 2)*4], defbase_sel, selected, unselected, draw_flag);
 		if (mf->v4)
-			calc_weightpaint_vert_color(ob, coba, origIndex ? origIndex[mf->v4] : mf->v4, &wtcol[(i*4 + 3)*4]); 
+			calc_weightpaint_vert_color(ob, coba, mf->v4, &wtcol[(i*4 + 3)*4], defbase_sel, selected, unselected, draw_flag);
 	}
 	
 	CustomData_add_layer(&dm->faceData, CD_WEIGHT_MCOL, CD_ASSIGN, wtcol, totface);
@@ -977,7 +978,7 @@
 			BLI_array_growone(wlcol);
 
 			calc_weightpaint_vert_color(ob, coba, origIndex ? origIndex[ml->v] : ml->v,
-										(unsigned char *)&wlcol[totloop]);
+										(unsigned char *)&wlcol[totloop], defbase_sel, selected, unselected, draw_flag);
 		}
 	}
 
@@ -1037,22 +1038,6 @@
 			kb->data = MEM_callocN(sizeof(float)*3*kb->totelem, "kb->data derivedmesh.c");
 			printf("eek! lost a shapekey layer!\n");
 		}
-=======
-	int defbase_len = BLI_countlist(&ob->defbase);
-	char *defbase_sel = MEM_mallocN(defbase_len * sizeof(char), __func__);
-	int selected = get_selected_defgroups(ob, defbase_sel, defbase_len);
-	int unselected = defbase_len - selected;
-
-	wtcol = MEM_callocN (sizeof (unsigned char) * me->totface*4*4, "weightmap");
-	
-	memset(wtcol, 0x55, sizeof (unsigned char) * me->totface*4*4);
-	for (i=0; i<me->totface; i++, mf++) {
-		calc_weightpaint_vert_color(ob, coba, mf->v1, &wtcol[(i*4 + 0)*4], defbase_sel, selected, unselected, draw_flag);
-		calc_weightpaint_vert_color(ob, coba, mf->v2, &wtcol[(i*4 + 1)*4], defbase_sel, selected, unselected, draw_flag);
-		calc_weightpaint_vert_color(ob, coba, mf->v3, &wtcol[(i*4 + 2)*4], defbase_sel, selected, unselected, draw_flag);
-		if (mf->v4)
-			calc_weightpaint_vert_color(ob, coba, mf->v4, &wtcol[(i*4 + 3)*4], defbase_sel, selected, unselected, draw_flag);
->>>>>>> 535668ee
 	}
 }
 
@@ -1065,7 +1050,6 @@
 	if (!me->key)
 		return;
 	
-<<<<<<< HEAD
 	if (dm->numVertData != me->totvert) {
 		printf("error in add_shapekey_layers: dm isn't the same size as me\n");
 		return;
@@ -1085,11 +1069,6 @@
 			copy_v3_v3((float *)cos, ((float*)kb->data)+b*3);
 		}
 	}
-=======
-	MEM_freeN(defbase_sel);
-
-	CustomData_add_layer(&dm->faceData, CD_WEIGHT_MCOL, CD_ASSIGN, wtcol, dm->numFaceData);
->>>>>>> 535668ee
 }
 
 /* new value for useDeform -1  (hack for the gameengine):
@@ -1304,12 +1283,6 @@
 					CDDM_calc_normals(dm);
 				}
 
-<<<<<<< HEAD
-=======
-				if((dataMask & CD_MASK_WEIGHT_MCOL) && (ob->mode & OB_MODE_WEIGHT_PAINT))
-					add_weight_mcol_dm(ob, dm, draw_flag); 
-
->>>>>>> 535668ee
 				/* Constructive modifiers need to have an origindex
 				 * otherwise they wont have anywhere to copy the data from.
 				 *
@@ -1325,16 +1298,13 @@
 					DM_add_edge_layer(dm, CD_ORIGINDEX, CD_CALLOC, NULL);
 					DM_add_face_layer(dm, CD_ORIGINDEX, CD_CALLOC, NULL);
 
-					orig = DM_get_vert_data_layer(dm, CD_ORIGINDEX);
-					for(i=0; i<dm->numVertData; i++) *orig++= i;
-					orig = DM_get_edge_data_layer(dm, CD_ORIGINDEX);
-					for(i=0; i<dm->numEdgeData; i++) *orig++= i;
-					orig = DM_get_face_data_layer(dm, CD_ORIGINDEX);
-					for(i=0; i<dm->numPolyData; i++) *orig++= i;
+					range_vni(DM_get_vert_data_layer(dm, CD_ORIGINDEX), dm->numVertData, 0);
+					range_vni(DM_get_edge_data_layer(dm, CD_ORIGINDEX), dm->numEdgeData, 0);
+					range_vni(DM_get_face_data_layer(dm, CD_ORIGINDEX), dm->numPolyData, 0);
 				}
 
 				if((dataMask & CD_MASK_WEIGHT_MCOL) && (ob->mode & OB_MODE_WEIGHT_PAINT))
-					add_weight_mcol_dm(ob, dm);
+					add_weight_mcol_dm(ob, dm, draw_flag);
 
 			}
 
@@ -1451,12 +1421,7 @@
 			CDDM_calc_normals(finaldm);
 		
 		if((dataMask & CD_MASK_WEIGHT_MCOL) && (ob->mode & OB_MODE_WEIGHT_PAINT))
-<<<<<<< HEAD
-			add_weight_mcol_dm(ob, finaldm);
-		
-=======
 			add_weight_mcol_dm(ob, finaldm, draw_flag);
->>>>>>> 535668ee
 	}
 
 	/* add an orco layer if needed */
@@ -1733,7 +1698,7 @@
 	int build_shapekey_layers)
 {
 	Object *obact = scene->basact?scene->basact->object:NULL;
-	int editing = paint_facesel_test(ob) || paint_vertsel_test(ob);/* paint_vertsel_test */
+	int editing = paint_facesel_test(ob);
 	/* weight paint and face select need original indices because of selection buffer drawing */
 	int needMapping = (ob==obact) && (editing || (ob->mode & (OB_MODE_WEIGHT_PAINT|OB_MODE_VERTEX_PAINT)));
 
