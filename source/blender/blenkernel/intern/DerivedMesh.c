/*
 * ***** BEGIN GPL LICENSE BLOCK *****
 *
 * This program is free software; you can redistribute it and/or
 * modify it under the terms of the GNU General Public License
 * as published by the Free Software Foundation; either version 2
 * of the License, or (at your option) any later version.
 *
 * This program is distributed in the hope that it will be useful,
 * but WITHOUT ANY WARRANTY; without even the implied warranty of
 * MERCHANTABILITY or FITNESS FOR A PARTICULAR PURPOSE.  See the
 * GNU General Public License for more details.
 *
 * You should have received a copy of the GNU General Public License
 * along with this program; if not, write to the Free Software Foundation,
 * Inc., 51 Franklin Street, Fifth Floor, Boston, MA 02110-1301, USA.
 *
 * The Original Code is Copyright (C) 2005 Blender Foundation.
 * All rights reserved.
 *
 * The Original Code is: all of this file.
 *
 * Contributor(s): none yet.
 *
 * ***** END GPL LICENSE BLOCK *****
 */

/** \file blender/blenkernel/intern/DerivedMesh.c
 *  \ingroup bke
 */


#include <string.h>
#include <limits.h>

#include "MEM_guardedalloc.h"

#include "DNA_cloth_types.h"
#include "DNA_key_types.h"
#include "DNA_material_types.h"
#include "DNA_mesh_types.h"
#include "DNA_meshdata_types.h"
#include "DNA_object_types.h"
#include "DNA_scene_types.h"

#include "BLI_array.h"
#include "BLI_blenlib.h"
#include "BLI_bitmap.h"
#include "BLI_math.h"
#include "BLI_utildefines.h"
#include "BLI_linklist.h"
#include "BLI_task.h"

#include "BKE_cdderivedmesh.h"
#include "BKE_colorband.h"
#include "BKE_editmesh.h"
#include "BKE_key.h"
#include "BKE_layer.h"
#include "BKE_library.h"
#include "BKE_material.h"
#include "BKE_modifier.h"
#include "BKE_mesh.h"
#include "BKE_mesh_mapping.h"
#include "BKE_mesh_runtime.h"
#include "BKE_mesh_tangent.h"
#include "BKE_object.h"
#include "BKE_object_deform.h"
#include "BKE_paint.h"
#include "BKE_multires.h"
#include "BKE_bvhutils.h"
#include "BKE_deform.h"
#include "BKE_global.h" /* For debug flag, DM_update_tessface_data() func. */

#include "BLI_sys_types.h" /* for intptr_t support */

#include "DEG_depsgraph.h"
#include "DEG_depsgraph_query.h"

#ifdef WITH_OPENSUBDIV
#  include "DNA_userdef_types.h"
#endif

/* very slow! enable for testing only! */
//#define USE_MODIFIER_VALIDATE

#ifdef USE_MODIFIER_VALIDATE
#  define ASSERT_IS_VALID_DM(dm) (BLI_assert((dm == NULL) || (DM_is_valid(dm) == true)))
#  define ASSERT_IS_VALID_MESH(mesh) (BLI_assert((mesh == NULL) || (BKE_mesh_is_valid(mesh) == true)))
#else
#  define ASSERT_IS_VALID_DM(dm)
#  define ASSERT_IS_VALID_MESH(mesh)
#endif


static ThreadRWMutex loops_cache_lock = PTHREAD_RWLOCK_INITIALIZER;


static void shapekey_layers_to_keyblocks(DerivedMesh *dm, Mesh *me, int actshape_uid);

static void mesh_init_origspace(Mesh *mesh);


/* -------------------------------------------------------------------- */

static MVert *dm_getVertArray(DerivedMesh *dm)
{
	MVert *mvert = CustomData_get_layer(&dm->vertData, CD_MVERT);

	if (!mvert) {
		mvert = CustomData_add_layer(&dm->vertData, CD_MVERT, CD_CALLOC, NULL,
		                             dm->getNumVerts(dm));
		CustomData_set_layer_flag(&dm->vertData, CD_MVERT, CD_FLAG_TEMPORARY);
		dm->copyVertArray(dm, mvert);
	}

	return mvert;
}

static MEdge *dm_getEdgeArray(DerivedMesh *dm)
{
	MEdge *medge = CustomData_get_layer(&dm->edgeData, CD_MEDGE);

	if (!medge) {
		medge = CustomData_add_layer(&dm->edgeData, CD_MEDGE, CD_CALLOC, NULL,
		                             dm->getNumEdges(dm));
		CustomData_set_layer_flag(&dm->edgeData, CD_MEDGE, CD_FLAG_TEMPORARY);
		dm->copyEdgeArray(dm, medge);
	}

	return medge;
}

static MFace *dm_getTessFaceArray(DerivedMesh *dm)
{
	MFace *mface = CustomData_get_layer(&dm->faceData, CD_MFACE);

	if (!mface) {
		int numTessFaces = dm->getNumTessFaces(dm);

		if (!numTessFaces) {
			/* Do not add layer if there's no elements in it, this leads to issues later when
			 * this layer is needed with non-zero size, but currently CD stuff does not check
			 * for requested layer size on creation and just returns layer which was previously
			 * added (sergey) */
			return NULL;
		}

		mface = CustomData_add_layer(&dm->faceData, CD_MFACE, CD_CALLOC, NULL, numTessFaces);
		CustomData_set_layer_flag(&dm->faceData, CD_MFACE, CD_FLAG_TEMPORARY);
		dm->copyTessFaceArray(dm, mface);
	}

	return mface;
}

static MLoop *dm_getLoopArray(DerivedMesh *dm)
{
	MLoop *mloop = CustomData_get_layer(&dm->loopData, CD_MLOOP);

	if (!mloop) {
		mloop = CustomData_add_layer(&dm->loopData, CD_MLOOP, CD_CALLOC, NULL,
		                             dm->getNumLoops(dm));
		CustomData_set_layer_flag(&dm->loopData, CD_MLOOP, CD_FLAG_TEMPORARY);
		dm->copyLoopArray(dm, mloop);
	}

	return mloop;
}

static MPoly *dm_getPolyArray(DerivedMesh *dm)
{
	MPoly *mpoly = CustomData_get_layer(&dm->polyData, CD_MPOLY);

	if (!mpoly) {
		mpoly = CustomData_add_layer(&dm->polyData, CD_MPOLY, CD_CALLOC, NULL,
		                             dm->getNumPolys(dm));
		CustomData_set_layer_flag(&dm->polyData, CD_MPOLY, CD_FLAG_TEMPORARY);
		dm->copyPolyArray(dm, mpoly);
	}

	return mpoly;
}

static MVert *dm_dupVertArray(DerivedMesh *dm)
{
	MVert *tmp = MEM_malloc_arrayN(dm->getNumVerts(dm), sizeof(*tmp),
	                         "dm_dupVertArray tmp");

	if (tmp) dm->copyVertArray(dm, tmp);

	return tmp;
}

static MEdge *dm_dupEdgeArray(DerivedMesh *dm)
{
	MEdge *tmp = MEM_malloc_arrayN(dm->getNumEdges(dm), sizeof(*tmp),
	                         "dm_dupEdgeArray tmp");

	if (tmp) dm->copyEdgeArray(dm, tmp);

	return tmp;
}

static MFace *dm_dupFaceArray(DerivedMesh *dm)
{
	MFace *tmp = MEM_malloc_arrayN(dm->getNumTessFaces(dm), sizeof(*tmp),
	                         "dm_dupFaceArray tmp");

	if (tmp) dm->copyTessFaceArray(dm, tmp);

	return tmp;
}

static MLoop *dm_dupLoopArray(DerivedMesh *dm)
{
	MLoop *tmp = MEM_malloc_arrayN(dm->getNumLoops(dm), sizeof(*tmp),
	                         "dm_dupLoopArray tmp");

	if (tmp) dm->copyLoopArray(dm, tmp);

	return tmp;
}

static MPoly *dm_dupPolyArray(DerivedMesh *dm)
{
	MPoly *tmp = MEM_malloc_arrayN(dm->getNumPolys(dm), sizeof(*tmp),
	                         "dm_dupPolyArray tmp");

	if (tmp) dm->copyPolyArray(dm, tmp);

	return tmp;
}

static int dm_getNumLoopTri(DerivedMesh *dm)
{
	const int numlooptris = poly_to_tri_count(dm->getNumPolys(dm), dm->getNumLoops(dm));
	BLI_assert(ELEM(dm->looptris.num, 0, numlooptris));
	return numlooptris;
}

static const MLoopTri *dm_getLoopTriArray(DerivedMesh *dm)
{
	MLoopTri *looptri;

	BLI_rw_mutex_lock(&loops_cache_lock, THREAD_LOCK_READ);
	looptri = dm->looptris.array;
	BLI_rw_mutex_unlock(&loops_cache_lock);

	if (looptri != NULL) {
		BLI_assert(dm->getNumLoopTri(dm) == dm->looptris.num);
	}
	else {
		BLI_rw_mutex_lock(&loops_cache_lock, THREAD_LOCK_WRITE);
		/* We need to ensure array is still NULL inside mutex-protected code, some other thread might have already
		 * recomputed those looptris. */
		if (dm->looptris.array == NULL) {
			dm->recalcLoopTri(dm);
		}
		looptri = dm->looptris.array;
		BLI_rw_mutex_unlock(&loops_cache_lock);
	}
	return looptri;
}

static CustomData *dm_getVertCData(DerivedMesh *dm)
{
	return &dm->vertData;
}

static CustomData *dm_getEdgeCData(DerivedMesh *dm)
{
	return &dm->edgeData;
}

static CustomData *dm_getTessFaceCData(DerivedMesh *dm)
{
	return &dm->faceData;
}

static CustomData *dm_getLoopCData(DerivedMesh *dm)
{
	return &dm->loopData;
}

static CustomData *dm_getPolyCData(DerivedMesh *dm)
{
	return &dm->polyData;
}

/**
 * Utility function to initialize a DerivedMesh's function pointers to
 * the default implementation (for those functions which have a default)
 */
void DM_init_funcs(DerivedMesh *dm)
{
	/* default function implementations */
	dm->getVertArray = dm_getVertArray;
	dm->getEdgeArray = dm_getEdgeArray;
	dm->getTessFaceArray = dm_getTessFaceArray;
	dm->getLoopArray = dm_getLoopArray;
	dm->getPolyArray = dm_getPolyArray;
	dm->dupVertArray = dm_dupVertArray;
	dm->dupEdgeArray = dm_dupEdgeArray;
	dm->dupTessFaceArray = dm_dupFaceArray;
	dm->dupLoopArray = dm_dupLoopArray;
	dm->dupPolyArray = dm_dupPolyArray;

	dm->getLoopTriArray = dm_getLoopTriArray;

	/* subtypes handle getting actual data */
	dm->getNumLoopTri = dm_getNumLoopTri;

	dm->getVertDataLayout = dm_getVertCData;
	dm->getEdgeDataLayout = dm_getEdgeCData;
	dm->getTessFaceDataLayout = dm_getTessFaceCData;
	dm->getLoopDataLayout = dm_getLoopCData;
	dm->getPolyDataLayout = dm_getPolyCData;

	dm->getVertData = DM_get_vert_data;
	dm->getEdgeData = DM_get_edge_data;
	dm->getTessFaceData = DM_get_tessface_data;
	dm->getPolyData = DM_get_poly_data;
	dm->getVertDataArray = DM_get_vert_data_layer;
	dm->getEdgeDataArray = DM_get_edge_data_layer;
	dm->getTessFaceDataArray = DM_get_tessface_data_layer;
	dm->getPolyDataArray = DM_get_poly_data_layer;
	dm->getLoopDataArray = DM_get_loop_data_layer;

	dm->bvhCache = NULL;
}

/**
 * Utility function to initialize a DerivedMesh for the desired number
 * of vertices, edges and faces (doesn't allocate memory for them, just
 * sets up the custom data layers)
 */
void DM_init(
        DerivedMesh *dm, DerivedMeshType type, int numVerts, int numEdges,
        int numTessFaces, int numLoops, int numPolys)
{
	dm->type = type;
	dm->numVertData = numVerts;
	dm->numEdgeData = numEdges;
	dm->numTessFaceData = numTessFaces;
	dm->numLoopData = numLoops;
	dm->numPolyData = numPolys;

	DM_init_funcs(dm);

	dm->needsFree = 1;
	dm->dirty = 0;

	/* don't use CustomData_reset(...); because we dont want to touch customdata */
	copy_vn_i(dm->vertData.typemap, CD_NUMTYPES, -1);
	copy_vn_i(dm->edgeData.typemap, CD_NUMTYPES, -1);
	copy_vn_i(dm->faceData.typemap, CD_NUMTYPES, -1);
	copy_vn_i(dm->loopData.typemap, CD_NUMTYPES, -1);
	copy_vn_i(dm->polyData.typemap, CD_NUMTYPES, -1);
}

/**
 * Utility function to initialize a DerivedMesh for the desired number
 * of vertices, edges and faces, with a layer setup copied from source
 */
void DM_from_template_ex(
        DerivedMesh *dm, DerivedMesh *source, DerivedMeshType type,
        int numVerts, int numEdges, int numTessFaces,
        int numLoops, int numPolys,
        CustomDataMask mask)
{
	CustomData_copy(&source->vertData, &dm->vertData, mask, CD_CALLOC, numVerts);
	CustomData_copy(&source->edgeData, &dm->edgeData, mask, CD_CALLOC, numEdges);
	CustomData_copy(&source->faceData, &dm->faceData, mask, CD_CALLOC, numTessFaces);
	CustomData_copy(&source->loopData, &dm->loopData, mask, CD_CALLOC, numLoops);
	CustomData_copy(&source->polyData, &dm->polyData, mask, CD_CALLOC, numPolys);

	dm->cd_flag = source->cd_flag;

	dm->type = type;
	dm->numVertData = numVerts;
	dm->numEdgeData = numEdges;
	dm->numTessFaceData = numTessFaces;
	dm->numLoopData = numLoops;
	dm->numPolyData = numPolys;

	DM_init_funcs(dm);

	dm->needsFree = 1;
	dm->dirty = 0;
}
void DM_from_template(
        DerivedMesh *dm, DerivedMesh *source, DerivedMeshType type,
        int numVerts, int numEdges, int numTessFaces,
        int numLoops, int numPolys)
{
	DM_from_template_ex(
	        dm, source, type,
	        numVerts, numEdges, numTessFaces,
	        numLoops, numPolys,
	        CD_MASK_DERIVEDMESH);
}

int DM_release(DerivedMesh *dm)
{
	if (dm->needsFree) {
		bvhcache_free(&dm->bvhCache);
		CustomData_free(&dm->vertData, dm->numVertData);
		CustomData_free(&dm->edgeData, dm->numEdgeData);
		CustomData_free(&dm->faceData, dm->numTessFaceData);
		CustomData_free(&dm->loopData, dm->numLoopData);
		CustomData_free(&dm->polyData, dm->numPolyData);

		if (dm->mat) {
			MEM_freeN(dm->mat);
			dm->mat = NULL;
			dm->totmat = 0;
		}

		MEM_SAFE_FREE(dm->looptris.array);
		dm->looptris.num = 0;
		dm->looptris.num_alloc = 0;

		return 1;
	}
	else {
		CustomData_free_temporary(&dm->vertData, dm->numVertData);
		CustomData_free_temporary(&dm->edgeData, dm->numEdgeData);
		CustomData_free_temporary(&dm->faceData, dm->numTessFaceData);
		CustomData_free_temporary(&dm->loopData, dm->numLoopData);
		CustomData_free_temporary(&dm->polyData, dm->numPolyData);

		return 0;
	}
}

void DM_DupPolys(DerivedMesh *source, DerivedMesh *target)
{
	CustomData_free(&target->loopData, source->numLoopData);
	CustomData_free(&target->polyData, source->numPolyData);

	CustomData_copy(&source->loopData, &target->loopData, CD_MASK_DERIVEDMESH, CD_DUPLICATE, source->numLoopData);
	CustomData_copy(&source->polyData, &target->polyData, CD_MASK_DERIVEDMESH, CD_DUPLICATE, source->numPolyData);

	target->numLoopData = source->numLoopData;
	target->numPolyData = source->numPolyData;

	if (!CustomData_has_layer(&target->polyData, CD_MPOLY)) {
		MPoly *mpoly;
		MLoop *mloop;

		mloop = source->dupLoopArray(source);
		mpoly = source->dupPolyArray(source);
		CustomData_add_layer(&target->loopData, CD_MLOOP, CD_ASSIGN, mloop, source->numLoopData);
		CustomData_add_layer(&target->polyData, CD_MPOLY, CD_ASSIGN, mpoly, source->numPolyData);
	}
}

void DM_ensure_normals(DerivedMesh *dm)
{
	if (dm->dirty & DM_DIRTY_NORMALS) {
		dm->calcNormals(dm);
	}
	BLI_assert((dm->dirty & DM_DIRTY_NORMALS) == 0);
}

static void DM_calc_loop_normals(DerivedMesh *dm, const bool use_split_normals, float split_angle)
{
	dm->calcLoopNormals(dm, use_split_normals, split_angle);
	dm->dirty |= DM_DIRTY_TESS_CDLAYERS;
}

/* note: until all modifiers can take MPoly's as input,
 * use this at the start of modifiers  */
void DM_ensure_tessface(DerivedMesh *dm)
{
	const int numTessFaces = dm->getNumTessFaces(dm);
	const int numPolys =     dm->getNumPolys(dm);

	if ((numTessFaces == 0) && (numPolys != 0)) {
		dm->recalcTessellation(dm);

		if (dm->getNumTessFaces(dm) != 0) {
			/* printf("info %s: polys -> ngons calculated\n", __func__); */
		}
		else {
			printf("warning %s: could not create tessfaces from %d polygons, dm->type=%u\n",
			       __func__, numPolys, dm->type);
		}
	}

	else if (dm->dirty & DM_DIRTY_TESS_CDLAYERS) {
		BLI_assert(CustomData_has_layer(&dm->faceData, CD_ORIGINDEX) || numTessFaces == 0);
		DM_update_tessface_data(dm);
	}

	dm->dirty &= ~DM_DIRTY_TESS_CDLAYERS;
}

/**
 * Ensure the array is large enough
 *
 * /note This function must always be thread-protected by caller. It should only be used by internal code.
 */
void DM_ensure_looptri_data(DerivedMesh *dm)
{
	const unsigned int totpoly = dm->numPolyData;
	const unsigned int totloop = dm->numLoopData;
	const int looptris_num = poly_to_tri_count(totpoly, totloop);

	BLI_assert(dm->looptris.array_wip == NULL);

	SWAP(MLoopTri *, dm->looptris.array, dm->looptris.array_wip);

	if ((looptris_num > dm->looptris.num_alloc) ||
	    (looptris_num < dm->looptris.num_alloc * 2) ||
	    (totpoly == 0))
	{
		MEM_SAFE_FREE(dm->looptris.array_wip);
		dm->looptris.num_alloc = 0;
		dm->looptris.num = 0;
	}

	if (totpoly) {
		if (dm->looptris.array_wip == NULL) {
			dm->looptris.array_wip = MEM_malloc_arrayN(looptris_num, sizeof(*dm->looptris.array_wip), __func__);
			dm->looptris.num_alloc = looptris_num;
		}

		dm->looptris.num = looptris_num;
	}
}

void DM_verttri_from_looptri(MVertTri *verttri, const MLoop *mloop, const MLoopTri *looptri, int looptri_num)
{
	int i;
	for (i = 0; i < looptri_num; i++) {
		verttri[i].tri[0] = mloop[looptri[i].tri[0]].v;
		verttri[i].tri[1] = mloop[looptri[i].tri[1]].v;
		verttri[i].tri[2] = mloop[looptri[i].tri[2]].v;
	}
}

/* Update tessface CD data from loop/poly ones. Needed when not retessellating after modstack evaluation. */
/* NOTE: Assumes dm has valid tessellated data! */
void DM_update_tessface_data(DerivedMesh *dm)
{
	MFace *mf, *mface = dm->getTessFaceArray(dm);
	MPoly *mp = dm->getPolyArray(dm);
	MLoop *ml = dm->getLoopArray(dm);

	CustomData *fdata = dm->getTessFaceDataLayout(dm);
	CustomData *ldata = dm->getLoopDataLayout(dm);

	const int totface = dm->getNumTessFaces(dm);
	int mf_idx;

	int *polyindex = CustomData_get_layer(fdata, CD_ORIGINDEX);
	unsigned int (*loopindex)[4];

	/* Should never occure, but better abort than segfault! */
	if (!polyindex)
		return;

	CustomData_from_bmeshpoly(fdata, ldata, totface);

	if (CustomData_has_layer(fdata, CD_MTFACE) ||
	    CustomData_has_layer(fdata, CD_MCOL) ||
	    CustomData_has_layer(fdata, CD_PREVIEW_MCOL) ||
	    CustomData_has_layer(fdata, CD_ORIGSPACE) ||
	    CustomData_has_layer(fdata, CD_TESSLOOPNORMAL) ||
	    CustomData_has_layer(fdata, CD_TANGENT))
	{
		loopindex = MEM_malloc_arrayN(totface, sizeof(*loopindex), __func__);

		for (mf_idx = 0, mf = mface; mf_idx < totface; mf_idx++, mf++) {
			const int mf_len = mf->v4 ? 4 : 3;
			unsigned int *ml_idx = loopindex[mf_idx];
			int i, not_done;

			/* Find out loop indices. */
			/* NOTE: This assumes tessface are valid and in sync with loop/poly... Else, most likely, segfault! */
			for (i = mp[polyindex[mf_idx]].loopstart, not_done = mf_len; not_done; i++) {
				const int tf_v = BKE_MESH_TESSFACE_VINDEX_ORDER(mf, ml[i].v);
				if (tf_v != -1) {
					ml_idx[tf_v] = i;
					not_done--;
				}
			}
		}

		/* NOTE: quad detection issue - fourth vertidx vs fourth loopidx:
		 * Here, our tfaces' fourth vertex index is never 0 for a quad. However, we know our fourth loop index may be
		 * 0 for quads (because our quads may have been rotated compared to their org poly, see tessellation code).
		 * So we pass the MFace's, and BKE_mesh_loops_to_tessdata will use MFace->v4 index as quad test.
		 */
		BKE_mesh_loops_to_tessdata(fdata, ldata, mface, polyindex, loopindex, totface);

		MEM_freeN(loopindex);
	}

	if (G.debug & G_DEBUG)
		printf("%s: Updated tessellated customdata of dm %p\n", __func__, dm);

	dm->dirty &= ~DM_DIRTY_TESS_CDLAYERS;
}

void DM_generate_tangent_tessface_data(DerivedMesh *dm, bool generate)
{
	MFace *mf, *mface = dm->getTessFaceArray(dm);
	MPoly *mp = dm->getPolyArray(dm);
	MLoop *ml = dm->getLoopArray(dm);

	CustomData *fdata = dm->getTessFaceDataLayout(dm);
	CustomData *ldata = dm->getLoopDataLayout(dm);

	const int totface = dm->getNumTessFaces(dm);
	int mf_idx;

	int *polyindex = CustomData_get_layer(fdata, CD_ORIGINDEX);
	unsigned int (*loopindex)[4] = NULL;

	/* Should never occure, but better abort than segfault! */
	if (!polyindex)
		return;

	if (generate) {
		for (int j = 0; j < ldata->totlayer; j++) {
			if (ldata->layers[j].type == CD_TANGENT) {
				CustomData_add_layer_named(fdata, CD_TANGENT, CD_CALLOC, NULL, totface, ldata->layers[j].name);
				CustomData_bmesh_update_active_layers(fdata, ldata);

				if (!loopindex) {
					loopindex = MEM_malloc_arrayN(totface, sizeof(*loopindex), __func__);
					for (mf_idx = 0, mf = mface; mf_idx < totface; mf_idx++, mf++) {
						const int mf_len = mf->v4 ? 4 : 3;
						unsigned int *ml_idx = loopindex[mf_idx];

						/* Find out loop indices. */
						/* NOTE: This assumes tessface are valid and in sync with loop/poly... Else, most likely, segfault! */
						for (int i = mp[polyindex[mf_idx]].loopstart, not_done = mf_len; not_done; i++) {
							const int tf_v = BKE_MESH_TESSFACE_VINDEX_ORDER(mf, ml[i].v);
							if (tf_v != -1) {
								ml_idx[tf_v] = i;
								not_done--;
							}
						}
					}
				}

				/* NOTE: quad detection issue - fourth vertidx vs fourth loopidx:
				 * Here, our tfaces' fourth vertex index is never 0 for a quad. However, we know our fourth loop index may be
				 * 0 for quads (because our quads may have been rotated compared to their org poly, see tessellation code).
				 * So we pass the MFace's, and BKE_mesh_loops_to_tessdata will use MFace->v4 index as quad test.
				 */
				BKE_mesh_tangent_loops_to_tessdata(fdata, ldata, mface, polyindex, loopindex, totface, ldata->layers[j].name);
			}
		}
		if (loopindex)
			MEM_freeN(loopindex);
		BLI_assert(CustomData_from_bmeshpoly_test(fdata, ldata, true));
	}

	if (G.debug & G_DEBUG)
		printf("%s: Updated tessellated tangents of dm %p\n", __func__, dm);
}


void DM_update_materials(DerivedMesh *dm, Object *ob)
{
	int i, totmat = ob->totcol + 1; /* materials start from 1, default material is 0 */

	if (dm->totmat != totmat) {
		dm->totmat = totmat;
		/* invalidate old materials */
		if (dm->mat)
			MEM_freeN(dm->mat);

		dm->mat = MEM_malloc_arrayN(totmat, sizeof(*dm->mat), "DerivedMesh.mat");
	}

	/* we leave last material as empty - rationale here is being able to index
	 * the materials by using the mf->mat_nr directly and leaving the last
	 * material as NULL in case no materials exist on mesh, so indexing will not fail */
	for (i = 0; i < totmat - 1; i++) {
		dm->mat[i] = give_current_material(ob, i + 1);
	}
	dm->mat[i] = NULL;
}

MLoopUV *DM_paint_uvlayer_active_get(DerivedMesh *dm, int mat_nr)
{
	MLoopUV *uv_base;

	BLI_assert(mat_nr < dm->totmat);

	if (dm->mat[mat_nr] && dm->mat[mat_nr]->texpaintslot &&
	    dm->mat[mat_nr]->texpaintslot[dm->mat[mat_nr]->paint_active_slot].uvname)
	{
		uv_base = CustomData_get_layer_named(&dm->loopData, CD_MLOOPUV,
		                                     dm->mat[mat_nr]->texpaintslot[dm->mat[mat_nr]->paint_active_slot].uvname);
		/* This can fail if we have changed the name in the UV layer list and have assigned the old name in the material
		 * texture slot.*/
		if (!uv_base)
			uv_base = CustomData_get_layer(&dm->loopData, CD_MLOOPUV);
	}
	else {
		uv_base = CustomData_get_layer(&dm->loopData, CD_MLOOPUV);
	}

	return uv_base;
}

void DM_to_mesh(DerivedMesh *dm, Mesh *me, Object *ob, CustomDataMask mask, bool take_ownership)
{
	/* dm might depend on me, so we need to do everything with a local copy */
	Mesh tmp = *me;
	int totvert, totedge /*, totface */ /* UNUSED */, totloop, totpoly;
	int did_shapekeys = 0;
	eCDAllocType alloctype = CD_DUPLICATE;

	if (take_ownership && dm->type == DM_TYPE_CDDM && dm->needsFree) {
		bool has_any_referenced_layers =
		        CustomData_has_referenced(&dm->vertData) ||
		        CustomData_has_referenced(&dm->edgeData) ||
		        CustomData_has_referenced(&dm->loopData) ||
		        CustomData_has_referenced(&dm->faceData) ||
		        CustomData_has_referenced(&dm->polyData);
		if (!has_any_referenced_layers) {
			alloctype = CD_ASSIGN;
		}
	}

	CustomData_reset(&tmp.vdata);
	CustomData_reset(&tmp.edata);
	CustomData_reset(&tmp.fdata);
	CustomData_reset(&tmp.ldata);
	CustomData_reset(&tmp.pdata);

	DM_ensure_normals(dm);

	totvert = tmp.totvert = dm->getNumVerts(dm);
	totedge = tmp.totedge = dm->getNumEdges(dm);
	totloop = tmp.totloop = dm->getNumLoops(dm);
	totpoly = tmp.totpoly = dm->getNumPolys(dm);
	tmp.totface = 0;

	CustomData_copy(&dm->vertData, &tmp.vdata, mask, alloctype, totvert);
	CustomData_copy(&dm->edgeData, &tmp.edata, mask, alloctype, totedge);
	CustomData_copy(&dm->loopData, &tmp.ldata, mask, alloctype, totloop);
	CustomData_copy(&dm->polyData, &tmp.pdata, mask, alloctype, totpoly);
	tmp.cd_flag = dm->cd_flag;
	tmp.runtime.deformed_only = dm->deformedOnly;

	if (CustomData_has_layer(&dm->vertData, CD_SHAPEKEY)) {
		KeyBlock *kb;
		int uid;

		if (ob) {
			kb = BLI_findlink(&me->key->block, ob->shapenr - 1);
			if (kb) {
				uid = kb->uid;
			}
			else {
				printf("%s: error - could not find active shapekey %d!\n",
				       __func__, ob->shapenr - 1);

				uid = INT_MAX;
			}
		}
		else {
			/* if no object, set to INT_MAX so we don't mess up any shapekey layers */
			uid = INT_MAX;
		}

		shapekey_layers_to_keyblocks(dm, me, uid);
		did_shapekeys = 1;
	}

	/* copy texture space */
	if (ob) {
		BKE_mesh_texspace_copy_from_object(&tmp, ob);
	}

	/* not all DerivedMeshes store their verts/edges/faces in CustomData, so
	 * we set them here in case they are missing */
	if (!CustomData_has_layer(&tmp.vdata, CD_MVERT)) {
		CustomData_add_layer(&tmp.vdata, CD_MVERT, CD_ASSIGN,
		                     (alloctype == CD_ASSIGN) ? dm->getVertArray(dm) : dm->dupVertArray(dm),
		                     totvert);
	}
	if (!CustomData_has_layer(&tmp.edata, CD_MEDGE)) {
		CustomData_add_layer(&tmp.edata, CD_MEDGE, CD_ASSIGN,
		                     (alloctype == CD_ASSIGN) ? dm->getEdgeArray(dm) : dm->dupEdgeArray(dm),
		                     totedge);
	}
	if (!CustomData_has_layer(&tmp.pdata, CD_MPOLY)) {
		tmp.mloop = (alloctype == CD_ASSIGN) ? dm->getLoopArray(dm) : dm->dupLoopArray(dm);
		tmp.mpoly = (alloctype == CD_ASSIGN) ? dm->getPolyArray(dm) : dm->dupPolyArray(dm);

		CustomData_add_layer(&tmp.ldata, CD_MLOOP, CD_ASSIGN, tmp.mloop, tmp.totloop);
		CustomData_add_layer(&tmp.pdata, CD_MPOLY, CD_ASSIGN, tmp.mpoly, tmp.totpoly);
	}

	/* object had got displacement layer, should copy this layer to save sculpted data */
	/* NOTE: maybe some other layers should be copied? nazgul */
	if (CustomData_has_layer(&me->ldata, CD_MDISPS)) {
		if (totloop == me->totloop) {
			MDisps *mdisps = CustomData_get_layer(&me->ldata, CD_MDISPS);
			CustomData_add_layer(&tmp.ldata, CD_MDISPS, alloctype, mdisps, totloop);
		}
	}

	/* yes, must be before _and_ after tessellate */
	BKE_mesh_update_customdata_pointers(&tmp, false);

	/* since 2.65 caller must do! */
	// BKE_mesh_tessface_calc(&tmp);

	CustomData_free(&me->vdata, me->totvert);
	CustomData_free(&me->edata, me->totedge);
	CustomData_free(&me->fdata, me->totface);
	CustomData_free(&me->ldata, me->totloop);
	CustomData_free(&me->pdata, me->totpoly);

	/* ok, this should now use new CD shapekey data,
	 * which should be fed through the modifier
	 * stack */
	if (tmp.totvert != me->totvert && !did_shapekeys && me->key) {
		printf("%s: YEEK! this should be recoded! Shape key loss!: ID '%s'\n", __func__, tmp.id.name);
		if (tmp.key && !(tmp.id.tag & LIB_TAG_NO_MAIN)) {
			id_us_min(&tmp.key->id);
		}
		tmp.key = NULL;
	}

	/* Clear selection history */
	MEM_SAFE_FREE(tmp.mselect);
	tmp.totselect = 0;
	BLI_assert(ELEM(tmp.bb, NULL, me->bb));
	if (me->bb) {
		MEM_freeN(me->bb);
		tmp.bb = NULL;
	}

	/* skip the listbase */
	MEMCPY_STRUCT_OFS(me, &tmp, id.prev);

	if (take_ownership) {
		if (alloctype == CD_ASSIGN) {
			CustomData_free_typemask(&dm->vertData, dm->numVertData, ~mask);
			CustomData_free_typemask(&dm->edgeData, dm->numEdgeData, ~mask);
			CustomData_free_typemask(&dm->loopData, dm->numLoopData, ~mask);
			CustomData_free_typemask(&dm->polyData, dm->numPolyData, ~mask);
		}
		dm->release(dm);
	}
}

void DM_to_meshkey(DerivedMesh *dm, Mesh *me, KeyBlock *kb)
{
	int a, totvert = dm->getNumVerts(dm);
	float *fp;
	MVert *mvert;

	if (totvert == 0 || me->totvert == 0 || me->totvert != totvert) {
		return;
	}

	if (kb->data) MEM_freeN(kb->data);
	kb->data = MEM_malloc_arrayN(me->key->elemsize, me->totvert, "kb->data");
	kb->totelem = totvert;

	fp = kb->data;
	mvert = dm->getVertDataArray(dm, CD_MVERT);

	for (a = 0; a < kb->totelem; a++, fp += 3, mvert++) {
		copy_v3_v3(fp, mvert->co);
	}
}

/**
 * set the CD_FLAG_NOCOPY flag in custom data layers where the mask is
 * zero for the layer type, so only layer types specified by the mask
 * will be copied
 */
void DM_set_only_copy(DerivedMesh *dm, CustomDataMask mask)
{
	CustomData_set_only_copy(&dm->vertData, mask);
	CustomData_set_only_copy(&dm->edgeData, mask);
	CustomData_set_only_copy(&dm->faceData, mask);
	/* this wasn't in 2.63 and is disabled for 2.64 because it gives problems with
	 * weight paint mode when there are modifiers applied, needs further investigation,
	 * see replies to r50969, Campbell */
#if 0
	CustomData_set_only_copy(&dm->loopData, mask);
	CustomData_set_only_copy(&dm->polyData, mask);
#endif
}

static void mesh_set_only_copy(Mesh *mesh, CustomDataMask mask)
{
	CustomData_set_only_copy(&mesh->vdata, mask);
	CustomData_set_only_copy(&mesh->edata, mask);
	CustomData_set_only_copy(&mesh->fdata, mask);
	/* this wasn't in 2.63 and is disabled for 2.64 because it gives problems with
	 * weight paint mode when there are modifiers applied, needs further investigation,
	 * see replies to r50969, Campbell */
#if 0
	CustomData_set_only_copy(&mesh->ldata, mask);
	CustomData_set_only_copy(&mesh->pdata, mask);
#endif
}

void DM_add_vert_layer(DerivedMesh *dm, int type, eCDAllocType alloctype, void *layer)
{
	CustomData_add_layer(&dm->vertData, type, alloctype, layer, dm->numVertData);
}

void DM_add_edge_layer(DerivedMesh *dm, int type, eCDAllocType alloctype, void *layer)
{
	CustomData_add_layer(&dm->edgeData, type, alloctype, layer, dm->numEdgeData);
}

void DM_add_tessface_layer(DerivedMesh *dm, int type, eCDAllocType alloctype, void *layer)
{
	CustomData_add_layer(&dm->faceData, type, alloctype, layer, dm->numTessFaceData);
}

void DM_add_loop_layer(DerivedMesh *dm, int type, eCDAllocType alloctype, void *layer)
{
	CustomData_add_layer(&dm->loopData, type, alloctype, layer, dm->numLoopData);
}

void DM_add_poly_layer(DerivedMesh *dm, int type, eCDAllocType alloctype, void *layer)
{
	CustomData_add_layer(&dm->polyData, type, alloctype, layer, dm->numPolyData);
}

void *DM_get_vert_data(DerivedMesh *dm, int index, int type)
{
	BLI_assert(index >= 0 && index < dm->getNumVerts(dm));
	return CustomData_get(&dm->vertData, index, type);
}

void *DM_get_edge_data(DerivedMesh *dm, int index, int type)
{
	BLI_assert(index >= 0 && index < dm->getNumEdges(dm));
	return CustomData_get(&dm->edgeData, index, type);
}

void *DM_get_tessface_data(DerivedMesh *dm, int index, int type)
{
	BLI_assert(index >= 0 && index < dm->getNumTessFaces(dm));
	return CustomData_get(&dm->faceData, index, type);
}

void *DM_get_poly_data(DerivedMesh *dm, int index, int type)
{
	BLI_assert(index >= 0 && index < dm->getNumPolys(dm));
	return CustomData_get(&dm->polyData, index, type);
}


void *DM_get_vert_data_layer(DerivedMesh *dm, int type)
{
	if (type == CD_MVERT)
		return dm->getVertArray(dm);

	return CustomData_get_layer(&dm->vertData, type);
}

void *DM_get_edge_data_layer(DerivedMesh *dm, int type)
{
	if (type == CD_MEDGE)
		return dm->getEdgeArray(dm);

	return CustomData_get_layer(&dm->edgeData, type);
}

void *DM_get_tessface_data_layer(DerivedMesh *dm, int type)
{
	if (type == CD_MFACE)
		return dm->getTessFaceArray(dm);

	return CustomData_get_layer(&dm->faceData, type);
}

void *DM_get_poly_data_layer(DerivedMesh *dm, int type)
{
	return CustomData_get_layer(&dm->polyData, type);
}

void *DM_get_loop_data_layer(DerivedMesh *dm, int type)
{
	return CustomData_get_layer(&dm->loopData, type);
}

void DM_set_vert_data(DerivedMesh *dm, int index, int type, void *data)
{
	CustomData_set(&dm->vertData, index, type, data);
}

void DM_set_edge_data(DerivedMesh *dm, int index, int type, void *data)
{
	CustomData_set(&dm->edgeData, index, type, data);
}

void DM_set_tessface_data(DerivedMesh *dm, int index, int type, void *data)
{
	CustomData_set(&dm->faceData, index, type, data);
}

void DM_copy_vert_data(DerivedMesh *source, DerivedMesh *dest,
                       int source_index, int dest_index, int count)
{
	CustomData_copy_data(&source->vertData, &dest->vertData,
	                     source_index, dest_index, count);
}

void DM_copy_edge_data(DerivedMesh *source, DerivedMesh *dest,
                       int source_index, int dest_index, int count)
{
	CustomData_copy_data(&source->edgeData, &dest->edgeData,
	                     source_index, dest_index, count);
}

void DM_copy_tessface_data(DerivedMesh *source, DerivedMesh *dest,
                           int source_index, int dest_index, int count)
{
	CustomData_copy_data(&source->faceData, &dest->faceData,
	                     source_index, dest_index, count);
}

void DM_copy_loop_data(DerivedMesh *source, DerivedMesh *dest,
                       int source_index, int dest_index, int count)
{
	CustomData_copy_data(&source->loopData, &dest->loopData,
	                     source_index, dest_index, count);
}

void DM_copy_poly_data(DerivedMesh *source, DerivedMesh *dest,
                       int source_index, int dest_index, int count)
{
	CustomData_copy_data(&source->polyData, &dest->polyData,
	                     source_index, dest_index, count);
}

void DM_free_vert_data(struct DerivedMesh *dm, int index, int count)
{
	CustomData_free_elem(&dm->vertData, index, count);
}

void DM_free_edge_data(struct DerivedMesh *dm, int index, int count)
{
	CustomData_free_elem(&dm->edgeData, index, count);
}

void DM_free_tessface_data(struct DerivedMesh *dm, int index, int count)
{
	CustomData_free_elem(&dm->faceData, index, count);
}

void DM_free_loop_data(struct DerivedMesh *dm, int index, int count)
{
	CustomData_free_elem(&dm->loopData, index, count);
}

void DM_free_poly_data(struct DerivedMesh *dm, int index, int count)
{
	CustomData_free_elem(&dm->polyData, index, count);
}

/**
 * interpolates vertex data from the vertices indexed by src_indices in the
 * source mesh using the given weights and stores the result in the vertex
 * indexed by dest_index in the dest mesh
 */
void DM_interp_vert_data(
        DerivedMesh *source, DerivedMesh *dest,
        int *src_indices, float *weights,
        int count, int dest_index)
{
	CustomData_interp(&source->vertData, &dest->vertData, src_indices,
	                  weights, NULL, count, dest_index);
}

/**
 * interpolates edge data from the edges indexed by src_indices in the
 * source mesh using the given weights and stores the result in the edge indexed
 * by dest_index in the dest mesh.
 * if weights is NULL, all weights default to 1.
 * if vert_weights is non-NULL, any per-vertex edge data is interpolated using
 * vert_weights[i] multiplied by weights[i].
 */
void DM_interp_edge_data(
        DerivedMesh *source, DerivedMesh *dest,
        int *src_indices,
        float *weights, EdgeVertWeight *vert_weights,
        int count, int dest_index)
{
	CustomData_interp(&source->edgeData, &dest->edgeData, src_indices,
	                  weights, (float *)vert_weights, count, dest_index);
}

/**
 * interpolates face data from the faces indexed by src_indices in the
 * source mesh using the given weights and stores the result in the face indexed
 * by dest_index in the dest mesh.
 * if weights is NULL, all weights default to 1.
 * if vert_weights is non-NULL, any per-vertex face data is interpolated using
 * vert_weights[i] multiplied by weights[i].
 */
void DM_interp_tessface_data(
        DerivedMesh *source, DerivedMesh *dest,
        int *src_indices,
        float *weights, FaceVertWeight *vert_weights,
        int count, int dest_index)
{
	CustomData_interp(&source->faceData, &dest->faceData, src_indices,
	                  weights, (float *)vert_weights, count, dest_index);
}

void DM_swap_tessface_data(DerivedMesh *dm, int index, const int *corner_indices)
{
	CustomData_swap_corners(&dm->faceData, index, corner_indices);
}

void DM_interp_loop_data(
        DerivedMesh *source, DerivedMesh *dest,
        int *src_indices,
        float *weights, int count, int dest_index)
{
	CustomData_interp(&source->loopData, &dest->loopData, src_indices,
	                  weights, NULL, count, dest_index);
}

void DM_interp_poly_data(
        DerivedMesh *source, DerivedMesh *dest,
        int *src_indices,
        float *weights, int count, int dest_index)
{
	CustomData_interp(&source->polyData, &dest->polyData, src_indices,
	                  weights, NULL, count, dest_index);
}

DerivedMesh *mesh_create_derived(Mesh *me, float (*vertCos)[3])
{
	DerivedMesh *dm = CDDM_from_mesh(me);

	if (!dm)
		return NULL;

	if (vertCos) {
		CDDM_apply_vert_coords(dm, vertCos);
	}

	return dm;
}

/* XXX2.8(Sybren): can be removed once DerivedMesh port is done */
#ifdef WITH_DERIVEDMESH_DEPRECATED_FUNCS
DerivedMesh *mesh_create_derived_for_modifier(
        struct Depsgraph *depsgraph, Scene *scene, Object *ob,
        ModifierData *md, int build_shapekey_layers)
{
	Mesh *me = ob->data;
	const ModifierTypeInfo *mti = modifierType_getInfo(md->type);
	DerivedMesh *dm;
	KeyBlock *kb;
	ModifierEvalContext mectx = {depsgraph, ob, 0};

	md->scene = scene;

	if (!(md->mode & eModifierMode_Realtime)) {
		return NULL;
	}

	if (mti->isDisabled && mti->isDisabled(md, 0)) {
		return NULL;
	}

	if (build_shapekey_layers && me->key && (kb = BLI_findlink(&me->key->block, ob->shapenr - 1))) {
		BKE_keyblock_convert_to_mesh(kb, me);
	}

	if (mti->type == eModifierTypeType_OnlyDeform) {
		int numVerts;
		float (*deformedVerts)[3] = BKE_mesh_vertexCos_get(me, &numVerts);

		modwrap_deformVerts(md, &mectx, NULL, deformedVerts, numVerts);
		dm = mesh_create_derived(me, deformedVerts);

		if (build_shapekey_layers)
			add_shapekey_layers(dm, me, ob);

		MEM_freeN(deformedVerts);
	}
	else {
		DerivedMesh *tdm = mesh_create_derived(me, NULL);

		if (build_shapekey_layers)
			add_shapekey_layers(tdm, me, ob);
<<<<<<< HEAD
		
		dm = modwrap_applyModifier(md, &mectx, tdm);
=======

		dm = modwrap_applyModifier(md, ob, tdm, 0);
>>>>>>> a24b4e60
		ASSERT_IS_VALID_DM(dm);

		if (tdm != dm) tdm->release(tdm);
	}

	return dm;
}
#endif

static float (*get_editbmesh_orco_verts(BMEditMesh *em))[3]
{
	BMIter iter;
	BMVert *eve;
	float (*orco)[3];
	int i;

	/* these may not really be the orco's, but it's only for preview.
	 * could be solver better once, but isn't simple */

	orco = MEM_malloc_arrayN(em->bm->totvert, sizeof(float) * 3, "BMEditMesh Orco");

	BM_ITER_MESH_INDEX (eve, &iter, em->bm, BM_VERTS_OF_MESH, i) {
		copy_v3_v3(orco[i], eve->co);
	}

	return orco;
}

/* orco custom data layer */
static float (*get_orco_coords_dm(Object *ob, BMEditMesh *em, int layer, int *free))[3]
{
	*free = 0;

	if (layer == CD_ORCO) {
		/* get original coordinates */
		*free = 1;

		if (em)
			return get_editbmesh_orco_verts(em);
		else
			return BKE_mesh_orco_verts_get(ob);
	}
	else if (layer == CD_CLOTH_ORCO) {
		/* apply shape key for cloth, this should really be solved
		 * by a more flexible customdata system, but not simple */
		if (!em) {
			ClothModifierData *clmd = (ClothModifierData *)modifiers_findByType(ob, eModifierType_Cloth);
			KeyBlock *kb = BKE_keyblock_from_key(BKE_key_from_object(ob), clmd->sim_parms->shapekey_rest);

			if (kb && kb->data) {
				return kb->data;
			}
		}

		return NULL;
	}

	return NULL;
}

static DerivedMesh *create_orco_dm(Object *ob, Mesh *me, BMEditMesh *em, int layer)
{
	DerivedMesh *dm;
	float (*orco)[3];
	int free;

	if (em) {
		dm = CDDM_from_editbmesh(em, false, false);
	}
	else {
		dm = CDDM_from_mesh(me);
	}

	orco = get_orco_coords_dm(ob, em, layer, &free);

	if (orco) {
		CDDM_apply_vert_coords(dm, orco);
		if (free) MEM_freeN(orco);
	}

	return dm;
}

static Mesh *create_orco_mesh(Object *ob, Mesh *me, BMEditMesh *em, int layer)
{
	Mesh *mesh;
	float (*orco)[3];
	int free;

	if (em) {
		mesh = BKE_bmesh_to_mesh_nomain(em->bm, &(struct BMeshToMeshParams){0});
	}
	else {
		BKE_id_copy_ex(
		        NULL, &me->id, (ID **)&mesh,
		        (LIB_ID_CREATE_NO_MAIN |
		         LIB_ID_CREATE_NO_USER_REFCOUNT |
		         LIB_ID_CREATE_NO_DEG_TAG |
		         LIB_ID_COPY_CD_REFERENCE),
		        false);
	}

	orco = get_orco_coords_dm(ob, em, layer, &free);

	if (orco) {
		BKE_mesh_apply_vert_coords(mesh, orco);
		if (free) MEM_freeN(orco);
	}

	return mesh;
}

static void add_orco_dm(
        Object *ob, BMEditMesh *em, DerivedMesh *dm,
        DerivedMesh *orcodm, int layer)
{
	float (*orco)[3], (*layerorco)[3];
	int totvert, free;

	totvert = dm->getNumVerts(dm);

	if (orcodm) {
		orco = MEM_calloc_arrayN(totvert, sizeof(float[3]), "dm orco");
		free = 1;

		if (orcodm->getNumVerts(orcodm) == totvert)
			orcodm->getVertCos(orcodm, orco);
		else
			dm->getVertCos(dm, orco);
	}
	else {
		/* TODO(sybren): totvert should potentially change here, as ob->data
		 * or em may have a different number of vertices than dm. */
		orco = get_orco_coords_dm(ob, em, layer, &free);
	}

	if (orco) {
		if (layer == CD_ORCO)
			BKE_mesh_orco_verts_transform(ob->data, orco, totvert, 0);

		if (!(layerorco = DM_get_vert_data_layer(dm, layer))) {
			DM_add_vert_layer(dm, layer, CD_CALLOC, NULL);
			layerorco = DM_get_vert_data_layer(dm, layer);
		}

		memcpy(layerorco, orco, sizeof(float) * 3 * totvert);
		if (free) MEM_freeN(orco);
	}
}

static void add_orco_mesh(
        Object *ob, BMEditMesh *em, Mesh *mesh,
        Mesh *orco_mesh, int layer)
{
	float (*orco)[3], (*layerorco)[3];
	int totvert, free;

	totvert = mesh->totvert;

	if (orco_mesh) {
		free = 1;

		if (orco_mesh->totvert == totvert) {
			orco = BKE_mesh_vertexCos_get(orco_mesh, NULL);
		}
		else {
			orco = BKE_mesh_vertexCos_get(mesh, NULL);
		}
	}
	else {
		/* TODO(sybren): totvert should potentially change here, as ob->data
		 * or em may have a different number of vertices than dm. */
		orco = get_orco_coords_dm(ob, em, layer, &free);
	}

	if (orco) {
		if (layer == CD_ORCO) {
			BKE_mesh_orco_verts_transform(ob->data, orco, totvert, 0);
		}

		if (!(layerorco = CustomData_get_layer(&mesh->vdata, layer))) {
			CustomData_add_layer(&mesh->vdata, layer, CD_CALLOC, NULL, mesh->totvert);
			BKE_mesh_update_customdata_pointers(mesh, false);

			layerorco = CustomData_get_layer(&mesh->vdata, layer);
		}

		memcpy(layerorco, orco, sizeof(float) * 3 * totvert);
		if (free) MEM_freeN(orco);
	}
}

/* weight paint colors */

/* Something of a hack, at the moment deal with weightpaint
 * by tucking into colors during modifier eval, only in
 * wpaint mode. Works ok but need to make sure recalc
 * happens on enter/exit wpaint.
 */

void weight_to_rgb(float r_rgb[3], const float weight)
{
	const float blend = ((weight / 2.0f) + 0.5f);

	if (weight <= 0.25f) {    /* blue->cyan */
		r_rgb[0] = 0.0f;
		r_rgb[1] = blend * weight * 4.0f;
		r_rgb[2] = blend;
	}
	else if (weight <= 0.50f) {  /* cyan->green */
		r_rgb[0] = 0.0f;
		r_rgb[1] = blend;
		r_rgb[2] = blend * (1.0f - ((weight - 0.25f) * 4.0f));
	}
	else if (weight <= 0.75f) {  /* green->yellow */
		r_rgb[0] = blend * ((weight - 0.50f) * 4.0f);
		r_rgb[1] = blend;
		r_rgb[2] = 0.0f;
	}
	else if (weight <= 1.0f) {  /* yellow->red */
		r_rgb[0] = blend;
		r_rgb[1] = blend * (1.0f - ((weight - 0.75f) * 4.0f));
		r_rgb[2] = 0.0f;
	}
	else {
		/* exceptional value, unclamped or nan,
		 * avoid uninitialized memory use */
		r_rgb[0] = 1.0f;
		r_rgb[1] = 0.0f;
		r_rgb[2] = 1.0f;
	}
}

/* draw_flag's for calc_weightpaint_vert_color */
enum {
	/* only one of these should be set, keep first (for easy bit-shifting) */
	CALC_WP_GROUP_USER_ACTIVE   = (1 << 1),
	CALC_WP_GROUP_USER_ALL      = (1 << 2),

	CALC_WP_MULTIPAINT          = (1 << 3),
	CALC_WP_AUTO_NORMALIZE      = (1 << 4),
	CALC_WP_MIRROR_X            = (1 << 5),
};

typedef struct DMWeightColorInfo {
	const ColorBand *coba;
	const char *alert_color;
} DMWeightColorInfo;


static int dm_drawflag_calc(const ToolSettings *ts, const Mesh *me)
{
	return ((ts->multipaint ? CALC_WP_MULTIPAINT : 0) |
	        /* CALC_WP_GROUP_USER_ACTIVE or CALC_WP_GROUP_USER_ALL */
	        (1 << ts->weightuser) |
	        (ts->auto_normalize ? CALC_WP_AUTO_NORMALIZE : 0) |
	        ((me->editflag & ME_EDIT_MIRROR_X) ? CALC_WP_MIRROR_X : 0));
}

static void weightpaint_color(unsigned char r_col[4], DMWeightColorInfo *dm_wcinfo, const float input)
{
	float colf[4];

	if (dm_wcinfo && dm_wcinfo->coba) {
		BKE_colorband_evaluate(dm_wcinfo->coba, input, colf);
	}
	else {
		weight_to_rgb(colf, input);
	}

	/* don't use rgb_float_to_uchar() here because
	 * the resulting float doesn't need 0-1 clamp check */
	r_col[0] = (unsigned char)(colf[0] * 255.0f);
	r_col[1] = (unsigned char)(colf[1] * 255.0f);
	r_col[2] = (unsigned char)(colf[2] * 255.0f);
	r_col[3] = 255;
}


static void calc_weightpaint_vert_color(
        unsigned char r_col[4],
        const MDeformVert *dv,
        DMWeightColorInfo *dm_wcinfo,
        const int defbase_tot, const int defbase_act,
        const bool *defbase_sel, const int defbase_sel_tot,
        const int draw_flag)
{
	float input = 0.0f;

	bool show_alert_color = false;

	if ((defbase_sel_tot > 1) && (draw_flag & CALC_WP_MULTIPAINT)) {
		/* Multi-Paint feature */
		input = BKE_defvert_multipaint_collective_weight(
		        dv, defbase_tot, defbase_sel, defbase_sel_tot, (draw_flag & CALC_WP_AUTO_NORMALIZE) != 0);

		/* make it black if the selected groups have no weight on a vertex */
		if (input == 0.0f) {
			show_alert_color = true;
		}
	}
	else {
		/* default, non tricky behavior */
		input = defvert_find_weight(dv, defbase_act);

		if (draw_flag & CALC_WP_GROUP_USER_ACTIVE) {
			if (input == 0.0f) {
				show_alert_color = true;
			}
		}
		else if (draw_flag & CALC_WP_GROUP_USER_ALL) {
			if (input == 0.0f) {
				show_alert_color = defvert_is_weight_zero(dv, defbase_tot);
			}
		}
	}

	if (show_alert_color == false) {
		CLAMP(input, 0.0f, 1.0f);
		weightpaint_color(r_col, dm_wcinfo, input);
	}
	else {
		copy_v3_v3_char((char *)r_col, dm_wcinfo->alert_color);
		r_col[3] = 255;
	}
}

static DMWeightColorInfo G_dm_wcinfo;

void vDM_ColorBand_store(const ColorBand *coba, const char alert_color[4])
{
	G_dm_wcinfo.coba        = coba;
	G_dm_wcinfo.alert_color = alert_color;
}

/**
 * return an array of vertex weight colors, caller must free.
 *
 * \note that we could save some memory and allocate RGB only but then we'd need to
 * re-arrange the colors when copying to the face since MCol has odd ordering,
 * so leave this as is - campbell
 */
static void calc_weightpaint_vert_array(
        Object *ob, DerivedMesh *dm, int const draw_flag, DMWeightColorInfo *dm_wcinfo,
        unsigned char (*r_wtcol_v)[4])
{
	BMEditMesh *em = (dm->type == DM_TYPE_EDITBMESH) ? BKE_editmesh_from_object(ob) : NULL;
	const int numVerts = dm->getNumVerts(dm);

	if ((ob->actdef != 0) &&
	    (CustomData_has_layer(em ? &em->bm->vdata : &dm->vertData, CD_MDEFORMVERT)))
	{
		unsigned char (*wc)[4] = r_wtcol_v;
		unsigned int i;

		/* variables for multipaint */
		const int defbase_tot = BLI_listbase_count(&ob->defbase);
		const int defbase_act = ob->actdef - 1;

		int defbase_sel_tot = 0;
		bool *defbase_sel = NULL;

		if (draw_flag & CALC_WP_MULTIPAINT) {
			defbase_sel = BKE_object_defgroup_selected_get(ob, defbase_tot, &defbase_sel_tot);

			if (defbase_sel_tot > 1 && (draw_flag & CALC_WP_MIRROR_X)) {
				BKE_object_defgroup_mirror_selection(ob, defbase_tot, defbase_sel, defbase_sel, &defbase_sel_tot);
			}
		}

		/* editmesh won't have deform verts unless modifiers require it,
		 * avoid having to create an array of deform-verts only for drawing
		 * by reading from the bmesh directly. */
		if (em) {
			BMIter iter;
			BMVert *eve;
			const int cd_dvert_offset = CustomData_get_offset(&em->bm->vdata, CD_MDEFORMVERT);
			BLI_assert(cd_dvert_offset != -1);

			BM_ITER_MESH_INDEX (eve, &iter, em->bm, BM_VERTS_OF_MESH, i) {
				const MDeformVert *dv = BM_ELEM_CD_GET_VOID_P(eve, cd_dvert_offset);
				calc_weightpaint_vert_color(
				        (unsigned char *)wc, dv, dm_wcinfo,
				        defbase_tot, defbase_act, defbase_sel, defbase_sel_tot, draw_flag);
				wc++;
			}
		}
		else {
			const MDeformVert *dv = DM_get_vert_data_layer(dm, CD_MDEFORMVERT);
			for (i = numVerts; i != 0; i--, wc++, dv++) {
				calc_weightpaint_vert_color(
				        (unsigned char *)wc, dv, dm_wcinfo,
				        defbase_tot, defbase_act, defbase_sel, defbase_sel_tot, draw_flag);
			}
		}

		if (defbase_sel) {
			MEM_freeN(defbase_sel);
		}
	}
	else {
		unsigned char col[4];
		if ((ob->actdef == 0) && !BLI_listbase_is_empty(&ob->defbase)) {
			/* color-code for missing data (full brightness isn't easy on the eye). */
			ARRAY_SET_ITEMS(col, 0xa0, 0, 0xa0, 0xff);
		}
		else if (draw_flag & (CALC_WP_GROUP_USER_ACTIVE | CALC_WP_GROUP_USER_ALL)) {
			copy_v3_v3_char((char *)col, dm_wcinfo->alert_color);
			col[3] = 255;
		}
		else {
			weightpaint_color(col, dm_wcinfo, 0.0f);
		}
		copy_vn_i((int *)r_wtcol_v, numVerts, *((int *)col));
	}
}

static void calc_weightpaint_vert_array_mesh(
        Object *ob, Mesh *mesh, int const draw_flag, DMWeightColorInfo *dm_wcinfo,
        unsigned char (*r_wtcol_v)[4])
{
	BMEditMesh *em = BKE_editmesh_from_object(ob);
	const int numVerts = mesh->totvert;

	if ((ob->actdef != 0) &&
	    (CustomData_has_layer(em ? &em->bm->vdata : &mesh->vdata, CD_MDEFORMVERT)))
	{
		unsigned char (*wc)[4] = r_wtcol_v;
		unsigned int i;

		/* variables for multipaint */
		const int defbase_tot = BLI_listbase_count(&ob->defbase);
		const int defbase_act = ob->actdef - 1;

		int defbase_sel_tot = 0;
		bool *defbase_sel = NULL;

		if (draw_flag & CALC_WP_MULTIPAINT) {
			defbase_sel = BKE_object_defgroup_selected_get(ob, defbase_tot, &defbase_sel_tot);

			if (defbase_sel_tot > 1 && (draw_flag & CALC_WP_MIRROR_X)) {
				BKE_object_defgroup_mirror_selection(ob, defbase_tot, defbase_sel, defbase_sel, &defbase_sel_tot);
			}
		}

		/* editmesh won't have deform verts unless modifiers require it,
		 * avoid having to create an array of deform-verts only for drawing
		 * by reading from the bmesh directly. */
		if (em) {
			BMIter iter;
			BMVert *eve;
			const int cd_dvert_offset = CustomData_get_offset(&em->bm->vdata, CD_MDEFORMVERT);
			BLI_assert(cd_dvert_offset != -1);

			BM_ITER_MESH_INDEX (eve, &iter, em->bm, BM_VERTS_OF_MESH, i) {
				const MDeformVert *dv = BM_ELEM_CD_GET_VOID_P(eve, cd_dvert_offset);
				calc_weightpaint_vert_color(
				        (unsigned char *)wc, dv, dm_wcinfo,
				        defbase_tot, defbase_act, defbase_sel, defbase_sel_tot, draw_flag);
				wc++;
			}
		}
		else {
			const MDeformVert *dv = CustomData_get_layer(&mesh->vdata, CD_MDEFORMVERT);
			for (i = numVerts; i != 0; i--, wc++, dv++) {
				calc_weightpaint_vert_color(
				        (unsigned char *)wc, dv, dm_wcinfo,
				        defbase_tot, defbase_act, defbase_sel, defbase_sel_tot, draw_flag);
			}
		}

		if (defbase_sel) {
			MEM_freeN(defbase_sel);
		}
	}
	else {
		unsigned char col[4];
		if ((ob->actdef == 0) && !BLI_listbase_is_empty(&ob->defbase)) {
			/* color-code for missing data (full brightness isn't easy on the eye). */
			ARRAY_SET_ITEMS(col, 0xa0, 0, 0xa0, 0xff);
		}
		else if (draw_flag & (CALC_WP_GROUP_USER_ACTIVE | CALC_WP_GROUP_USER_ALL)) {
			copy_v3_v3_char((char *)col, dm_wcinfo->alert_color);
			col[3] = 255;
		}
		else {
			weightpaint_color(col, dm_wcinfo, 0.0f);
		}
		copy_vn_i((int *)r_wtcol_v, numVerts, *((int *)col));
	}
}

/** return an array of vertex weight colors from given weights, caller must free.
 *
 * \note that we could save some memory and allocate RGB only but then we'd need to
 * re-arrange the colors when copying to the face since MCol has odd ordering,
 * so leave this as is - campbell
 */
static void calc_colors_from_weights_array(
        const int num, const float *weights,
        unsigned char (*r_wtcol_v)[4])
{
	unsigned char (*wc)[4] = r_wtcol_v;
	int i;

	for (i = 0; i < num; i++, wc++, weights++) {
		weightpaint_color((unsigned char *)wc, NULL, *weights);
	}
}

void DM_update_weight_mcol(
        Object *ob, DerivedMesh *dm, int const draw_flag,
        float *weights, int num, const int *indices)
{
	BMEditMesh *em = (dm->type == DM_TYPE_EDITBMESH) ? BKE_editmesh_from_object(ob) : NULL;
	unsigned char (*wtcol_v)[4];
	int numVerts = dm->getNumVerts(dm);
	int i;

	if (em) {
		BKE_editmesh_color_ensure(em, BM_VERT);
		wtcol_v = em->derivedVertColor;
	}
	else {
		wtcol_v = MEM_malloc_arrayN(numVerts, sizeof(*wtcol_v), __func__);
	}

	/* Weights are given by caller. */
	if (weights) {
		float *w = weights;
		/* If indices is not NULL, it means we do not have weights for all vertices,
		 * so we must create them (and set them to zero)... */
		if (indices) {
			w = MEM_calloc_arrayN(numVerts, sizeof(float), "Temp weight array DM_update_weight_mcol");
			i = num;
			while (i--)
				w[indices[i]] = weights[i];
		}

		/* Convert float weights to colors. */
		calc_colors_from_weights_array(numVerts, w, wtcol_v);

		if (indices)
			MEM_freeN(w);
	}
	else {
		/* No weights given, take them from active vgroup(s). */
		calc_weightpaint_vert_array(ob, dm, draw_flag, &G_dm_wcinfo, wtcol_v);
	}

	if (dm->type == DM_TYPE_EDITBMESH) {
		/* editmesh draw function checks specifically for this */
	}
	else {
		const int dm_totpoly = dm->getNumPolys(dm);
		const int dm_totloop = dm->getNumLoops(dm);
		unsigned char(*wtcol_l)[4] = CustomData_get_layer(dm->getLoopDataLayout(dm), CD_PREVIEW_MLOOPCOL);
		MLoop *mloop = dm->getLoopArray(dm), *ml;
		MPoly *mp = dm->getPolyArray(dm);
		int l_index;
		int j;

		/* now add to loops, so the data can be passed through the modifier stack
		 * If no CD_PREVIEW_MLOOPCOL existed yet, we have to add a new one! */
		if (!wtcol_l) {
			wtcol_l = MEM_malloc_arrayN(dm_totloop, sizeof(*wtcol_l), __func__);
			CustomData_add_layer(&dm->loopData, CD_PREVIEW_MLOOPCOL, CD_ASSIGN, wtcol_l, dm_totloop);
		}

		l_index = 0;
		for (i = 0; i < dm_totpoly; i++, mp++) {
			ml = mloop + mp->loopstart;

			for (j = 0; j < mp->totloop; j++, ml++, l_index++) {
				copy_v4_v4_uchar(&wtcol_l[l_index][0],
				                 &wtcol_v[ml->v][0]);
			}
		}
		MEM_freeN(wtcol_v);

		dm->dirty |= DM_DIRTY_TESS_CDLAYERS;
	}
}

static void mesh_update_weight_mcol(
        Object *ob, Mesh *mesh, int const draw_flag,
        float *weights, int num, const int *indices)
{
	BMEditMesh *em = BKE_editmesh_from_object(ob);
	unsigned char (*wtcol_v)[4];
	int numVerts = mesh->totvert;
	int i;

	if (em) {
		BKE_editmesh_color_ensure(em, BM_VERT);
		wtcol_v = em->derivedVertColor;
	}
	else {
		wtcol_v = MEM_malloc_arrayN(numVerts, sizeof(*wtcol_v), __func__);
	}

	/* Weights are given by caller. */
	if (weights) {
		float *w = weights;
		/* If indices is not NULL, it means we do not have weights for all vertices,
		 * so we must create them (and set them to zero)... */
		if (indices) {
			w = MEM_calloc_arrayN(numVerts, sizeof(float), "Temp weight array DM_update_weight_mcol");
			i = num;
			while (i--)
				w[indices[i]] = weights[i];
		}

		/* Convert float weights to colors. */
		calc_colors_from_weights_array(numVerts, w, wtcol_v);

		if (indices)
			MEM_freeN(w);
	}
	else {
		/* No weights given, take them from active vgroup(s). */
		calc_weightpaint_vert_array_mesh(ob, mesh, draw_flag, &G_dm_wcinfo, wtcol_v);
	}

	if (em) {
		/* editmesh draw function checks specifically for this */
	}
	else {
		const int totpoly = mesh->totpoly;
		const int totloop = mesh->totloop;
		unsigned char(*wtcol_l)[4] = CustomData_get_layer(&mesh->ldata, CD_PREVIEW_MLOOPCOL);
		MLoop *mloop = mesh->mloop, *ml;
		MPoly *mp = mesh->mpoly;
		int l_index;
		int j;

		/* now add to loops, so the data can be passed through the modifier stack
		 * If no CD_PREVIEW_MLOOPCOL existed yet, we have to add a new one! */
		if (!wtcol_l) {
			wtcol_l = MEM_malloc_arrayN(totloop, sizeof(*wtcol_l), __func__);
			CustomData_add_layer(&mesh->ldata, CD_PREVIEW_MLOOPCOL, CD_ASSIGN, wtcol_l, totloop);
		}

		l_index = 0;
		for (i = 0; i < totpoly; i++, mp++) {
			ml = mloop + mp->loopstart;

			for (j = 0; j < mp->totloop; j++, ml++, l_index++) {
				copy_v4_v4_uchar(&wtcol_l[l_index][0],
				                 &wtcol_v[ml->v][0]);
			}
		}
		MEM_freeN(wtcol_v);

		BKE_mesh_tessface_clear(mesh);
	}
}

static void DM_update_statvis_color(const Scene *scene, Object *ob, DerivedMesh *dm)
{
	BMEditMesh *em = BKE_editmesh_from_object(ob);

	BKE_editmesh_statvis_calc(em, dm, &scene->toolsettings->statvis);
}

static void shapekey_layers_to_keyblocks(DerivedMesh *dm, Mesh *me, int actshape_uid)
{
	KeyBlock *kb;
	int i, j, tot;

	if (!me->key)
		return;

	tot = CustomData_number_of_layers(&dm->vertData, CD_SHAPEKEY);
	for (i = 0; i < tot; i++) {
		CustomDataLayer *layer = &dm->vertData.layers[CustomData_get_layer_index_n(&dm->vertData, CD_SHAPEKEY, i)];
		float (*cos)[3], (*kbcos)[3];

		for (kb = me->key->block.first; kb; kb = kb->next) {
			if (kb->uid == layer->uid)
				break;
		}

		if (!kb) {
			kb = BKE_keyblock_add(me->key, layer->name);
			kb->uid = layer->uid;
		}

		if (kb->data)
			MEM_freeN(kb->data);

		cos = CustomData_get_layer_n(&dm->vertData, CD_SHAPEKEY, i);
		kb->totelem = dm->numVertData;

		kb->data = kbcos = MEM_malloc_arrayN(kb->totelem, 3 * sizeof(float), "kbcos DerivedMesh.c");
		if (kb->uid == actshape_uid) {
			MVert *mvert = dm->getVertArray(dm);

			for (j = 0; j < dm->numVertData; j++, kbcos++, mvert++) {
				copy_v3_v3(*kbcos, mvert->co);
			}
		}
		else {
			for (j = 0; j < kb->totelem; j++, cos++, kbcos++) {
				copy_v3_v3(*kbcos, *cos);
			}
		}
	}

	for (kb = me->key->block.first; kb; kb = kb->next) {
		if (kb->totelem != dm->numVertData) {
			if (kb->data)
				MEM_freeN(kb->data);

			kb->totelem = dm->numVertData;
			kb->data = MEM_calloc_arrayN(kb->totelem, 3 * sizeof(float), "kb->data derivedmesh.c");
			fprintf(stderr, "%s: lost a shapekey layer: '%s'! (bmesh internal error)\n", __func__, kb->name);
		}
	}
}

static void UNUSED_FUNCTION(add_shapekey_layers)(DerivedMesh *dm, Mesh *me, Object *UNUSED(ob))
{
	KeyBlock *kb;
	Key *key = me->key;
	int i;

	if (!me->key)
		return;

	/* ensure we can use mesh vertex count for derived mesh custom data */
	if (me->totvert != dm->getNumVerts(dm)) {
		fprintf(stderr,
		        "%s: vertex size mismatch (mesh/dm) '%s' (%d != %d)\n",
		        __func__, me->id.name + 2, me->totvert, dm->getNumVerts(dm));
		return;
	}

	for (i = 0, kb = key->block.first; kb; kb = kb->next, i++) {
		int ci;
		float *array;

		if (me->totvert != kb->totelem) {
			fprintf(stderr,
			        "%s: vertex size mismatch (Mesh '%s':%d != KeyBlock '%s':%d)\n",
			        __func__, me->id.name + 2, me->totvert, kb->name, kb->totelem);
			array = MEM_calloc_arrayN((size_t)me->totvert, 3 * sizeof(float), __func__);
		}
		else {
			array = MEM_malloc_arrayN((size_t)me->totvert, 3 * sizeof(float), __func__);
			memcpy(array, kb->data, (size_t)me->totvert * 3 * sizeof(float));
		}

		CustomData_add_layer_named(&dm->vertData, CD_SHAPEKEY, CD_ASSIGN, array, dm->numVertData, kb->name);
		ci = CustomData_get_layer_index_n(&dm->vertData, CD_SHAPEKEY, i);

		dm->vertData.layers[ci].uid = kb->uid;
	}
}

/**
 * Called after calculating all modifiers.
 *
 * \note tessfaces should already be calculated.
 */
static void dm_ensure_display_normals(DerivedMesh *dm)
{
	/* Note: dm *may* have a poly CD_NORMAL layer (generated by a modifier needing poly normals e.g.).
	 *       We do not use it here, though. And it should be tagged as temp!
	 */
	/* BLI_assert((CustomData_has_layer(&dm->polyData, CD_NORMAL) == false)); */

	if ((dm->type == DM_TYPE_CDDM) &&
	    ((dm->dirty & DM_DIRTY_NORMALS) || CustomData_has_layer(&dm->polyData, CD_NORMAL) == false))
	{
		/* if normals are dirty we want to calculate vertex normals too */
		CDDM_calc_normals_mapping_ex(dm, (dm->dirty & DM_DIRTY_NORMALS) ? false : true);
	}
}

static void mesh_ensure_display_normals(Mesh *mesh)
{
	/* Note: mesh *may* have a poly CD_NORMAL layer (generated by a modifier needing poly normals e.g.).
	 *       We do not use it here, though. And it should be tagged as temp!
	 */
	/* BLI_assert((CustomData_has_layer(&mesh->pdata, CD_NORMAL) == false)); */

	if (mesh->runtime.cd_dirty_vert & CD_MASK_NORMAL || !CustomData_has_layer(&mesh->pdata, CD_NORMAL)) {
		float (*face_nors)[3] = NULL;
		face_nors = MEM_malloc_arrayN(mesh->totpoly, sizeof(*face_nors), "face_nors");

		/* if normals are dirty we want to calculate vertex normals too */
		bool only_face_normals = !(mesh->runtime.cd_dirty_vert & CD_MASK_NORMAL);

		/* calculate face normals */
		BKE_mesh_calc_normals_poly(
		        mesh->mvert, NULL, mesh->totvert, mesh->mloop, mesh->mpoly,
		        mesh->totloop, mesh->totpoly, face_nors,
		        only_face_normals);

		CustomData_add_layer(&mesh->pdata, CD_NORMAL, CD_ASSIGN, face_nors, mesh->totpoly);

		mesh->runtime.cd_dirty_vert &= ~CD_MASK_NORMAL;
	}
}

static void mesh_calc_modifiers(
        struct Depsgraph *depsgraph, Scene *scene, Object *ob, float (*inputVertexCos)[3],
        int useDeform,
        const bool need_mapping, CustomDataMask dataMask,
        const int index, const bool useCache, const bool build_shapekey_layers,
        const bool allow_gpu,
        /* return args */
        Mesh **r_deform_mesh, Mesh **r_final_mesh)
{
	Mesh *me = ob->data;
	ModifierData *firstmd, *md, *previewmd = NULL;
	CDMaskLink *datamasks, *curr;
	/* XXX Always copying POLYINDEX, else tessellated data are no more valid! */
	CustomDataMask mask, nextmask, previewmask = 0, append_mask = CD_MASK_ORIGINDEX;
	float (*deformedVerts)[3] = NULL;
	int numVerts = me->totvert;
	const bool useRenderParams = (DEG_get_mode(depsgraph) == DAG_EVAL_RENDER);
	const int required_mode = useRenderParams ? eModifierMode_Render : eModifierMode_Realtime;
	bool isPrevDeform = false;
	MultiresModifierData *mmd = get_multires_modifier(scene, ob, 0);
	const bool has_multires = (mmd && mmd->sculptlvl != 0);
	bool multires_applied = false;
	const bool sculpt_mode = ob->mode & OB_MODE_SCULPT && ob->sculpt && !useRenderParams;
	const bool sculpt_dyntopo = (sculpt_mode && ob->sculpt->bm)  && !useRenderParams;
	const int draw_flag = dm_drawflag_calc(scene->toolsettings, me);

	/* Generic preview only in object mode! */
	const bool do_mod_mcol = (ob->mode == OB_MODE_OBJECT);
#if 0 /* XXX Will re-enable this when we have global mod stack options. */
	const bool do_final_wmcol = (scene->toolsettings->weights_preview == WP_WPREVIEW_FINAL) && do_wmcol;
#endif
	const bool do_final_wmcol = false;
	const bool do_init_wmcol = ((dataMask & CD_MASK_PREVIEW_MLOOPCOL) && (ob->mode & OB_MODE_WEIGHT_PAINT) && !do_final_wmcol);
	/* XXX Same as above... For now, only weights preview in WPaint mode. */
	const bool do_mod_wmcol = do_init_wmcol;

	const bool do_loop_normals = (me->flag & ME_AUTOSMOOTH) != 0;

	VirtualModifierData virtualModifierData;

	ModifierApplyFlag app_flags = useRenderParams ? MOD_APPLY_RENDER : 0;
	ModifierApplyFlag deform_app_flags = app_flags;

	BLI_assert((me->id.tag & LIB_TAG_COPIED_ON_WRITE_EVAL_RESULT) == 0);

	if (useCache)
		app_flags |= MOD_APPLY_USECACHE;
	if (allow_gpu)
		app_flags |= MOD_APPLY_ALLOW_GPU;
	if (useDeform)
		deform_app_flags |= MOD_APPLY_USECACHE;

	/* TODO(sybren): do we really need three context objects? Or do we modify
	 * them on the fly to change the flags where needed? */
	const ModifierEvalContext mectx_deform = {depsgraph, ob, deform_app_flags};
	const ModifierEvalContext mectx_apply = {depsgraph, ob, app_flags};
	const ModifierEvalContext mectx_orco = {depsgraph, ob, (app_flags & ~MOD_APPLY_USECACHE) | MOD_APPLY_ORCO};

	md = firstmd = modifiers_getVirtualModifierList(ob, &virtualModifierData);

	modifiers_clearErrors(ob);

	if (do_mod_wmcol || do_mod_mcol) {
		/* Find the last active modifier generating a preview, or NULL if none. */
		/* XXX Currently, DPaint modifier just ignores this.
		 *     Needs a stupid hack...
		 *     The whole "modifier preview" thing has to be (re?)designed, anyway! */
		previewmd = modifiers_getLastPreview(scene, md, required_mode);

		/* even if the modifier doesn't need the data, to make a preview it may */
		if (previewmd) {
			if (do_mod_wmcol) {
				previewmask = CD_MASK_MDEFORMVERT;
			}
		}
	}

	datamasks = modifiers_calcDataMasks(scene, ob, md, dataMask, required_mode, previewmd, previewmask);
	curr = datamasks;

	if (r_deform_mesh) {
		*r_deform_mesh = NULL;
	}
	*r_final_mesh = NULL;

	if (useDeform) {
		if (inputVertexCos)
			deformedVerts = inputVertexCos;

		/* Apply all leading deforming modifiers */
		for (; md; md = md->next, curr = curr->next) {
			const ModifierTypeInfo *mti = modifierType_getInfo(md->type);

			md->scene = scene;

			if (!modifier_isEnabled(scene, md, required_mode)) {
				continue;
			}

			if (useDeform < 0 && mti->dependsOnTime && mti->dependsOnTime(md)) {
				continue;
			}

			if (mti->type == eModifierTypeType_OnlyDeform && !sculpt_dyntopo) {
				if (!deformedVerts)
					deformedVerts = BKE_mesh_vertexCos_get(me, &numVerts);

				modifier_deformVerts_ensure_normals(md, &mectx_deform, NULL, deformedVerts, numVerts);
			}
			else {
				break;
			}

			/* grab modifiers until index i */
			if ((index != -1) && (BLI_findindex(&ob->modifiers, md) >= index))
				break;
		}

		/* Result of all leading deforming modifiers is cached for
		 * places that wish to use the original mesh but with deformed
		 * coordinates (vpaint, etc.)
		 */
<<<<<<< HEAD
		if (r_deform_mesh) {
			BKE_id_copy_ex(
			        NULL, &me->id, (ID **)r_deform_mesh,
			        (LIB_ID_CREATE_NO_MAIN |
			         LIB_ID_CREATE_NO_USER_REFCOUNT |
			         LIB_ID_CREATE_NO_DEG_TAG |
			         LIB_ID_COPY_CD_REFERENCE),
			        false);

			/* XXX: Is build_shapekey_layers ever even true? This should have crashed long ago... */
			BLI_assert(!build_shapekey_layers);
			//if (build_shapekey_layers)
			//	add_shapekey_layers(*r_deform_mesh, me, ob);
			
=======
		if (r_deform) {
			*r_deform = CDDM_from_mesh(me);

			if (build_shapekey_layers)
				add_shapekey_layers(dm, me, ob);

>>>>>>> a24b4e60
			if (deformedVerts) {
				BKE_mesh_apply_vert_coords(*r_deform_mesh, deformedVerts);
			}
		}
	}
	else {
		/* default behavior for meshes */
		if (inputVertexCos)
			deformedVerts = inputVertexCos;
		else
			deformedVerts = BKE_mesh_vertexCos_get(me, &numVerts);
	}


	/* Now apply all remaining modifiers. If useDeform is off then skip
	 * OnlyDeform ones.
	 */
	Mesh *mesh = NULL;
	Mesh *orco_mesh = NULL;
	Mesh *cloth_orco_mesh = NULL;

	for (; md; md = md->next, curr = curr->next) {
		const ModifierTypeInfo *mti = modifierType_getInfo(md->type);

		md->scene = scene;

		if (!modifier_isEnabled(scene, md, required_mode)) {
			continue;
		}

		if (mti->type == eModifierTypeType_OnlyDeform && !useDeform) {
			continue;
		}

		if ((mti->flags & eModifierTypeFlag_RequiresOriginalData) && mesh) {
			modifier_setError(md, "Modifier requires original data, bad stack position");
			continue;
		}

		if (sculpt_mode &&
		    (!has_multires || multires_applied || sculpt_dyntopo))
		{
			bool unsupported = false;

			if (md->type == eModifierType_Multires && ((MultiresModifierData *)md)->sculptlvl == 0) {
				/* If multires is on level 0 skip it silently without warning message. */
				if (!sculpt_dyntopo) {
					continue;
				}
			}

			if (sculpt_dyntopo && !useRenderParams)
				unsupported = true;

			if (scene->toolsettings->sculpt->flags & SCULPT_ONLY_DEFORM)
				unsupported |= (mti->type != eModifierTypeType_OnlyDeform);

			unsupported |= multires_applied;

			if (unsupported) {
				if (sculpt_dyntopo)
					modifier_setError(md, "Not supported in dyntopo");
				else
					modifier_setError(md, "Not supported in sculpt mode");
				continue;
			}
			else {
				modifier_setError(md, "Hide, Mask and optimized display disabled");
			}
		}

		if (need_mapping && !modifier_supportsMapping(md)) {
			continue;
		}

		if (useDeform < 0 && mti->dependsOnTime && mti->dependsOnTime(md)) {
			continue;
		}

		/* add an orco layer if needed by this modifier */
		if (mti->requiredDataMask)
			mask = mti->requiredDataMask(ob, md);
		else
			mask = 0;

		if (mesh && (mask & CD_MASK_ORCO)) {
			add_orco_mesh(ob, NULL, mesh, orco_mesh, CD_ORCO);
		}

		/* How to apply modifier depends on (a) what we already have as
		 * a result of previous modifiers (could be a Mesh or just
		 * deformed vertices) and (b) what type the modifier is.
		 */

		if (mti->type == eModifierTypeType_OnlyDeform) {
			/* No existing verts to deform, need to build them. */
			if (!deformedVerts) {
				if (mesh) {
					/* Deforming a mesh, read the vertex locations
					 * out of the mesh and deform them. Once done with this
					 * run of deformers verts will be written back.
					 */
					deformedVerts = BKE_mesh_vertexCos_get(mesh, &numVerts);
				}
				else {
					deformedVerts = BKE_mesh_vertexCos_get(me, &numVerts);
				}
			}

			/* if this is not the last modifier in the stack then recalculate the normals
			 * to avoid giving bogus normals to the next modifier see: [#23673] */
			if (isPrevDeform && mti->dependsOnNormals && mti->dependsOnNormals(md)) {
				/* XXX, this covers bug #23673, but we may need normal calc for other types */
				if (mesh) {
					BKE_mesh_apply_vert_coords(mesh, deformedVerts);
				}
			}

			modifier_deformVerts_ensure_normals(md, &mectx_deform, mesh, deformedVerts, numVerts);
		}
		else {
			/* determine which data layers are needed by following modifiers */
			if (curr->next)
				nextmask = curr->next->mask;
			else
				nextmask = dataMask;

			/* apply vertex coordinates or build a Mesh as necessary */
			if (mesh) {
				if (deformedVerts) {
					BKE_mesh_apply_vert_coords(mesh, deformedVerts);
				}
			}
			else {
				BKE_id_copy_ex(
				        NULL, &me->id, (ID **)&mesh,
				        (LIB_ID_CREATE_NO_MAIN |
				         LIB_ID_CREATE_NO_USER_REFCOUNT |
				         LIB_ID_CREATE_NO_DEG_TAG |
				         LIB_ID_COPY_CD_REFERENCE),
				        false);
				ASSERT_IS_VALID_MESH(mesh);

				// XXX: port to Mesh if build_shapekey_layers can ever be true
				//if (build_shapekey_layers)
				//	add_shapekey_layers(mesh, me, ob);

				if (deformedVerts) {
					BKE_mesh_apply_vert_coords(mesh, deformedVerts);
				}

				if (do_init_wmcol)
					mesh_update_weight_mcol(ob, mesh, draw_flag, NULL, 0, NULL);

				/* Constructive modifiers need to have an origindex
				 * otherwise they wont have anywhere to copy the data from.
				 *
				 * Also create ORIGINDEX data if any of the following modifiers
				 * requests it, this way Mirror, Solidify etc will keep ORIGINDEX
				 * data by using generic DM_copy_vert_data() functions.
				 */
				if (need_mapping || (nextmask & CD_MASK_ORIGINDEX)) {
					/* calc */
					CustomData_add_layer(&mesh->vdata, CD_ORIGINDEX, CD_CALLOC, NULL, mesh->totvert);
					CustomData_add_layer(&mesh->edata, CD_ORIGINDEX, CD_CALLOC, NULL, mesh->totedge);
					CustomData_add_layer(&mesh->pdata, CD_ORIGINDEX, CD_CALLOC, NULL, mesh->totpoly);

					/* Not worth parallelizing this, gives less than 0.1% overall speedup in best of best cases... */
					range_vn_i(CustomData_get_layer(&mesh->vdata, CD_ORIGINDEX), mesh->totvert, 0);
					range_vn_i(CustomData_get_layer(&mesh->edata, CD_ORIGINDEX), mesh->totedge, 0);
					range_vn_i(CustomData_get_layer(&mesh->pdata, CD_ORIGINDEX), mesh->totpoly, 0);
				}
			}

<<<<<<< HEAD
			
			/* set the Mesh to only copy needed data */
=======

			/* set the DerivedMesh to only copy needed data */
>>>>>>> a24b4e60
			mask = curr->mask;
			/* needMapping check here fixes bug [#28112], otherwise it's
			 * possible that it won't be copied */
			mask |= append_mask;
<<<<<<< HEAD
			mesh_set_only_copy(mesh, mask | (need_mapping ? CD_MASK_ORIGINDEX : 0));
=======
			DM_set_only_copy(dm, mask | (need_mapping ? CD_MASK_ORIGINDEX : 0));
>>>>>>> a24b4e60

			/* add cloth rest shape key if needed */
			if (mask & CD_MASK_CLOTH_ORCO)
				add_orco_mesh(ob, NULL, mesh, orco_mesh, CD_CLOTH_ORCO);

			/* add an origspace layer if needed */
			if ((curr->mask) & CD_MASK_ORIGSPACE_MLOOP) {
				if (!CustomData_has_layer(&mesh->ldata, CD_ORIGSPACE_MLOOP)) {
					CustomData_add_layer(&mesh->ldata, CD_ORIGSPACE_MLOOP, CD_CALLOC, NULL, mesh->totloop);
					mesh_init_origspace(mesh);
				}
			}

			Mesh *new_mesh = modifier_applyModifier_ensure_normals(md, &mectx_apply, mesh);
			ASSERT_IS_VALID_MESH(new_mesh);

			if (new_mesh) {
				/* if the modifier returned a new mesh, release the old one */
				if (mesh && mesh != new_mesh) {
					BLI_assert(mesh != me);
					BKE_id_free(NULL, mesh);
				}

				mesh = new_mesh;

				if (deformedVerts) {
					if (deformedVerts != inputVertexCos)
						MEM_freeN(deformedVerts);

					deformedVerts = NULL;
				}
			}

			/* create an orco mesh in parallel */
			if (nextmask & CD_MASK_ORCO) {
				if (!orco_mesh) {
					orco_mesh = create_orco_mesh(ob, me, NULL, CD_ORCO);
				}

				nextmask &= ~CD_MASK_ORCO;
				mesh_set_only_copy(orco_mesh, nextmask | CD_MASK_ORIGINDEX |
				                 (mti->requiredDataMask ?
				                  mti->requiredDataMask(ob, md) : 0));

				new_mesh = modifier_applyModifier_ensure_normals(md, &mectx_orco, orco_mesh);
				ASSERT_IS_VALID_MESH(new_mesh);

				if (new_mesh) {
					/* if the modifier returned a new mesh, release the old one */
					if (orco_mesh && orco_mesh != new_mesh) {
						BLI_assert(orco_mesh != me);
						BKE_id_free(NULL, orco_mesh);
					}

					orco_mesh = new_mesh;
				}
			}

			/* create cloth orco mesh in parallel */
			if (nextmask & CD_MASK_CLOTH_ORCO) {
				if (!cloth_orco_mesh) {
					cloth_orco_mesh = create_orco_mesh(ob, me, NULL, CD_CLOTH_ORCO);
				}

				nextmask &= ~CD_MASK_CLOTH_ORCO;
				mesh_set_only_copy(cloth_orco_mesh, nextmask | CD_MASK_ORIGINDEX);

				new_mesh = modifier_applyModifier_ensure_normals(md, &mectx_orco, cloth_orco_mesh);
				ASSERT_IS_VALID_DM(new_mesh);

				if (new_mesh) {
					/* if the modifier returned a new mesh, release the old one */
					if (cloth_orco_mesh && cloth_orco_mesh != new_mesh) {
						BLI_assert(orco_mesh != me);
						BKE_id_free(NULL, cloth_orco_mesh);
					}

					cloth_orco_mesh = new_mesh;
				}
			}

			/* in case of dynamic paint, make sure preview mask remains for following modifiers */
			/* XXX Temp and hackish solution! */
			if (md->type == eModifierType_DynamicPaint)
				append_mask |= CD_MASK_PREVIEW_MLOOPCOL;
			/* In case of active preview modifier, make sure preview mask remains for following modifiers. */
			else if ((md == previewmd) && (do_mod_wmcol)) {
				mesh_update_weight_mcol(ob, mesh, draw_flag, NULL, 0, NULL);
				append_mask |= CD_MASK_PREVIEW_MLOOPCOL;
			}

			mesh->runtime.deformed_only = false;
		}

		isPrevDeform = (mti->type == eModifierTypeType_OnlyDeform);

		/* grab modifiers until index i */
		if ((index != -1) && (BLI_findindex(&ob->modifiers, md) >= index))
			break;

		if (sculpt_mode && md->type == eModifierType_Multires) {
			multires_applied = true;
		}
	}

	for (md = firstmd; md; md = md->next)
		modifier_freeTemporaryData(md);

	/* Yay, we are done. If we have a Mesh and deformed vertices
	 * need to apply these back onto the Mesh. If we have no
	 * Mesh then we need to build one.
	 */
	Mesh *final_mesh;

	if (mesh) {
		final_mesh = mesh;

		if (deformedVerts) {
			BKE_mesh_apply_vert_coords(final_mesh, deformedVerts);
		}

#if 0 /* For later nice mod preview! */
		/* In case we need modified weights in CD_PREVIEW_MCOL, we have to re-compute it. */
		if (do_final_wmcol)
			mesh_update_weight_mcol(ob, final_mesh, draw_flag, NULL, 0, NULL);
#endif
	}
	else {
<<<<<<< HEAD
		BKE_id_copy_ex(
		        NULL, &me->id, (ID **)&final_mesh,
		        (LIB_ID_CREATE_NO_MAIN |
		         LIB_ID_CREATE_NO_USER_REFCOUNT |
		         LIB_ID_CREATE_NO_DEG_TAG |
		         LIB_ID_COPY_CD_REFERENCE),
		        false);

		//if (build_shapekey_layers) {
		//	add_shapekey_layers(final_mesh, me, ob);
		//}
=======
		finaldm = CDDM_from_mesh(me);

		if (build_shapekey_layers) {
			add_shapekey_layers(finaldm, me, ob);
		}
>>>>>>> a24b4e60

		if (deformedVerts) {
			BKE_mesh_apply_vert_coords(final_mesh, deformedVerts);
		}

		/* In this case, we should never have weight-modifying modifiers in stack... */
		if (do_init_wmcol)
			mesh_update_weight_mcol(ob, final_mesh, draw_flag, NULL, 0, NULL);
	}

	/* add an orco layer if needed */
	if (dataMask & CD_MASK_ORCO) {
		add_orco_mesh(ob, NULL, final_mesh, orco_mesh, CD_ORCO);

		if (r_deform_mesh && *r_deform_mesh)
			add_orco_mesh(ob, NULL, *r_deform_mesh, NULL, CD_ORCO);
	}

	if (do_loop_normals) {
		/* Compute loop normals (note: will compute poly and vert normals as well, if needed!) */
		BKE_mesh_calc_normals_split(final_mesh);
		BKE_mesh_tessface_clear(final_mesh);
	}

	if (sculpt_dyntopo == false) {
		/* watch this! after 2.75a we move to from tessface to looptri (by default) */
		if (dataMask & CD_MASK_MFACE) {
			BKE_mesh_tessface_ensure(final_mesh);
		}

		/* without this, drawing ngon tri's faces will show ugly tessellated face
		 * normals and will also have to calculate normals on the fly, try avoid
		 * this where possible since calculating polygon normals isn't fast,
		 * note that this isn't a problem for subsurf (only quads) or editmode
		 * which deals with drawing differently.
		 *
		 * Only calc vertex normals if they are flagged as dirty.
		 * If using loop normals, poly nors have already been computed.
		 */
		if (!do_loop_normals) {
			mesh_ensure_display_normals(final_mesh);
		}
	}

	/* Some modifiers, like datatransfer, may generate those data as temp layer, we do not want to keep them,
	 * as they are used by display code when available (i.e. even if autosmooth is disabled). */
	if (!do_loop_normals && CustomData_has_layer(&final_mesh->ldata, CD_NORMAL)) {
		CustomData_free_layers(&final_mesh->ldata, CD_NORMAL, final_mesh->totloop);
	}

	*r_final_mesh = final_mesh;

	if (orco_mesh) {
		BKE_id_free(NULL, orco_mesh);
	}
	if (cloth_orco_mesh) {
		BKE_id_free(NULL, cloth_orco_mesh);
	}

	if (deformedVerts && deformedVerts != inputVertexCos)
		MEM_freeN(deformedVerts);

	BLI_linklist_free((LinkNode *)datamasks, NULL);
}

static void mesh_calc_modifiers_dm(
        struct Depsgraph *depsgraph, Scene *scene, Object *ob, float (*inputVertexCos)[3],
        int useDeform,
        const bool need_mapping, CustomDataMask dataMask,
        const int index, const bool useCache, const bool build_shapekey_layers,
        const bool allow_gpu,
        /* return args */
        DerivedMesh **r_deformdm, DerivedMesh **r_finaldm)
{
	Mesh *deform_mesh = NULL, *final_mesh = NULL;

	mesh_calc_modifiers(
	        depsgraph, scene, ob, inputVertexCos, useDeform,
	        need_mapping, dataMask, index, useCache, build_shapekey_layers, allow_gpu,
	        (r_deformdm ? &deform_mesh : NULL), &final_mesh);

	if (deform_mesh) {
		*r_deformdm = CDDM_from_mesh_ex(deform_mesh, CD_DUPLICATE, CD_MASK_MESH);
		BKE_id_free(NULL, deform_mesh);
	}

	*r_finaldm = CDDM_from_mesh_ex(final_mesh, CD_DUPLICATE, CD_MASK_MESH);
	BKE_id_free(NULL, final_mesh);
}

float (*editbmesh_get_vertex_cos(BMEditMesh *em, int *r_numVerts))[3]
{
	BMIter iter;
	BMVert *eve;
	float (*cos)[3];
	int i;

	*r_numVerts = em->bm->totvert;

	cos = MEM_malloc_arrayN(em->bm->totvert, 3 * sizeof(float), "vertexcos");

	BM_ITER_MESH_INDEX (eve, &iter, em->bm, BM_VERTS_OF_MESH, i) {
		copy_v3_v3(cos[i], eve->co);
	}

	return cos;
}

bool editbmesh_modifier_is_enabled(Scene *scene, ModifierData *md, DerivedMesh *dm)
{
	const ModifierTypeInfo *mti = modifierType_getInfo(md->type);
	const int required_mode = eModifierMode_Realtime | eModifierMode_Editmode;

	if (!modifier_isEnabled(scene, md, required_mode)) {
		return false;
	}

	if ((mti->flags & eModifierTypeFlag_RequiresOriginalData) && dm) {
		modifier_setError(md, "Modifier requires original data, bad stack position");
		return false;
	}

	return true;
}

static void editbmesh_calc_modifiers(
        struct Depsgraph *depsgraph, Scene *scene, Object *ob,
        BMEditMesh *em, CustomDataMask dataMask,
        /* return args */
        DerivedMesh **r_cage, DerivedMesh **r_final)
{
	ModifierData *md, *previewmd = NULL;
	float (*deformedVerts)[3] = NULL;
	CustomDataMask mask = 0, previewmask = 0, append_mask = 0;
	DerivedMesh *dm = NULL, *orcodm = NULL;
	int i, numVerts = 0, cageIndex = modifiers_getCageIndex(scene, ob, NULL, 1);
	CDMaskLink *datamasks, *curr;
	const int required_mode = eModifierMode_Realtime | eModifierMode_Editmode;
	int draw_flag = dm_drawflag_calc(scene->toolsettings, ob->data);

	// const bool do_mod_mcol = true; // (ob->mode == OB_MODE_OBJECT);
#if 0 /* XXX Will re-enable this when we have global mod stack options. */
	const bool do_final_wmcol = (scene->toolsettings->weights_preview == WP_WPREVIEW_FINAL) && do_wmcol;
#endif
	const bool do_final_wmcol = false;
	const bool do_init_wmcol = ((((Mesh *)ob->data)->drawflag & ME_DRAWEIGHT) && !do_final_wmcol);

	const bool do_init_statvis = ((((Mesh *)ob->data)->drawflag & ME_DRAW_STATVIS) && !do_init_wmcol);
	const bool do_mod_wmcol = do_init_wmcol;
	VirtualModifierData virtualModifierData;

	/* TODO(sybren): do we really need multiple objects, or shall we change the flags where needed? */
	const ModifierEvalContext mectx = {depsgraph, ob, 0};
	const ModifierEvalContext mectx_orco = {depsgraph, ob, MOD_APPLY_ORCO};
	const ModifierEvalContext mectx_cache_gpu = {depsgraph, ob, MOD_APPLY_USECACHE | MOD_APPLY_ALLOW_GPU};

	const bool do_loop_normals = (((Mesh *)(ob->data))->flag & ME_AUTOSMOOTH) != 0;
	const float loop_normals_split_angle = ((Mesh *)(ob->data))->smoothresh;

	modifiers_clearErrors(ob);

	if (r_cage && cageIndex == -1) {
		*r_cage = getEditDerivedBMesh(em, ob, dataMask, NULL);
	}

	md = modifiers_getVirtualModifierList(ob, &virtualModifierData);

	/* copied from mesh_calc_modifiers */
	if (do_mod_wmcol) {
		previewmd = modifiers_getLastPreview(scene, md, required_mode);
		/* even if the modifier doesn't need the data, to make a preview it may */
		if (previewmd) {
			previewmask = CD_MASK_MDEFORMVERT;
		}
	}

	datamasks = modifiers_calcDataMasks(scene, ob, md, dataMask, required_mode, previewmd, previewmask);

	curr = datamasks;
	for (i = 0; md; i++, md = md->next, curr = curr->next) {
		const ModifierTypeInfo *mti = modifierType_getInfo(md->type);

		md->scene = scene;

		if (!editbmesh_modifier_is_enabled(scene, md, dm)) {
			continue;
		}

		/* add an orco layer if needed by this modifier */
		if (dm && mti->requiredDataMask) {
			mask = mti->requiredDataMask(ob, md);
			if (mask & CD_MASK_ORCO)
				add_orco_dm(ob, em, dm, orcodm, CD_ORCO);
		}

		/* How to apply modifier depends on (a) what we already have as
		 * a result of previous modifiers (could be a DerivedMesh or just
		 * deformed vertices) and (b) what type the modifier is.
		 */

		if (mti->type == eModifierTypeType_OnlyDeform) {
			/* No existing verts to deform, need to build them. */
			if (!deformedVerts) {
				if (dm) {
					/* Deforming a derived mesh, read the vertex locations
					 * out of the mesh and deform them. Once done with this
					 * run of deformers verts will be written back.
					 */
					numVerts = dm->getNumVerts(dm);
					deformedVerts =
					    MEM_malloc_arrayN(numVerts, sizeof(*deformedVerts), "dfmv");
					dm->getVertCos(dm, deformedVerts);
				}
				else {
					deformedVerts = editbmesh_get_vertex_cos(em, &numVerts);
				}
			}

			if (mti->deformVertsEM || mti->deformVertsEM_DM)
				modwrap_deformVertsEM(md, &mectx, em, dm, deformedVerts, numVerts);
			else
				modwrap_deformVerts(md, &mectx, dm, deformedVerts, numVerts);
		}
		else {
			DerivedMesh *ndm;

			/* apply vertex coordinates or build a DerivedMesh as necessary */
			if (dm) {
				if (deformedVerts) {
					DerivedMesh *tdm = CDDM_copy(dm);
					if (!(r_cage && dm == *r_cage)) {
						dm->release(dm);
					}
					dm = tdm;

					CDDM_apply_vert_coords(dm, deformedVerts);
				}
				else if (r_cage && dm == *r_cage) {
					/* dm may be changed by this modifier, so we need to copy it */
					dm = CDDM_copy(dm);
				}

			}
			else {
				dm = CDDM_from_editbmesh(em, false, false);
				ASSERT_IS_VALID_DM(dm);

				if (deformedVerts) {
					CDDM_apply_vert_coords(dm, deformedVerts);
				}

				if (do_init_wmcol) {
					DM_update_weight_mcol(ob, dm, draw_flag, NULL, 0, NULL);
				}
			}

			/* create an orco derivedmesh in parallel */
			mask = curr->mask;
			if (mask & CD_MASK_ORCO) {
				if (!orcodm)
					orcodm = create_orco_dm(ob, ob->data, em, CD_ORCO);

				mask &= ~CD_MASK_ORCO;
				DM_set_only_copy(orcodm, mask | CD_MASK_ORIGINDEX);

				if (mti->applyModifierEM || mti->applyModifierEM_DM) {
					ndm = modwrap_applyModifierEM(md, &mectx_orco, em, orcodm);
				}
				else {
					ndm = modwrap_applyModifier(md, &mectx_orco, orcodm);
				}
				ASSERT_IS_VALID_DM(ndm);

				if (ndm) {
					/* if the modifier returned a new dm, release the old one */
					if (orcodm && orcodm != ndm) orcodm->release(orcodm);
					orcodm = ndm;
				}
			}

			/* set the DerivedMesh to only copy needed data */
			mask |= append_mask;
			mask = curr->mask; /* CD_MASK_ORCO may have been cleared above */

			DM_set_only_copy(dm, mask | CD_MASK_ORIGINDEX);

			if (mask & CD_MASK_ORIGSPACE_MLOOP) {
				if (!CustomData_has_layer(&dm->loopData, CD_ORIGSPACE_MLOOP)) {
					DM_add_loop_layer(dm, CD_ORIGSPACE_MLOOP, CD_CALLOC, NULL);
					DM_init_origspace(dm);
				}
			}

			if (mti->applyModifierEM || mti->applyModifierEM_DM)
				ndm = modwrap_applyModifierEM(md, &mectx_cache_gpu, em, dm);
			else
				ndm = modwrap_applyModifier(md, &mectx_cache_gpu, dm);
			ASSERT_IS_VALID_DM(ndm);

			if (ndm) {
				if (dm && dm != ndm)
					dm->release(dm);

				dm = ndm;

				if (deformedVerts) {
					MEM_freeN(deformedVerts);
					deformedVerts = NULL;
				}
			}

			dm->deformedOnly = false;
		}

		/* In case of active preview modifier, make sure preview mask remains for following modifiers. */
		if ((md == previewmd) && (do_mod_wmcol)) {
			DM_update_weight_mcol(ob, dm, draw_flag, NULL, 0, NULL);
			append_mask |= CD_MASK_PREVIEW_MLOOPCOL;
		}

		if (r_cage && i == cageIndex) {
			if (dm && deformedVerts) {
				*r_cage = CDDM_copy(dm);
				CDDM_apply_vert_coords(*r_cage, deformedVerts);
			}
			else if (dm) {
				*r_cage = dm;
			}
			else {
				struct Mesh *mesh = ob->data;
				if (mesh->id.tag & LIB_TAG_COPIED_ON_WRITE) {
					BKE_mesh_runtime_ensure_edit_data(mesh);
					mesh->runtime.edit_data->vertexCos = MEM_dupallocN(deformedVerts);
				}
				*r_cage = getEditDerivedBMesh(
				        em, ob, mask,
				        deformedVerts ? MEM_dupallocN(deformedVerts) : NULL);
			}
		}
	}

	BLI_linklist_free((LinkNode *)datamasks, NULL);

	/* Yay, we are done. If we have a DerivedMesh and deformed vertices need
	 * to apply these back onto the DerivedMesh. If we have no DerivedMesh
	 * then we need to build one.
	 */
	if (dm && deformedVerts) {
		*r_final = CDDM_copy(dm);

		if (!(r_cage && dm == *r_cage)) {
			dm->release(dm);
		}

		CDDM_apply_vert_coords(*r_final, deformedVerts);
	}
	else if (dm) {
		*r_final = dm;
	}
	else if (!deformedVerts && r_cage && *r_cage) {
		/* cage should already have up to date normals */
		*r_final = *r_cage;

		/* In this case, we should never have weight-modifying modifiers in stack... */
		if (do_init_wmcol)
			DM_update_weight_mcol(ob, *r_final, draw_flag, NULL, 0, NULL);
		if (do_init_statvis)
			DM_update_statvis_color(scene, ob, *r_final);
	}
	else {
		/* this is just a copy of the editmesh, no need to calc normals */
		struct Mesh *mesh = ob->data;
		if (mesh->id.tag & LIB_TAG_COPIED_ON_WRITE) {
			BKE_mesh_runtime_ensure_edit_data(mesh);
			if (mesh->runtime.edit_data->vertexCos != NULL)
				MEM_freeN((void *)mesh->runtime.edit_data->vertexCos);
			mesh->runtime.edit_data->vertexCos = MEM_dupallocN(deformedVerts);
		}
		*r_final = getEditDerivedBMesh(em, ob, dataMask, deformedVerts);
		deformedVerts = NULL;

		/* In this case, we should never have weight-modifying modifiers in stack... */
		if (do_init_wmcol)
			DM_update_weight_mcol(ob, *r_final, draw_flag, NULL, 0, NULL);
		if (do_init_statvis)
			DM_update_statvis_color(scene, ob, *r_final);
	}

	if (do_loop_normals) {
		/* Compute loop normals */
		DM_calc_loop_normals(*r_final, do_loop_normals, loop_normals_split_angle);
		if (r_cage && *r_cage && (*r_cage != *r_final)) {
			DM_calc_loop_normals(*r_cage, do_loop_normals, loop_normals_split_angle);
		}
	}

	/* BMESH_ONLY, ensure tessface's used for drawing,
	 * but don't recalculate if the last modifier in the stack gives us tessfaces
	 * check if the derived meshes are DM_TYPE_EDITBMESH before calling, this isn't essential
	 * but quiets annoying error messages since tessfaces wont be created. */
	if (dataMask & CD_MASK_MFACE) {
		if ((*r_final)->type != DM_TYPE_EDITBMESH) {
			DM_ensure_tessface(*r_final);
		}
		if (r_cage && *r_cage) {
			if ((*r_cage)->type != DM_TYPE_EDITBMESH) {
				if (*r_cage != *r_final) {
					DM_ensure_tessface(*r_cage);
				}
			}
		}
	}
	/* --- */

	/* same as mesh_calc_modifiers (if using loop normals, poly nors have already been computed). */
	if (!do_loop_normals) {
		dm_ensure_display_normals(*r_final);

		/* Some modifiers, like datatransfer, may generate those data, we do not want to keep them,
		 * as they are used by display code when available (i.e. even if autosmooth is disabled). */
		if (CustomData_has_layer(&(*r_final)->loopData, CD_NORMAL)) {
			CustomData_free_layers(&(*r_final)->loopData, CD_NORMAL, (*r_final)->numLoopData);
		}
		if (r_cage && CustomData_has_layer(&(*r_cage)->loopData, CD_NORMAL)) {
			CustomData_free_layers(&(*r_cage)->loopData, CD_NORMAL, (*r_cage)->numLoopData);
		}
	}

	/* add an orco layer if needed */
	if (dataMask & CD_MASK_ORCO)
		add_orco_dm(ob, em, *r_final, orcodm, CD_ORCO);

	if (orcodm)
		orcodm->release(orcodm);

	if (deformedVerts)
		MEM_freeN(deformedVerts);
}

#ifdef WITH_OPENSUBDIV
/* The idea is to skip CPU-side ORCO calculation when
 * we'll be using GPU backend of OpenSubdiv. This is so
 * playback performance is kept as high as possible.
 */
static bool calc_modifiers_skip_orco(Depsgraph *depsgraph,
                                     Scene *scene,
                                     Object *ob,
                                     bool use_render_params)
{
	ModifierData *last_md = ob->modifiers.last;
	const int required_mode = use_render_params ? eModifierMode_Render : eModifierMode_Realtime;
	if (last_md != NULL &&
	    last_md->type == eModifierType_Subsurf &&
	    modifier_isEnabled(scene, last_md, required_mode))
	{
		if (U.opensubdiv_compute_type == USER_OPENSUBDIV_COMPUTE_NONE) {
			return false;
		}
		else if ((ob->mode & (OB_MODE_VERTEX_PAINT | OB_MODE_WEIGHT_PAINT | OB_MODE_TEXTURE_PAINT)) != 0) {
			return false;
		}
		else if ((DEG_get_eval_flags_for_id(depsgraph, &ob->id) & DAG_EVAL_NEED_CPU) != 0) {
			return false;
		}
		SubsurfModifierData *smd = (SubsurfModifierData *)last_md;
		/* TODO(sergey): Deduplicate this with checks from subsurf_ccg.c. */
		return smd->use_opensubdiv != 0;
	}
	return false;
}
#endif

static void mesh_finalize_eval(Object *object)
{
	Mesh *mesh = (Mesh *)object->data;
	Mesh *mesh_eval = object->runtime.mesh_eval;
	/* Special Tweaks for cases when evaluated mesh came from
	 * BKE_mesh_new_nomain_from_template().
	 */
	BLI_strncpy(mesh_eval->id.name, mesh->id.name, sizeof(mesh_eval->id.name));
	if (mesh_eval->mat != NULL) {
		MEM_freeN(mesh_eval->mat);
	}
	/* Set flag which makes it easier to see what's going on in a debugger. */
	mesh_eval->id.tag |= LIB_TAG_COPIED_ON_WRITE_EVAL_RESULT;
	mesh_eval->mat = MEM_dupallocN(mesh->mat);
	mesh_eval->totcol = mesh->totcol;
	/* Make evaluated mesh to share same edit mesh pointer as original
	 * and copied meshes.
	 */
	mesh_eval->edit_btmesh = mesh->edit_btmesh;
	/* Copy autosmooth settings from original mesh.
	 * This is not done by BKE_mesh_new_nomain_from_template(), so need to take
	 * extra care here.
	 */
	mesh_eval->flag |= (mesh->flag & ME_AUTOSMOOTH);
	mesh_eval->smoothresh = mesh->smoothresh;
	/* Replace evaluated object's data with fully evaluated mesh. */
	/* TODO(sergey): There was statement done by Sybren and Mai that this
	 * caused modifiers to be applied twice. which is weirtd and shouldn't
	 * really happen. But since there is no reference to the report, can not
	 * do much about this.
	 */

	/* Object is sometimes not evaluated!
	 * TODO(sergey): BAD TEMPORARY HACK FOR UNTIL WE ARE SMARTER */
	if (object->id.tag & LIB_TAG_COPIED_ON_WRITE) {
		object->data = mesh_eval;
	}
	else {
		/* evaluated will be available via: 'object->runtime.mesh_eval' */
	}
}

static void mesh_build_data(
        struct Depsgraph *depsgraph, Scene *scene, Object *ob, CustomDataMask dataMask,
        const bool build_shapekey_layers, const bool need_mapping)
{
	BLI_assert(ob->type == OB_MESH);

	BKE_object_free_derived_caches(ob);
	BKE_object_sculpt_modifiers_changed(ob);

#ifdef WITH_OPENSUBDIV
	if (calc_modifiers_skip_orco(depsgraph, scene, ob, false)) {
		dataMask &= ~(CD_MASK_ORCO | CD_MASK_PREVIEW_MCOL);
	}
#endif

	mesh_calc_modifiers(
	        depsgraph, scene, ob, NULL, 1, need_mapping, dataMask, -1, true, build_shapekey_layers,
	        true,
	        &ob->runtime.mesh_deform_eval, &ob->runtime.mesh_eval);

	mesh_finalize_eval(ob);

	ob->derivedDeform = CDDM_from_mesh_ex(ob->runtime.mesh_deform_eval, CD_REFERENCE, CD_MASK_MESH);
	ob->derivedFinal = CDDM_from_mesh_ex(ob->runtime.mesh_eval, CD_REFERENCE, CD_MASK_MESH);

	DM_set_object_boundbox(ob, ob->derivedFinal);
	/* TODO(sergey): Convert bounding box calculation to use mesh, then
	 * we can skip this copy.
	 */
	BKE_mesh_texspace_copy_from_object(ob->runtime.mesh_eval, ob);

	ob->derivedFinal->needsFree = 0;
	ob->derivedDeform->needsFree = 0;
	ob->lastDataMask = dataMask;
	ob->lastNeedMapping = need_mapping;

	if ((ob->mode & OB_MODE_ALL_SCULPT) && ob->sculpt) {
		/* create PBVH immediately (would be created on the fly too,
		 * but this avoids waiting on first stroke) */

		BKE_sculpt_update_mesh_elements(depsgraph, scene, scene->toolsettings->sculpt, ob, false, false);
	}

	BLI_assert(!(ob->derivedFinal->dirty & DM_DIRTY_NORMALS));
}

static void editbmesh_build_data(
        struct Depsgraph *depsgraph, Scene *scene,
        Object *obedit, BMEditMesh *em, CustomDataMask dataMask)
{
	BKE_object_free_derived_caches(obedit);
	BKE_object_sculpt_modifiers_changed(obedit);

	BKE_editmesh_free_derivedmesh(em);

#ifdef WITH_OPENSUBDIV
	if (calc_modifiers_skip_orco(depsgraph, scene, obedit, false)) {
		dataMask &= ~(CD_MASK_ORCO | CD_MASK_PREVIEW_MCOL);
	}
#endif

	editbmesh_calc_modifiers(
	        depsgraph, scene, obedit, em, dataMask,
	        &em->derivedCage, &em->derivedFinal);

	DM_set_object_boundbox(obedit, em->derivedFinal);

	em->lastDataMask = dataMask;
	em->derivedFinal->needsFree = 0;
	em->derivedCage->needsFree = 0;

	BLI_assert(!(em->derivedFinal->dirty & DM_DIRTY_NORMALS));
}

static CustomDataMask object_get_datamask(const Depsgraph *depsgraph, Object *ob, bool *r_need_mapping)
{
	ViewLayer *view_layer = DEG_get_evaluated_view_layer(depsgraph);
	Object *actob = view_layer->basact ? view_layer->basact->object : NULL;
	CustomDataMask mask = ob->customdata_mask;

	if (r_need_mapping) {
		*r_need_mapping = false;
	}

	if (ob == actob) {
		bool editing = BKE_paint_select_face_test(ob);

		/* weight paint and face select need original indices because of selection buffer drawing */
		if (r_need_mapping) {
			*r_need_mapping = (editing || (ob->mode & (OB_MODE_WEIGHT_PAINT | OB_MODE_VERTEX_PAINT)));
		}

		/* check if we need tfaces & mcols due to face select or texture paint */
		if ((ob->mode & OB_MODE_TEXTURE_PAINT) || editing) {
			mask |= CD_MASK_MLOOPUV | CD_MASK_MLOOPCOL;
		}

		/* check if we need mcols due to vertex paint or weightpaint */
		if (ob->mode & OB_MODE_VERTEX_PAINT) {
			mask |= CD_MASK_MLOOPCOL;
		}

		if (ob->mode & OB_MODE_WEIGHT_PAINT) {
			mask |= CD_MASK_PREVIEW_MLOOPCOL;
		}

		if (ob->mode & OB_MODE_EDIT)
			mask |= CD_MASK_MVERT_SKIN;
	}

	return mask;
}

void makeDerivedMesh(
        struct Depsgraph *depsgraph, Scene *scene, Object *ob, BMEditMesh *em,
        CustomDataMask dataMask, const bool build_shapekey_layers)
{
	bool need_mapping;
	dataMask |= object_get_datamask(depsgraph, ob, &need_mapping);

	if (em) {
		editbmesh_build_data(depsgraph, scene, ob, em, dataMask);
	}
	else {
		mesh_build_data(depsgraph, scene, ob, dataMask, build_shapekey_layers, need_mapping);
	}
}

/***/

#ifdef USE_DERIVEDMESH
/* Deprecated DM, use: 'mesh_get_eval_final'. */
DerivedMesh *mesh_get_derived_final(
        struct Depsgraph *depsgraph, Scene *scene, Object *ob, CustomDataMask dataMask)
{
	/* if there's no derived mesh or the last data mask used doesn't include
	 * the data we need, rebuild the derived mesh
	 */
	bool need_mapping;
	dataMask |= object_get_datamask(depsgraph, ob, &need_mapping);

	if (!ob->derivedFinal ||
	    ((dataMask & ob->lastDataMask) != dataMask) ||
	    (need_mapping != ob->lastNeedMapping))
	{
		mesh_build_data(depsgraph, scene, ob, dataMask, false, need_mapping);
	}

	if (ob->derivedFinal) { BLI_assert(!(ob->derivedFinal->dirty & DM_DIRTY_NORMALS)); }
	return ob->derivedFinal;
}
#endif
Mesh *mesh_get_eval_final(
        struct Depsgraph *depsgraph, Scene *scene, Object *ob, CustomDataMask dataMask)
{
	/* if there's no evaluated mesh or the last data mask used doesn't include
	 * the data we need, rebuild the derived mesh
	 */
	bool need_mapping;
	dataMask |= object_get_datamask(depsgraph, ob, &need_mapping);

	if (!ob->runtime.mesh_eval ||
	    ((dataMask & ob->lastDataMask) != dataMask) ||
	    (need_mapping != ob->lastNeedMapping))
	{
		mesh_build_data(depsgraph, scene, ob, dataMask, false, need_mapping);
	}

	if (ob->runtime.mesh_eval) { BLI_assert(!(ob->runtime.mesh_eval->runtime.cd_dirty_vert & CD_MASK_NORMAL)); }
	return ob->runtime.mesh_eval;
}

#ifdef USE_DERIVEDMESH
/* Deprecated DM, use: 'mesh_get_eval_deform' instead. */
DerivedMesh *mesh_get_derived_deform(struct Depsgraph *depsgraph, Scene *scene, Object *ob, CustomDataMask dataMask)
{
	/* if there's no derived mesh or the last data mask used doesn't include
	 * the data we need, rebuild the derived mesh
	 */
	bool need_mapping;

	dataMask |= object_get_datamask(depsgraph, ob, &need_mapping);

	if (!ob->derivedDeform ||
	    ((dataMask & ob->lastDataMask) != dataMask) ||
	    (need_mapping != ob->lastNeedMapping))
	{
		mesh_build_data(depsgraph, scene, ob, dataMask, false, need_mapping);
	}

	return ob->derivedDeform;
}
#endif
Mesh *mesh_get_eval_deform(struct Depsgraph *depsgraph, Scene *scene, Object *ob, CustomDataMask dataMask)
{
	/* if there's no derived mesh or the last data mask used doesn't include
	 * the data we need, rebuild the derived mesh
	 */
	bool need_mapping;

	dataMask |= object_get_datamask(depsgraph, ob, &need_mapping);

	if (!ob->runtime.mesh_deform_eval ||
	    ((dataMask & ob->lastDataMask) != dataMask) ||
	    (need_mapping != ob->lastNeedMapping))
	{
		mesh_build_data(depsgraph, scene, ob, dataMask, false, need_mapping);
	}

	return ob->runtime.mesh_deform_eval;
}


DerivedMesh *mesh_create_derived_render(struct Depsgraph *depsgraph, Scene *scene, Object *ob, CustomDataMask dataMask)
{
	DerivedMesh *final;
<<<<<<< HEAD
	
	mesh_calc_modifiers_dm(
	        depsgraph, scene, ob, NULL, 1, false, dataMask, -1, false, false, false,
=======

	mesh_calc_modifiers(
	        scene, ob, NULL, true, 1, false, dataMask, -1, false, false, false,
>>>>>>> a24b4e60
	        NULL, &final);

	return final;
}

DerivedMesh *mesh_create_derived_index_render(struct Depsgraph *depsgraph, Scene *scene, Object *ob, CustomDataMask dataMask, int index)
{
	DerivedMesh *final;

	mesh_calc_modifiers_dm(
	        depsgraph, scene, ob, NULL, 1, false, dataMask, index, false, false, false,
	        NULL, &final);

	return final;
}

DerivedMesh *mesh_create_derived_view(
        struct Depsgraph *depsgraph, Scene *scene,
        Object *ob, CustomDataMask dataMask)
{
	DerivedMesh *final;

	/* XXX hack
	 * psys modifier updates particle state when called during dupli-list generation,
	 * which can lead to wrong transforms. This disables particle system modifier execution.
	 */
	ob->transflag |= OB_NO_PSYS_UPDATE;

	mesh_calc_modifiers_dm(
	        depsgraph, scene, ob, NULL, 1, false, dataMask, -1, false, false, false,
	        NULL, &final);

	ob->transflag &= ~OB_NO_PSYS_UPDATE;

	return final;
}

DerivedMesh *mesh_create_derived_no_deform(
        struct Depsgraph *depsgraph, Scene *scene, Object *ob,
        float (*vertCos)[3], CustomDataMask dataMask)
{
	DerivedMesh *final;
<<<<<<< HEAD
	
	mesh_calc_modifiers_dm(
	        depsgraph, scene, ob, vertCos, 0, false, dataMask, -1, false, false, false,
=======

	mesh_calc_modifiers(
	        scene, ob, vertCos, false, 0, false, dataMask, -1, false, false, false,
	        NULL, &final);

	return final;
}

DerivedMesh *mesh_create_derived_no_virtual(
        Scene *scene, Object *ob, float (*vertCos)[3],
        CustomDataMask dataMask)
{
	DerivedMesh *final;

	mesh_calc_modifiers(
	        scene, ob, vertCos, false, -1, false, dataMask, -1, false, false, false,
	        NULL, &final);

	return final;
}

DerivedMesh *mesh_create_derived_physics(
        Scene *scene, Object *ob, float (*vertCos)[3],
        CustomDataMask dataMask)
{
	DerivedMesh *final;

	mesh_calc_modifiers(
	        scene, ob, vertCos, false, -1, true, dataMask, -1, false, false, false,
	        NULL, &final);

	return final;
}

DerivedMesh *mesh_create_derived_no_deform_render(
        Scene *scene, Object *ob,
        float (*vertCos)[3],
        CustomDataMask dataMask)
{
	DerivedMesh *final;

	mesh_calc_modifiers(
	        scene, ob, vertCos, true, 0, false, dataMask, -1, false, false, false,
>>>>>>> a24b4e60
	        NULL, &final);

	return final;
}

/***/

DerivedMesh *editbmesh_get_derived_cage_and_final(
        struct Depsgraph *depsgraph, Scene *scene, Object *obedit, BMEditMesh *em,
        CustomDataMask dataMask,
        /* return args */
        DerivedMesh **r_final)
{
	/* if there's no derived mesh or the last data mask used doesn't include
	 * the data we need, rebuild the derived mesh
	 */
	dataMask |= object_get_datamask(depsgraph, obedit, NULL);

	if (!em->derivedCage ||
	    (em->lastDataMask & dataMask) != dataMask)
	{
		editbmesh_build_data(depsgraph, scene, obedit, em, dataMask);
	}

	*r_final = em->derivedFinal;
	if (em->derivedFinal) { BLI_assert(!(em->derivedFinal->dirty & DM_DIRTY_NORMALS)); }
	return em->derivedCage;
}

DerivedMesh *editbmesh_get_derived_cage(
        struct Depsgraph *depsgraph, Scene *scene, Object *obedit, BMEditMesh *em,
        CustomDataMask dataMask)
{
	/* if there's no derived mesh or the last data mask used doesn't include
	 * the data we need, rebuild the derived mesh
	 */
	dataMask |= object_get_datamask(depsgraph, obedit, NULL);

	if (!em->derivedCage ||
	    (em->lastDataMask & dataMask) != dataMask)
	{
		editbmesh_build_data(depsgraph, scene, obedit, em, dataMask);
	}

	return em->derivedCage;
}

DerivedMesh *editbmesh_get_derived_base(Object *obedit, BMEditMesh *em, CustomDataMask data_mask)
{
	return getEditDerivedBMesh(em, obedit, data_mask, NULL);
}

/***/

/* get derived mesh from an object, using editbmesh if available. */
DerivedMesh *object_get_derived_final(Object *ob, const bool for_render)
{
	if (for_render) {
		/* TODO(sergey): use proper derived render here in the future. */
		return ob->derivedFinal;
	}

	/* only return the editmesh if its from this object because
	 * we don't a mesh from another object's modifier stack: T43122 */
	if (ob->type == OB_MESH) {
		Mesh *me = ob->data;
		BMEditMesh *em = me->edit_btmesh;
		if (em && (em->ob == ob)) {
			DerivedMesh *dm = em->derivedFinal;
			return dm;
		}
	}

	return ob->derivedFinal;
}


/* UNUSED */
#if 0

/* ********* For those who don't grasp derived stuff! (ton) :) *************** */

static void make_vertexcosnos__mapFunc(void *userData, int index, const float co[3],
                                       const float no_f[3], const short no_s[3])
{
	DMCoNo *co_no = &((DMCoNo *)userData)[index];

	/* check if we've been here before (normal should not be 0) */
	if (!is_zero_v3(co_no->no)) {
		return;
	}

	copy_v3_v3(co_no->co, co);
	if (no_f) {
		copy_v3_v3(co_no->no, no_f);
	}
	else {
		normal_short_to_float_v3(co_no->no, no_s);
	}
}

/* always returns original amount me->totvert of vertices and normals, but fully deformed and subsurfered */
/* this is needed for all code using vertexgroups (no subsurf support) */
/* it stores the normals as floats, but they can still be scaled as shorts (32767 = unit) */
/* in use now by vertex/weight paint and particle generating */

DMCoNo *mesh_get_mapped_verts_nors(Scene *scene, Object *ob)
{
	Mesh *me = ob->data;
	DerivedMesh *dm;
	DMCoNo *vertexcosnos;

	/* lets prevent crashing... */
	if (ob->type != OB_MESH || me->totvert == 0)
		return NULL;

	dm = mesh_get_derived_final(scene, ob, CD_MASK_BAREMESH | CD_MASK_ORIGINDEX);

	if (dm->foreachMappedVert) {
		vertexcosnos = MEM_calloc_arrayN(me->totvert, sizeof(DMCoNo), "vertexcosnos map");
		dm->foreachMappedVert(dm, make_vertexcosnos__mapFunc, vertexcosnos);
	}
	else {
		DMCoNo *v_co_no = vertexcosnos = MEM_malloc_arrayN(me->totvert, sizeof(DMCoNo), "vertexcosnos map");
		int a;
		for (a = 0; a < me->totvert; a++, v_co_no++) {
			dm->getVertCo(dm, a, v_co_no->co);
			dm->getVertNo(dm, a, v_co_no->no);
		}
	}

	dm->release(dm);
	return vertexcosnos;
}

#endif

/* same as above but for vert coords */
typedef struct {
	float (*vertexcos)[3];
	BLI_bitmap *vertex_visit;
} MappedUserData;

static void make_vertexcos__mapFunc(
        void *userData, int index, const float co[3],
        const float UNUSED(no_f[3]), const short UNUSED(no_s[3]))
{
	MappedUserData *mappedData = (MappedUserData *)userData;

	if (BLI_BITMAP_TEST(mappedData->vertex_visit, index) == 0) {
		/* we need coord from prototype vertex, not from copies,
		 * assume they stored in the beginning of vertex array stored in DM
		 * (mirror modifier for eg does this) */
		copy_v3_v3(mappedData->vertexcos[index], co);
		BLI_BITMAP_ENABLE(mappedData->vertex_visit, index);
	}
}

void mesh_get_mapped_verts_coords(DerivedMesh *dm, float (*r_cos)[3], const int totcos)
{
	if (dm->foreachMappedVert) {
		MappedUserData userData;
		memset(r_cos, 0, sizeof(*r_cos) * totcos);
		userData.vertexcos = r_cos;
		userData.vertex_visit = BLI_BITMAP_NEW(totcos, "vertexcos flags");
		dm->foreachMappedVert(dm, make_vertexcos__mapFunc, &userData, DM_FOREACH_NOP);
		MEM_freeN(userData.vertex_visit);
	}
	else {
		int i;
		for (i = 0; i < totcos; i++) {
			dm->getVertCo(dm, i, r_cos[i]);
		}
	}
}

void DM_add_named_tangent_layer_for_uv(
        CustomData *uv_data, CustomData *tan_data, int numLoopData,
        const char *layer_name)
{
	if (CustomData_get_named_layer_index(tan_data, CD_TANGENT, layer_name) == -1 &&
	    CustomData_get_named_layer_index(uv_data, CD_MLOOPUV, layer_name) != -1)
	{
		CustomData_add_layer_named(
		        tan_data, CD_TANGENT, CD_CALLOC, NULL,
		        numLoopData, layer_name);
	}
}

void DM_calc_loop_tangents(
        DerivedMesh *dm, bool calc_active_tangent,
<<<<<<< HEAD
        const char (*tangent_names)[MAX_NAME], int tangent_names_len)
=======
        const char (*tangent_names)[MAX_NAME], int tangent_names_count)
{
	int act_uv_n = -1;
	int ren_uv_n = -1;
	bool calc_act = false;
	bool calc_ren = false;
	char act_uv_name[MAX_NAME];
	char ren_uv_name[MAX_NAME];
	short tangent_mask = 0;
	DM_calc_loop_tangents_step_0(
	        &dm->loopData, calc_active_tangent, tangent_names, tangent_names_count,
	        &calc_act, &calc_ren, &act_uv_n, &ren_uv_n, act_uv_name, ren_uv_name, &tangent_mask);
	if ((dm->tangent_mask | tangent_mask) != dm->tangent_mask) {
		/* Check we have all the needed layers */
		MPoly *mpoly = dm->getPolyArray(dm);
		const MLoopTri *looptri = dm->getLoopTriArray(dm);
		int totface = dm->getNumLoopTri(dm);
		/* Allocate needed tangent layers */
		for (int i = 0; i < tangent_names_count; i++)
			if (tangent_names[i][0])
				DM_add_named_tangent_layer_for_uv(&dm->loopData, &dm->loopData, dm->numLoopData, tangent_names[i]);
		if ((tangent_mask & DM_TANGENT_MASK_ORCO) && CustomData_get_named_layer_index(&dm->loopData, CD_TANGENT, "") == -1)
			CustomData_add_layer_named(&dm->loopData, CD_TANGENT, CD_CALLOC, NULL, dm->numLoopData, "");
		if (calc_act && act_uv_name[0])
			DM_add_named_tangent_layer_for_uv(&dm->loopData, &dm->loopData, dm->numLoopData, act_uv_name);
		if (calc_ren && ren_uv_name[0])
			DM_add_named_tangent_layer_for_uv(&dm->loopData, &dm->loopData, dm->numLoopData, ren_uv_name);

#ifdef USE_LOOPTRI_DETECT_QUADS
		int num_face_as_quad_map;
		int *face_as_quad_map = NULL;

		/* map faces to quads */
		if (totface != dm->getNumPolys(dm)) {
			/* over alloc, since we dont know how many ngon or quads we have */

			/* map fake face index to looptri */
			face_as_quad_map = MEM_malloc_arrayN(totface, sizeof(int), __func__);
			int k, j;
			for (k = 0, j = 0; j < totface; k++, j++) {
				face_as_quad_map[k] = j;
				/* step over all quads */
				if (mpoly[looptri[j].poly].totloop == 4) {
					j++;  /* skips the nest looptri */
				}
			}
			num_face_as_quad_map = k;
		}
		else {
			num_face_as_quad_map = totface;
		}
#endif

		/* Calculation */
		{
			TaskScheduler *scheduler = BLI_task_scheduler_get();
			TaskPool *task_pool;
			task_pool = BLI_task_pool_create(scheduler, NULL);

			dm->tangent_mask = 0;
			/* Calculate tangent layers */
			SGLSLMeshToTangent data_array[MAX_MTFACE];
			const int tangent_layer_num = CustomData_number_of_layers(&dm->loopData, CD_TANGENT);
			for (int n = 0; n < tangent_layer_num; n++) {
				int index = CustomData_get_layer_index_n(&dm->loopData, CD_TANGENT, n);
				BLI_assert(n < MAX_MTFACE);
				SGLSLMeshToTangent *mesh2tangent = &data_array[n];
				mesh2tangent->numTessFaces = totface;
#ifdef USE_LOOPTRI_DETECT_QUADS
				mesh2tangent->face_as_quad_map = face_as_quad_map;
				mesh2tangent->num_face_as_quad_map = num_face_as_quad_map;
#endif
				mesh2tangent->mvert = dm->getVertArray(dm);
				mesh2tangent->mpoly = dm->getPolyArray(dm);
				mesh2tangent->mloop = dm->getLoopArray(dm);
				mesh2tangent->looptri = dm->getLoopTriArray(dm);
				/* Note, we assume we do have tessellated loop normals at this point (in case it is object-enabled),
				 * have to check this is valid...
				 */
				mesh2tangent->precomputedLoopNormals = dm->getLoopDataArray(dm, CD_NORMAL);
				mesh2tangent->precomputedFaceNormals = CustomData_get_layer(&dm->polyData, CD_NORMAL);

				mesh2tangent->orco = NULL;
				mesh2tangent->mloopuv = CustomData_get_layer_named(&dm->loopData, CD_MLOOPUV, dm->loopData.layers[index].name);

				/* Fill the resulting tangent_mask */
				if (!mesh2tangent->mloopuv) {
					mesh2tangent->orco = dm->getVertDataArray(dm, CD_ORCO);
					if (!mesh2tangent->orco)
						continue;

					dm->tangent_mask |= DM_TANGENT_MASK_ORCO;
				}
				else {
					int uv_ind = CustomData_get_named_layer_index(&dm->loopData, CD_MLOOPUV, dm->loopData.layers[index].name);
					int uv_start = CustomData_get_layer_index(&dm->loopData, CD_MLOOPUV);
					BLI_assert(uv_ind != -1 && uv_start != -1);
					BLI_assert(uv_ind - uv_start < MAX_MTFACE);
					dm->tangent_mask |= 1 << (uv_ind - uv_start);
				}

				mesh2tangent->tangent = dm->loopData.layers[index].data;
				BLI_task_pool_push(task_pool, DM_calc_loop_tangents_thread, mesh2tangent, false, TASK_PRIORITY_LOW);
			}

			BLI_assert(dm->tangent_mask == tangent_mask);
			BLI_task_pool_work_and_wait(task_pool);
			BLI_task_pool_free(task_pool);
		}
#ifdef USE_LOOPTRI_DETECT_QUADS
		if (face_as_quad_map) {
			MEM_freeN(face_as_quad_map);
		}
#undef USE_LOOPTRI_DETECT_QUADS

#endif

		/* Update active layer index */
		int act_uv_index = CustomData_get_layer_index_n(&dm->loopData, CD_MLOOPUV, act_uv_n);
		if (act_uv_index != -1) {
			int tan_index = CustomData_get_named_layer_index(&dm->loopData, CD_TANGENT, dm->loopData.layers[act_uv_index].name);
			CustomData_set_layer_active_index(&dm->loopData, CD_TANGENT, tan_index);
		} /* else tangent has been built from orco */

		/* Update render layer index */
		int ren_uv_index = CustomData_get_layer_index_n(&dm->loopData, CD_MLOOPUV, ren_uv_n);
		if (ren_uv_index != -1) {
			int tan_index = CustomData_get_named_layer_index(&dm->loopData, CD_TANGENT, dm->loopData.layers[ren_uv_index].name);
			CustomData_set_layer_render_index(&dm->loopData, CD_TANGENT, tan_index);
		} /* else tangent has been built from orco */
	}
}

/** \} */


void DM_calc_auto_bump_scale(DerivedMesh *dm)
{
	/* int totvert = dm->getNumVerts(dm); */ /* UNUSED */
	int totface = dm->getNumTessFaces(dm);

	MVert *mvert = dm->getVertArray(dm);
	MFace *mface = dm->getTessFaceArray(dm);
	MTFace *mtface = dm->getTessFaceDataArray(dm, CD_MTFACE);

	if (mtface) {
		double dsum = 0.0;
		int nr_accumulated = 0;
		int f;

		for (f = 0; f < totface; f++) {
			{
				float *verts[4], *tex_coords[4];
				const int nr_verts = mface[f].v4 != 0 ? 4 : 3;
				bool is_degenerate;
				int i;

				verts[0] = mvert[mface[f].v1].co; verts[1] = mvert[mface[f].v2].co; verts[2] = mvert[mface[f].v3].co;
				tex_coords[0] = mtface[f].uv[0]; tex_coords[1] = mtface[f].uv[1]; tex_coords[2] = mtface[f].uv[2];
				if (nr_verts == 4) {
					verts[3] = mvert[mface[f].v4].co;
					tex_coords[3] = mtface[f].uv[3];
				}

				/* discard degenerate faces */
				is_degenerate = 0;
				if (equals_v3v3(verts[0], verts[1]) ||
				    equals_v3v3(verts[0], verts[2]) ||
				    equals_v3v3(verts[1], verts[2]) ||
				    equals_v2v2(tex_coords[0], tex_coords[1]) ||
				    equals_v2v2(tex_coords[0], tex_coords[2]) ||
				    equals_v2v2(tex_coords[1], tex_coords[2]))
				{
					is_degenerate = 1;
				}

				/* verify last vertex as well if this is a quad */
				if (is_degenerate == 0 && nr_verts == 4) {
					if (equals_v3v3(verts[3], verts[0]) ||
					    equals_v3v3(verts[3], verts[1]) ||
					    equals_v3v3(verts[3], verts[2]) ||
					    equals_v2v2(tex_coords[3], tex_coords[0]) ||
					    equals_v2v2(tex_coords[3], tex_coords[1]) ||
					    equals_v2v2(tex_coords[3], tex_coords[2]))
					{
						is_degenerate = 1;
					}

					/* verify the winding is consistent */
					if (is_degenerate == 0) {
						float prev_edge[2];
						bool is_signed = 0;
						sub_v2_v2v2(prev_edge, tex_coords[0], tex_coords[3]);

						i = 0;
						while (is_degenerate == 0 && i < 4) {
							float cur_edge[2], signed_area;
							sub_v2_v2v2(cur_edge, tex_coords[(i + 1) & 0x3], tex_coords[i]);
							signed_area = cross_v2v2(prev_edge, cur_edge);

							if (i == 0) {
								is_signed = (signed_area < 0.0f) ? 1 : 0;
							}
							else if ((is_signed != 0) != (signed_area < 0.0f)) {
								is_degenerate = 1;
							}

							if (is_degenerate == 0) {
								copy_v2_v2(prev_edge, cur_edge);
								i++;
							}
						}
					}
				}

				/* proceed if not a degenerate face */
				if (is_degenerate == 0) {
					int nr_tris_to_pile = 0;
					/* quads split at shortest diagonal */
					int offs = 0;  /* initial triangulation is 0,1,2 and 0, 2, 3 */
					if (nr_verts == 4) {
						float pos_len_diag0, pos_len_diag1;

						pos_len_diag0 = len_squared_v3v3(verts[2], verts[0]);
						pos_len_diag1 = len_squared_v3v3(verts[3], verts[1]);

						if (pos_len_diag1 < pos_len_diag0) {
							offs = 1;     // alter split
						}
						else if (pos_len_diag0 == pos_len_diag1) { /* do UV check instead */
							float tex_len_diag0, tex_len_diag1;

							tex_len_diag0 = len_squared_v2v2(tex_coords[2], tex_coords[0]);
							tex_len_diag1 = len_squared_v2v2(tex_coords[3], tex_coords[1]);

							if (tex_len_diag1 < tex_len_diag0) {
								offs = 1; /* alter split */
							}
						}
					}
					nr_tris_to_pile = nr_verts - 2;
					if (nr_tris_to_pile == 1 || nr_tris_to_pile == 2) {
						const int indices[6] = {offs + 0, offs + 1, offs + 2, offs + 0, offs + 2, (offs + 3) & 0x3 };
						int t;
						for (t = 0; t < nr_tris_to_pile; t++) {
							float f2x_area_uv;
							const float *p0 = verts[indices[t * 3 + 0]];
							const float *p1 = verts[indices[t * 3 + 1]];
							const float *p2 = verts[indices[t * 3 + 2]];

							float edge_t0[2], edge_t1[2];
							sub_v2_v2v2(edge_t0, tex_coords[indices[t * 3 + 1]], tex_coords[indices[t * 3 + 0]]);
							sub_v2_v2v2(edge_t1, tex_coords[indices[t * 3 + 2]], tex_coords[indices[t * 3 + 0]]);

							f2x_area_uv = fabsf(cross_v2v2(edge_t0, edge_t1));
							if (f2x_area_uv > FLT_EPSILON) {
								float norm[3], v0[3], v1[3], f2x_surf_area, fsurf_ratio;
								sub_v3_v3v3(v0, p1, p0);
								sub_v3_v3v3(v1, p2, p0);
								cross_v3_v3v3(norm, v0, v1);

								f2x_surf_area = len_v3(norm);
								fsurf_ratio = f2x_surf_area / f2x_area_uv;  /* tri area divided by texture area */

								nr_accumulated++;
								dsum += (double)(fsurf_ratio);
							}
						}
					}
				}
			}
		}

		/* finalize */
		{
			const float avg_area_ratio = (nr_accumulated > 0) ? ((float)(dsum / nr_accumulated)) : 1.0f;
			const float use_as_render_bump_scale = sqrtf(avg_area_ratio);       // use width of average surface ratio as your bump scale
			dm->auto_bump_scale = use_as_render_bump_scale;
		}
	}
	else {
		dm->auto_bump_scale = 1.0f;
	}
}

void DM_vertex_attributes_from_gpu(DerivedMesh *dm, GPUVertexAttribs *gattribs, DMVertexAttribs *attribs)
{
	CustomData *vdata, *ldata;
	int a, b, layer;
	const bool is_editmesh = (dm->type == DM_TYPE_EDITBMESH);

	/* From the layers requested by the GLSL shader, figure out which ones are
	 * actually available for this derivedmesh, and retrieve the pointers */

	memset(attribs, 0, sizeof(DMVertexAttribs));

	vdata = &dm->vertData;
	ldata = dm->getLoopDataLayout(dm);

	/* calc auto bump scale if necessary */
	if (dm->auto_bump_scale <= 0.0f)
		DM_calc_auto_bump_scale(dm);

	char tangent_names[MAX_MTFACE][MAX_NAME];
	int tangent_names_count;
	/* Add a tangent layer/layers. */
	DM_calc_tangents_names_from_gpu(gattribs, tangent_names, &tangent_names_count);

	if (tangent_names_count)
		dm->calcLoopTangents(dm, false, (const char (*)[MAX_NAME])tangent_names, tangent_names_count);

	for (b = 0; b < gattribs->totlayer; b++) {
		int type = gattribs->layer[b].type;
		layer = -1;
		if (type == CD_AUTO_FROM_NAME) {
			/* We need to deduct what exact layer is used.
			 *
			 * We do it based on the specified name.
			 */
			if (gattribs->layer[b].name[0]) {
				layer = CustomData_get_named_layer_index(ldata, CD_MLOOPUV, gattribs->layer[b].name);
				type = CD_MTFACE;
				if (layer == -1) {
					layer = CustomData_get_named_layer_index(ldata, CD_MLOOPCOL, gattribs->layer[b].name);
					type = CD_MCOL;
				}
				if (layer == -1) {
					layer = CustomData_get_named_layer_index(&dm->loopData, CD_TANGENT, gattribs->layer[b].name);
					type = CD_TANGENT;
				}
				if (layer == -1) {
					continue;
				}
			}
			else {
				/* Fall back to the UV layer, which matches old behavior. */
				type = CD_MTFACE;
			}
		}
		if (type == CD_MTFACE) {
			/* uv coordinates */
			if (layer == -1) {
				if (gattribs->layer[b].name[0])
					layer = CustomData_get_named_layer_index(ldata, CD_MLOOPUV, gattribs->layer[b].name);
				else
					layer = CustomData_get_active_layer_index(ldata, CD_MLOOPUV);
			}

			a = attribs->tottface++;

			if (layer != -1) {
				attribs->tface[a].array = is_editmesh ? NULL : ldata->layers[layer].data;
				attribs->tface[a].em_offset = ldata->layers[layer].offset;
			}
			else {
				attribs->tface[a].array = NULL;
				attribs->tface[a].em_offset = -1;
			}

			attribs->tface[a].gl_index = gattribs->layer[b].glindex;
			attribs->tface[a].gl_info_index = gattribs->layer[b].glinfoindoex;
			attribs->tface[a].gl_texco = gattribs->layer[b].gltexco;
		}
		else if (type == CD_MCOL) {
			if (layer == -1) {
				if (gattribs->layer[b].name[0])
					layer = CustomData_get_named_layer_index(ldata, CD_MLOOPCOL, gattribs->layer[b].name);
				else
					layer = CustomData_get_active_layer_index(ldata, CD_MLOOPCOL);
			}

			a = attribs->totmcol++;

			if (layer != -1) {
				attribs->mcol[a].array = is_editmesh ? NULL : ldata->layers[layer].data;
				/* odd, store the offset for a different layer type here, but editmode draw code expects it */
				attribs->mcol[a].em_offset = ldata->layers[layer].offset;
			}
			else {
				attribs->mcol[a].array = NULL;
				attribs->mcol[a].em_offset = -1;
			}

			attribs->mcol[a].gl_index = gattribs->layer[b].glindex;
			attribs->mcol[a].gl_info_index = gattribs->layer[b].glinfoindoex;
		}
		else if (type == CD_TANGENT) {
			/* note, even with 'is_editmesh' this uses the derived-meshes loop data */
			if (layer == -1) {
				if (gattribs->layer[b].name[0])
					layer = CustomData_get_named_layer_index(&dm->loopData, CD_TANGENT, gattribs->layer[b].name);
				else
					layer = CustomData_get_active_layer_index(&dm->loopData, CD_TANGENT);
			}

			a = attribs->tottang++;

			if (layer != -1) {
				attribs->tang[a].array = dm->loopData.layers[layer].data;
				attribs->tang[a].em_offset = dm->loopData.layers[layer].offset;
			}
			else {
				attribs->tang[a].array = NULL;
				attribs->tang[a].em_offset = -1;
			}

			attribs->tang[a].gl_index = gattribs->layer[b].glindex;
			attribs->tang[a].gl_info_index = gattribs->layer[b].glinfoindoex;
		}
		else if (type == CD_ORCO) {
			/* original coordinates */
			if (layer == -1) {
				layer = CustomData_get_layer_index(vdata, CD_ORCO);
			}
			attribs->totorco = 1;

			if (layer != -1) {
				attribs->orco.array = vdata->layers[layer].data;
				attribs->orco.em_offset = vdata->layers[layer].offset;
			}
			else {
				attribs->orco.array = NULL;
				attribs->orco.em_offset = -1;
			}

			attribs->orco.gl_index = gattribs->layer[b].glindex;
			attribs->orco.gl_texco = gattribs->layer[b].gltexco;
			attribs->orco.gl_info_index = gattribs->layer[b].glinfoindoex;
		}
	}
}

/**
 * Set vertex shader attribute inputs for a particular tessface vert
 *
 * \param a: tessface index
 * \param index: vertex index
 * \param vert: corner index (0, 1, 2, 3)
 * \param loop: absolute loop corner index
 */
void DM_draw_attrib_vertex(DMVertexAttribs *attribs, int a, int index, int vert, int loop)
>>>>>>> a24b4e60
{
	BKE_mesh_calc_loop_tangent_ex(
	        dm->getVertArray(dm),
	        dm->getPolyArray(dm), dm->getNumPolys(dm),
	        dm->getLoopArray(dm),
	        dm->getLoopTriArray(dm), dm->getNumLoopTri(dm),
	        &dm->loopData,
	        calc_active_tangent,
	        tangent_names, tangent_names_len,
	        CustomData_get_layer(&dm->polyData, CD_NORMAL),
	        dm->getLoopDataArray(dm, CD_NORMAL),
	        dm->getVertDataArray(dm, CD_ORCO),  /* may be NULL */
	        /* result */
	        &dm->loopData, dm->getNumLoops(dm),
	        &dm->tangent_mask);
}

/* Set object's bounding box based on DerivedMesh min/max data */
void DM_set_object_boundbox(Object *ob, DerivedMesh *dm)
{
	float min[3], max[3];

	INIT_MINMAX(min, max);
	dm->getMinMax(dm, min, max);

	if (!ob->bb)
		ob->bb = MEM_callocN(sizeof(BoundBox), "DM-BoundBox");

	BKE_boundbox_init_from_minmax(ob->bb, min, max);

	ob->bb->flag &= ~BOUNDBOX_DIRTY;
}

void DM_init_origspace(DerivedMesh *dm)
{
	const float default_osf[4][2] = {{0, 0}, {1, 0}, {1, 1}, {0, 1}};

	OrigSpaceLoop *lof_array = CustomData_get_layer(&dm->loopData, CD_ORIGSPACE_MLOOP);
	const int numpoly = dm->getNumPolys(dm);
	// const int numloop = dm->getNumLoops(dm);
	MVert *mv = dm->getVertArray(dm);
	MLoop *ml = dm->getLoopArray(dm);
	MPoly *mp = dm->getPolyArray(dm);
	int i, j, k;

	float (*vcos_2d)[2] = NULL;
	BLI_array_staticdeclare(vcos_2d, 64);

	for (i = 0; i < numpoly; i++, mp++) {
		OrigSpaceLoop *lof = lof_array + mp->loopstart;

		if (mp->totloop == 3 || mp->totloop == 4) {
			for (j = 0; j < mp->totloop; j++, lof++) {
				copy_v2_v2(lof->uv, default_osf[j]);
			}
		}
		else {
			MLoop *l = &ml[mp->loopstart];
			float p_nor[3], co[3];
			float mat[3][3];

			float min[2] = {FLT_MAX, FLT_MAX}, max[2] = {-FLT_MAX, -FLT_MAX};
			float translate[2], scale[2];

			BKE_mesh_calc_poly_normal(mp, l, mv, p_nor);
			axis_dominant_v3_to_m3(mat, p_nor);

			BLI_array_clear(vcos_2d);
			BLI_array_reserve(vcos_2d, mp->totloop);
			for (j = 0; j < mp->totloop; j++, l++) {
				mul_v3_m3v3(co, mat, mv[l->v].co);
				copy_v2_v2(vcos_2d[j], co);

				for (k = 0; k < 2; k++) {
					if (co[k] > max[k])
						max[k] = co[k];
					else if (co[k] < min[k])
						min[k] = co[k];
				}
			}

			/* Brings min to (0, 0). */
			negate_v2_v2(translate, min);

			/* Scale will bring max to (1, 1). */
			sub_v2_v2v2(scale, max, min);
			if (scale[0] == 0.0f)
				scale[0] = 1e-9f;
			if (scale[1] == 0.0f)
				scale[1] = 1e-9f;
			invert_v2(scale);

			/* Finally, transform all vcos_2d into ((0, 0), (1, 1)) square and assing them as origspace. */
			for (j = 0; j < mp->totloop; j++, lof++) {
				add_v2_v2v2(lof->uv, vcos_2d[j], translate);
				mul_v2_v2(lof->uv, scale);
			}
		}
	}

	dm->dirty |= DM_DIRTY_TESS_CDLAYERS;
	BLI_array_free(vcos_2d);
}

static void mesh_init_origspace(Mesh *mesh)
{
	const float default_osf[4][2] = {{0, 0}, {1, 0}, {1, 1}, {0, 1}};

	OrigSpaceLoop *lof_array = CustomData_get_layer(&mesh->ldata, CD_ORIGSPACE_MLOOP);
	const int numpoly = mesh->totpoly;
	// const int numloop = mesh->totloop;
	MVert *mv = mesh->mvert;
	MLoop *ml = mesh->mloop;
	MPoly *mp = mesh->mpoly;
	int i, j, k;

	float (*vcos_2d)[2] = NULL;
	BLI_array_staticdeclare(vcos_2d, 64);

	for (i = 0; i < numpoly; i++, mp++) {
		OrigSpaceLoop *lof = lof_array + mp->loopstart;

		if (mp->totloop == 3 || mp->totloop == 4) {
			for (j = 0; j < mp->totloop; j++, lof++) {
				copy_v2_v2(lof->uv, default_osf[j]);
			}
		}
		else {
			MLoop *l = &ml[mp->loopstart];
			float p_nor[3], co[3];
			float mat[3][3];

			float min[2] = {FLT_MAX, FLT_MAX}, max[2] = {-FLT_MAX, -FLT_MAX};
			float translate[2], scale[2];

			BKE_mesh_calc_poly_normal(mp, l, mv, p_nor);
			axis_dominant_v3_to_m3(mat, p_nor);

			BLI_array_clear(vcos_2d);
			BLI_array_reserve(vcos_2d, mp->totloop);
			for (j = 0; j < mp->totloop; j++, l++) {
				mul_v3_m3v3(co, mat, mv[l->v].co);
				copy_v2_v2(vcos_2d[j], co);

				for (k = 0; k < 2; k++) {
					if (co[k] > max[k])
						max[k] = co[k];
					else if (co[k] < min[k])
						min[k] = co[k];
				}
			}

			/* Brings min to (0, 0). */
			negate_v2_v2(translate, min);

			/* Scale will bring max to (1, 1). */
			sub_v2_v2v2(scale, max, min);
			if (scale[0] == 0.0f)
				scale[0] = 1e-9f;
			if (scale[1] == 0.0f)
				scale[1] = 1e-9f;
			invert_v2(scale);

			/* Finally, transform all vcos_2d into ((0, 0), (1, 1)) square and assing them as origspace. */
			for (j = 0; j < mp->totloop; j++, lof++) {
				add_v2_v2v2(lof->uv, vcos_2d[j], translate);
				mul_v2_v2(lof->uv, scale);
			}
		}
	}

	BKE_mesh_tessface_clear(mesh);
	BLI_array_free(vcos_2d);
}


/* derivedmesh info printing function,
 * to help track down differences DM output */

#ifndef NDEBUG
#include "BLI_dynstr.h"

static void dm_debug_info_layers(
        DynStr *dynstr, DerivedMesh *dm, CustomData *cd,
        void *(*getElemDataArray)(DerivedMesh *, int))
{
	int type;

	for (type = 0; type < CD_NUMTYPES; type++) {
		if (CustomData_has_layer(cd, type)) {
			/* note: doesnt account for multiple layers */
			const char *name = CustomData_layertype_name(type);
			const int size = CustomData_sizeof(type);
			const void *pt = getElemDataArray(dm, type);
			const int pt_size = pt ? (int)(MEM_allocN_len(pt) / size) : 0;
			const char *structname;
			int structnum;
			CustomData_file_write_info(type, &structname, &structnum);
			BLI_dynstr_appendf(dynstr,
			                   "        dict(name='%s', struct='%s', type=%d, ptr='%p', elem=%d, length=%d),\n",
			                   name, structname, type, (const void *)pt, size, pt_size);
		}
	}
}

char *DM_debug_info(DerivedMesh *dm)
{
	DynStr *dynstr = BLI_dynstr_new();
	char *ret;
	const char *tstr;

	BLI_dynstr_appendf(dynstr, "{\n");
	BLI_dynstr_appendf(dynstr, "    'ptr': '%p',\n", (void *)dm);
	switch (dm->type) {
		case DM_TYPE_CDDM:     tstr = "DM_TYPE_CDDM";     break;
		case DM_TYPE_EDITBMESH: tstr = "DM_TYPE_EDITMESH";  break;
		case DM_TYPE_CCGDM:    tstr = "DM_TYPE_CCGDM";     break;
		default:               tstr = "UNKNOWN";           break;
	}
	BLI_dynstr_appendf(dynstr, "    'type': '%s',\n", tstr);
	BLI_dynstr_appendf(dynstr, "    'numVertData': %d,\n", dm->numVertData);
	BLI_dynstr_appendf(dynstr, "    'numEdgeData': %d,\n", dm->numEdgeData);
	BLI_dynstr_appendf(dynstr, "    'numTessFaceData': %d,\n", dm->numTessFaceData);
	BLI_dynstr_appendf(dynstr, "    'numPolyData': %d,\n", dm->numPolyData);
	BLI_dynstr_appendf(dynstr, "    'deformedOnly': %d,\n", dm->deformedOnly);

	BLI_dynstr_appendf(dynstr, "    'vertexLayers': (\n");
	dm_debug_info_layers(dynstr, dm, &dm->vertData, dm->getVertDataArray);
	BLI_dynstr_appendf(dynstr, "    ),\n");

	BLI_dynstr_appendf(dynstr, "    'edgeLayers': (\n");
	dm_debug_info_layers(dynstr, dm, &dm->edgeData, dm->getEdgeDataArray);
	BLI_dynstr_appendf(dynstr, "    ),\n");

	BLI_dynstr_appendf(dynstr, "    'loopLayers': (\n");
	dm_debug_info_layers(dynstr, dm, &dm->loopData, dm->getLoopDataArray);
	BLI_dynstr_appendf(dynstr, "    ),\n");

	BLI_dynstr_appendf(dynstr, "    'polyLayers': (\n");
	dm_debug_info_layers(dynstr, dm, &dm->polyData, dm->getPolyDataArray);
	BLI_dynstr_appendf(dynstr, "    ),\n");

	BLI_dynstr_appendf(dynstr, "    'tessFaceLayers': (\n");
	dm_debug_info_layers(dynstr, dm, &dm->faceData, dm->getTessFaceDataArray);
	BLI_dynstr_appendf(dynstr, "    ),\n");

	BLI_dynstr_appendf(dynstr, "}\n");

	ret = BLI_dynstr_get_cstring(dynstr);
	BLI_dynstr_free(dynstr);
	return ret;
}

void DM_debug_print(DerivedMesh *dm)
{
	char *str = DM_debug_info(dm);
	puts(str);
	fflush(stdout);
	MEM_freeN(str);
}

void DM_debug_print_cdlayers(CustomData *data)
{
	int i;
	const CustomDataLayer *layer;

	printf("{\n");

	for (i = 0, layer = data->layers; i < data->totlayer; i++, layer++) {

		const char *name = CustomData_layertype_name(layer->type);
		const int size = CustomData_sizeof(layer->type);
		const char *structname;
		int structnum;
		CustomData_file_write_info(layer->type, &structname, &structnum);
		printf("        dict(name='%s', struct='%s', type=%d, ptr='%p', elem=%d, length=%d),\n",
		       name, structname, layer->type, (const void *)layer->data, size, (int)(MEM_allocN_len(layer->data) / size));
	}

	printf("}\n");
}

bool DM_is_valid(DerivedMesh *dm)
{
	const bool do_verbose = true;
	const bool do_fixes = false;

	bool is_valid = true;
	bool changed = true;

	is_valid &= BKE_mesh_validate_all_customdata(
	        dm->getVertDataLayout(dm),
	        dm->getEdgeDataLayout(dm),
	        dm->getLoopDataLayout(dm),
	        dm->getPolyDataLayout(dm),
	        false,  /* setting mask here isn't useful, gives false positives */
	        do_verbose, do_fixes, &changed);

	is_valid &= BKE_mesh_validate_arrays(
	        NULL,
	        dm->getVertArray(dm), dm->getNumVerts(dm),
	        dm->getEdgeArray(dm), dm->getNumEdges(dm),
	        dm->getTessFaceArray(dm), dm->getNumTessFaces(dm),
	        dm->getLoopArray(dm), dm->getNumLoops(dm),
	        dm->getPolyArray(dm), dm->getNumPolys(dm),
	        dm->getVertDataArray(dm, CD_MDEFORMVERT),
	        do_verbose, do_fixes, &changed);

	BLI_assert(changed == false);

	return is_valid;
}

#endif /* NDEBUG */

/* -------------------------------------------------------------------- */

MVert *DM_get_vert_array(DerivedMesh *dm, bool *allocated)
{
	CustomData *vert_data = dm->getVertDataLayout(dm);
	MVert *mvert = CustomData_get_layer(vert_data, CD_MVERT);
	*allocated = false;

	if (mvert == NULL) {
		mvert = MEM_malloc_arrayN(dm->getNumVerts(dm), sizeof(MVert), "dmvh vert data array");
		dm->copyVertArray(dm, mvert);
		*allocated = true;
	}

	return mvert;
}

MEdge *DM_get_edge_array(DerivedMesh *dm, bool *allocated)
{
	CustomData *edge_data = dm->getEdgeDataLayout(dm);
	MEdge *medge = CustomData_get_layer(edge_data, CD_MEDGE);
	*allocated = false;

	if (medge == NULL) {
		medge = MEM_malloc_arrayN(dm->getNumEdges(dm), sizeof(MEdge), "dm medge data array");
		dm->copyEdgeArray(dm, medge);
		*allocated = true;
	}

	return medge;
}

MLoop *DM_get_loop_array(DerivedMesh *dm, bool *r_allocated)
{
	CustomData *loop_data = dm->getLoopDataLayout(dm);
	MLoop *mloop = CustomData_get_layer(loop_data, CD_MLOOP);
	*r_allocated = false;

	if (mloop == NULL) {
		mloop = MEM_malloc_arrayN(dm->getNumLoops(dm), sizeof(MLoop), "dm loop data array");
		dm->copyLoopArray(dm, mloop);
		*r_allocated = true;
	}

	return mloop;
}

MPoly *DM_get_poly_array(DerivedMesh *dm, bool *r_allocated)
{
	CustomData *poly_data = dm->getPolyDataLayout(dm);
	MPoly *mpoly = CustomData_get_layer(poly_data, CD_MPOLY);
	*r_allocated = false;

	if (mpoly == NULL) {
		mpoly = MEM_malloc_arrayN(dm->getNumPolys(dm), sizeof(MPoly), "dm poly data array");
		dm->copyPolyArray(dm, mpoly);
		*r_allocated = true;
	}

	return mpoly;
}

MFace *DM_get_tessface_array(DerivedMesh *dm, bool *r_allocated)
{
	CustomData *tessface_data = dm->getTessFaceDataLayout(dm);
	MFace *mface = CustomData_get_layer(tessface_data, CD_MFACE);
	*r_allocated = false;

	if (mface == NULL) {
		int numTessFaces = dm->getNumTessFaces(dm);

		if (numTessFaces > 0) {
			mface = MEM_malloc_arrayN(numTessFaces, sizeof(MFace), "bvh mface data array");
			dm->copyTessFaceArray(dm, mface);
			*r_allocated = true;
		}
	}

	return mface;
}<|MERGE_RESOLUTION|>--- conflicted
+++ resolved
@@ -1200,13 +1200,8 @@
 
 		if (build_shapekey_layers)
 			add_shapekey_layers(tdm, me, ob);
-<<<<<<< HEAD
-		
+
 		dm = modwrap_applyModifier(md, &mectx, tdm);
-=======
-
-		dm = modwrap_applyModifier(md, ob, tdm, 0);
->>>>>>> a24b4e60
 		ASSERT_IS_VALID_DM(dm);
 
 		if (tdm != dm) tdm->release(tdm);
@@ -2135,7 +2130,6 @@
 		 * places that wish to use the original mesh but with deformed
 		 * coordinates (vpaint, etc.)
 		 */
-<<<<<<< HEAD
 		if (r_deform_mesh) {
 			BKE_id_copy_ex(
 			        NULL, &me->id, (ID **)r_deform_mesh,
@@ -2149,15 +2143,7 @@
 			BLI_assert(!build_shapekey_layers);
 			//if (build_shapekey_layers)
 			//	add_shapekey_layers(*r_deform_mesh, me, ob);
-			
-=======
-		if (r_deform) {
-			*r_deform = CDDM_from_mesh(me);
-
-			if (build_shapekey_layers)
-				add_shapekey_layers(dm, me, ob);
-
->>>>>>> a24b4e60
+
 			if (deformedVerts) {
 				BKE_mesh_apply_vert_coords(*r_deform_mesh, deformedVerts);
 			}
@@ -2332,22 +2318,13 @@
 				}
 			}
 
-<<<<<<< HEAD
-			
+
 			/* set the Mesh to only copy needed data */
-=======
-
-			/* set the DerivedMesh to only copy needed data */
->>>>>>> a24b4e60
 			mask = curr->mask;
 			/* needMapping check here fixes bug [#28112], otherwise it's
 			 * possible that it won't be copied */
 			mask |= append_mask;
-<<<<<<< HEAD
 			mesh_set_only_copy(mesh, mask | (need_mapping ? CD_MASK_ORIGINDEX : 0));
-=======
-			DM_set_only_copy(dm, mask | (need_mapping ? CD_MASK_ORIGINDEX : 0));
->>>>>>> a24b4e60
 
 			/* add cloth rest shape key if needed */
 			if (mask & CD_MASK_CLOTH_ORCO)
@@ -2476,7 +2453,6 @@
 #endif
 	}
 	else {
-<<<<<<< HEAD
 		BKE_id_copy_ex(
 		        NULL, &me->id, (ID **)&final_mesh,
 		        (LIB_ID_CREATE_NO_MAIN |
@@ -2488,13 +2464,6 @@
 		//if (build_shapekey_layers) {
 		//	add_shapekey_layers(final_mesh, me, ob);
 		//}
-=======
-		finaldm = CDDM_from_mesh(me);
-
-		if (build_shapekey_layers) {
-			add_shapekey_layers(finaldm, me, ob);
-		}
->>>>>>> a24b4e60
 
 		if (deformedVerts) {
 			BKE_mesh_apply_vert_coords(final_mesh, deformedVerts);
@@ -3225,15 +3194,9 @@
 DerivedMesh *mesh_create_derived_render(struct Depsgraph *depsgraph, Scene *scene, Object *ob, CustomDataMask dataMask)
 {
 	DerivedMesh *final;
-<<<<<<< HEAD
-	
+
 	mesh_calc_modifiers_dm(
 	        depsgraph, scene, ob, NULL, 1, false, dataMask, -1, false, false, false,
-=======
-
-	mesh_calc_modifiers(
-	        scene, ob, NULL, true, 1, false, dataMask, -1, false, false, false,
->>>>>>> a24b4e60
 	        NULL, &final);
 
 	return final;
@@ -3276,55 +3239,9 @@
         float (*vertCos)[3], CustomDataMask dataMask)
 {
 	DerivedMesh *final;
-<<<<<<< HEAD
-	
+
 	mesh_calc_modifiers_dm(
 	        depsgraph, scene, ob, vertCos, 0, false, dataMask, -1, false, false, false,
-=======
-
-	mesh_calc_modifiers(
-	        scene, ob, vertCos, false, 0, false, dataMask, -1, false, false, false,
-	        NULL, &final);
-
-	return final;
-}
-
-DerivedMesh *mesh_create_derived_no_virtual(
-        Scene *scene, Object *ob, float (*vertCos)[3],
-        CustomDataMask dataMask)
-{
-	DerivedMesh *final;
-
-	mesh_calc_modifiers(
-	        scene, ob, vertCos, false, -1, false, dataMask, -1, false, false, false,
-	        NULL, &final);
-
-	return final;
-}
-
-DerivedMesh *mesh_create_derived_physics(
-        Scene *scene, Object *ob, float (*vertCos)[3],
-        CustomDataMask dataMask)
-{
-	DerivedMesh *final;
-
-	mesh_calc_modifiers(
-	        scene, ob, vertCos, false, -1, true, dataMask, -1, false, false, false,
-	        NULL, &final);
-
-	return final;
-}
-
-DerivedMesh *mesh_create_derived_no_deform_render(
-        Scene *scene, Object *ob,
-        float (*vertCos)[3],
-        CustomDataMask dataMask)
-{
-	DerivedMesh *final;
-
-	mesh_calc_modifiers(
-	        scene, ob, vertCos, true, 0, false, dataMask, -1, false, false, false,
->>>>>>> a24b4e60
 	        NULL, &final);
 
 	return final;
@@ -3516,451 +3433,7 @@
 
 void DM_calc_loop_tangents(
         DerivedMesh *dm, bool calc_active_tangent,
-<<<<<<< HEAD
         const char (*tangent_names)[MAX_NAME], int tangent_names_len)
-=======
-        const char (*tangent_names)[MAX_NAME], int tangent_names_count)
-{
-	int act_uv_n = -1;
-	int ren_uv_n = -1;
-	bool calc_act = false;
-	bool calc_ren = false;
-	char act_uv_name[MAX_NAME];
-	char ren_uv_name[MAX_NAME];
-	short tangent_mask = 0;
-	DM_calc_loop_tangents_step_0(
-	        &dm->loopData, calc_active_tangent, tangent_names, tangent_names_count,
-	        &calc_act, &calc_ren, &act_uv_n, &ren_uv_n, act_uv_name, ren_uv_name, &tangent_mask);
-	if ((dm->tangent_mask | tangent_mask) != dm->tangent_mask) {
-		/* Check we have all the needed layers */
-		MPoly *mpoly = dm->getPolyArray(dm);
-		const MLoopTri *looptri = dm->getLoopTriArray(dm);
-		int totface = dm->getNumLoopTri(dm);
-		/* Allocate needed tangent layers */
-		for (int i = 0; i < tangent_names_count; i++)
-			if (tangent_names[i][0])
-				DM_add_named_tangent_layer_for_uv(&dm->loopData, &dm->loopData, dm->numLoopData, tangent_names[i]);
-		if ((tangent_mask & DM_TANGENT_MASK_ORCO) && CustomData_get_named_layer_index(&dm->loopData, CD_TANGENT, "") == -1)
-			CustomData_add_layer_named(&dm->loopData, CD_TANGENT, CD_CALLOC, NULL, dm->numLoopData, "");
-		if (calc_act && act_uv_name[0])
-			DM_add_named_tangent_layer_for_uv(&dm->loopData, &dm->loopData, dm->numLoopData, act_uv_name);
-		if (calc_ren && ren_uv_name[0])
-			DM_add_named_tangent_layer_for_uv(&dm->loopData, &dm->loopData, dm->numLoopData, ren_uv_name);
-
-#ifdef USE_LOOPTRI_DETECT_QUADS
-		int num_face_as_quad_map;
-		int *face_as_quad_map = NULL;
-
-		/* map faces to quads */
-		if (totface != dm->getNumPolys(dm)) {
-			/* over alloc, since we dont know how many ngon or quads we have */
-
-			/* map fake face index to looptri */
-			face_as_quad_map = MEM_malloc_arrayN(totface, sizeof(int), __func__);
-			int k, j;
-			for (k = 0, j = 0; j < totface; k++, j++) {
-				face_as_quad_map[k] = j;
-				/* step over all quads */
-				if (mpoly[looptri[j].poly].totloop == 4) {
-					j++;  /* skips the nest looptri */
-				}
-			}
-			num_face_as_quad_map = k;
-		}
-		else {
-			num_face_as_quad_map = totface;
-		}
-#endif
-
-		/* Calculation */
-		{
-			TaskScheduler *scheduler = BLI_task_scheduler_get();
-			TaskPool *task_pool;
-			task_pool = BLI_task_pool_create(scheduler, NULL);
-
-			dm->tangent_mask = 0;
-			/* Calculate tangent layers */
-			SGLSLMeshToTangent data_array[MAX_MTFACE];
-			const int tangent_layer_num = CustomData_number_of_layers(&dm->loopData, CD_TANGENT);
-			for (int n = 0; n < tangent_layer_num; n++) {
-				int index = CustomData_get_layer_index_n(&dm->loopData, CD_TANGENT, n);
-				BLI_assert(n < MAX_MTFACE);
-				SGLSLMeshToTangent *mesh2tangent = &data_array[n];
-				mesh2tangent->numTessFaces = totface;
-#ifdef USE_LOOPTRI_DETECT_QUADS
-				mesh2tangent->face_as_quad_map = face_as_quad_map;
-				mesh2tangent->num_face_as_quad_map = num_face_as_quad_map;
-#endif
-				mesh2tangent->mvert = dm->getVertArray(dm);
-				mesh2tangent->mpoly = dm->getPolyArray(dm);
-				mesh2tangent->mloop = dm->getLoopArray(dm);
-				mesh2tangent->looptri = dm->getLoopTriArray(dm);
-				/* Note, we assume we do have tessellated loop normals at this point (in case it is object-enabled),
-				 * have to check this is valid...
-				 */
-				mesh2tangent->precomputedLoopNormals = dm->getLoopDataArray(dm, CD_NORMAL);
-				mesh2tangent->precomputedFaceNormals = CustomData_get_layer(&dm->polyData, CD_NORMAL);
-
-				mesh2tangent->orco = NULL;
-				mesh2tangent->mloopuv = CustomData_get_layer_named(&dm->loopData, CD_MLOOPUV, dm->loopData.layers[index].name);
-
-				/* Fill the resulting tangent_mask */
-				if (!mesh2tangent->mloopuv) {
-					mesh2tangent->orco = dm->getVertDataArray(dm, CD_ORCO);
-					if (!mesh2tangent->orco)
-						continue;
-
-					dm->tangent_mask |= DM_TANGENT_MASK_ORCO;
-				}
-				else {
-					int uv_ind = CustomData_get_named_layer_index(&dm->loopData, CD_MLOOPUV, dm->loopData.layers[index].name);
-					int uv_start = CustomData_get_layer_index(&dm->loopData, CD_MLOOPUV);
-					BLI_assert(uv_ind != -1 && uv_start != -1);
-					BLI_assert(uv_ind - uv_start < MAX_MTFACE);
-					dm->tangent_mask |= 1 << (uv_ind - uv_start);
-				}
-
-				mesh2tangent->tangent = dm->loopData.layers[index].data;
-				BLI_task_pool_push(task_pool, DM_calc_loop_tangents_thread, mesh2tangent, false, TASK_PRIORITY_LOW);
-			}
-
-			BLI_assert(dm->tangent_mask == tangent_mask);
-			BLI_task_pool_work_and_wait(task_pool);
-			BLI_task_pool_free(task_pool);
-		}
-#ifdef USE_LOOPTRI_DETECT_QUADS
-		if (face_as_quad_map) {
-			MEM_freeN(face_as_quad_map);
-		}
-#undef USE_LOOPTRI_DETECT_QUADS
-
-#endif
-
-		/* Update active layer index */
-		int act_uv_index = CustomData_get_layer_index_n(&dm->loopData, CD_MLOOPUV, act_uv_n);
-		if (act_uv_index != -1) {
-			int tan_index = CustomData_get_named_layer_index(&dm->loopData, CD_TANGENT, dm->loopData.layers[act_uv_index].name);
-			CustomData_set_layer_active_index(&dm->loopData, CD_TANGENT, tan_index);
-		} /* else tangent has been built from orco */
-
-		/* Update render layer index */
-		int ren_uv_index = CustomData_get_layer_index_n(&dm->loopData, CD_MLOOPUV, ren_uv_n);
-		if (ren_uv_index != -1) {
-			int tan_index = CustomData_get_named_layer_index(&dm->loopData, CD_TANGENT, dm->loopData.layers[ren_uv_index].name);
-			CustomData_set_layer_render_index(&dm->loopData, CD_TANGENT, tan_index);
-		} /* else tangent has been built from orco */
-	}
-}
-
-/** \} */
-
-
-void DM_calc_auto_bump_scale(DerivedMesh *dm)
-{
-	/* int totvert = dm->getNumVerts(dm); */ /* UNUSED */
-	int totface = dm->getNumTessFaces(dm);
-
-	MVert *mvert = dm->getVertArray(dm);
-	MFace *mface = dm->getTessFaceArray(dm);
-	MTFace *mtface = dm->getTessFaceDataArray(dm, CD_MTFACE);
-
-	if (mtface) {
-		double dsum = 0.0;
-		int nr_accumulated = 0;
-		int f;
-
-		for (f = 0; f < totface; f++) {
-			{
-				float *verts[4], *tex_coords[4];
-				const int nr_verts = mface[f].v4 != 0 ? 4 : 3;
-				bool is_degenerate;
-				int i;
-
-				verts[0] = mvert[mface[f].v1].co; verts[1] = mvert[mface[f].v2].co; verts[2] = mvert[mface[f].v3].co;
-				tex_coords[0] = mtface[f].uv[0]; tex_coords[1] = mtface[f].uv[1]; tex_coords[2] = mtface[f].uv[2];
-				if (nr_verts == 4) {
-					verts[3] = mvert[mface[f].v4].co;
-					tex_coords[3] = mtface[f].uv[3];
-				}
-
-				/* discard degenerate faces */
-				is_degenerate = 0;
-				if (equals_v3v3(verts[0], verts[1]) ||
-				    equals_v3v3(verts[0], verts[2]) ||
-				    equals_v3v3(verts[1], verts[2]) ||
-				    equals_v2v2(tex_coords[0], tex_coords[1]) ||
-				    equals_v2v2(tex_coords[0], tex_coords[2]) ||
-				    equals_v2v2(tex_coords[1], tex_coords[2]))
-				{
-					is_degenerate = 1;
-				}
-
-				/* verify last vertex as well if this is a quad */
-				if (is_degenerate == 0 && nr_verts == 4) {
-					if (equals_v3v3(verts[3], verts[0]) ||
-					    equals_v3v3(verts[3], verts[1]) ||
-					    equals_v3v3(verts[3], verts[2]) ||
-					    equals_v2v2(tex_coords[3], tex_coords[0]) ||
-					    equals_v2v2(tex_coords[3], tex_coords[1]) ||
-					    equals_v2v2(tex_coords[3], tex_coords[2]))
-					{
-						is_degenerate = 1;
-					}
-
-					/* verify the winding is consistent */
-					if (is_degenerate == 0) {
-						float prev_edge[2];
-						bool is_signed = 0;
-						sub_v2_v2v2(prev_edge, tex_coords[0], tex_coords[3]);
-
-						i = 0;
-						while (is_degenerate == 0 && i < 4) {
-							float cur_edge[2], signed_area;
-							sub_v2_v2v2(cur_edge, tex_coords[(i + 1) & 0x3], tex_coords[i]);
-							signed_area = cross_v2v2(prev_edge, cur_edge);
-
-							if (i == 0) {
-								is_signed = (signed_area < 0.0f) ? 1 : 0;
-							}
-							else if ((is_signed != 0) != (signed_area < 0.0f)) {
-								is_degenerate = 1;
-							}
-
-							if (is_degenerate == 0) {
-								copy_v2_v2(prev_edge, cur_edge);
-								i++;
-							}
-						}
-					}
-				}
-
-				/* proceed if not a degenerate face */
-				if (is_degenerate == 0) {
-					int nr_tris_to_pile = 0;
-					/* quads split at shortest diagonal */
-					int offs = 0;  /* initial triangulation is 0,1,2 and 0, 2, 3 */
-					if (nr_verts == 4) {
-						float pos_len_diag0, pos_len_diag1;
-
-						pos_len_diag0 = len_squared_v3v3(verts[2], verts[0]);
-						pos_len_diag1 = len_squared_v3v3(verts[3], verts[1]);
-
-						if (pos_len_diag1 < pos_len_diag0) {
-							offs = 1;     // alter split
-						}
-						else if (pos_len_diag0 == pos_len_diag1) { /* do UV check instead */
-							float tex_len_diag0, tex_len_diag1;
-
-							tex_len_diag0 = len_squared_v2v2(tex_coords[2], tex_coords[0]);
-							tex_len_diag1 = len_squared_v2v2(tex_coords[3], tex_coords[1]);
-
-							if (tex_len_diag1 < tex_len_diag0) {
-								offs = 1; /* alter split */
-							}
-						}
-					}
-					nr_tris_to_pile = nr_verts - 2;
-					if (nr_tris_to_pile == 1 || nr_tris_to_pile == 2) {
-						const int indices[6] = {offs + 0, offs + 1, offs + 2, offs + 0, offs + 2, (offs + 3) & 0x3 };
-						int t;
-						for (t = 0; t < nr_tris_to_pile; t++) {
-							float f2x_area_uv;
-							const float *p0 = verts[indices[t * 3 + 0]];
-							const float *p1 = verts[indices[t * 3 + 1]];
-							const float *p2 = verts[indices[t * 3 + 2]];
-
-							float edge_t0[2], edge_t1[2];
-							sub_v2_v2v2(edge_t0, tex_coords[indices[t * 3 + 1]], tex_coords[indices[t * 3 + 0]]);
-							sub_v2_v2v2(edge_t1, tex_coords[indices[t * 3 + 2]], tex_coords[indices[t * 3 + 0]]);
-
-							f2x_area_uv = fabsf(cross_v2v2(edge_t0, edge_t1));
-							if (f2x_area_uv > FLT_EPSILON) {
-								float norm[3], v0[3], v1[3], f2x_surf_area, fsurf_ratio;
-								sub_v3_v3v3(v0, p1, p0);
-								sub_v3_v3v3(v1, p2, p0);
-								cross_v3_v3v3(norm, v0, v1);
-
-								f2x_surf_area = len_v3(norm);
-								fsurf_ratio = f2x_surf_area / f2x_area_uv;  /* tri area divided by texture area */
-
-								nr_accumulated++;
-								dsum += (double)(fsurf_ratio);
-							}
-						}
-					}
-				}
-			}
-		}
-
-		/* finalize */
-		{
-			const float avg_area_ratio = (nr_accumulated > 0) ? ((float)(dsum / nr_accumulated)) : 1.0f;
-			const float use_as_render_bump_scale = sqrtf(avg_area_ratio);       // use width of average surface ratio as your bump scale
-			dm->auto_bump_scale = use_as_render_bump_scale;
-		}
-	}
-	else {
-		dm->auto_bump_scale = 1.0f;
-	}
-}
-
-void DM_vertex_attributes_from_gpu(DerivedMesh *dm, GPUVertexAttribs *gattribs, DMVertexAttribs *attribs)
-{
-	CustomData *vdata, *ldata;
-	int a, b, layer;
-	const bool is_editmesh = (dm->type == DM_TYPE_EDITBMESH);
-
-	/* From the layers requested by the GLSL shader, figure out which ones are
-	 * actually available for this derivedmesh, and retrieve the pointers */
-
-	memset(attribs, 0, sizeof(DMVertexAttribs));
-
-	vdata = &dm->vertData;
-	ldata = dm->getLoopDataLayout(dm);
-
-	/* calc auto bump scale if necessary */
-	if (dm->auto_bump_scale <= 0.0f)
-		DM_calc_auto_bump_scale(dm);
-
-	char tangent_names[MAX_MTFACE][MAX_NAME];
-	int tangent_names_count;
-	/* Add a tangent layer/layers. */
-	DM_calc_tangents_names_from_gpu(gattribs, tangent_names, &tangent_names_count);
-
-	if (tangent_names_count)
-		dm->calcLoopTangents(dm, false, (const char (*)[MAX_NAME])tangent_names, tangent_names_count);
-
-	for (b = 0; b < gattribs->totlayer; b++) {
-		int type = gattribs->layer[b].type;
-		layer = -1;
-		if (type == CD_AUTO_FROM_NAME) {
-			/* We need to deduct what exact layer is used.
-			 *
-			 * We do it based on the specified name.
-			 */
-			if (gattribs->layer[b].name[0]) {
-				layer = CustomData_get_named_layer_index(ldata, CD_MLOOPUV, gattribs->layer[b].name);
-				type = CD_MTFACE;
-				if (layer == -1) {
-					layer = CustomData_get_named_layer_index(ldata, CD_MLOOPCOL, gattribs->layer[b].name);
-					type = CD_MCOL;
-				}
-				if (layer == -1) {
-					layer = CustomData_get_named_layer_index(&dm->loopData, CD_TANGENT, gattribs->layer[b].name);
-					type = CD_TANGENT;
-				}
-				if (layer == -1) {
-					continue;
-				}
-			}
-			else {
-				/* Fall back to the UV layer, which matches old behavior. */
-				type = CD_MTFACE;
-			}
-		}
-		if (type == CD_MTFACE) {
-			/* uv coordinates */
-			if (layer == -1) {
-				if (gattribs->layer[b].name[0])
-					layer = CustomData_get_named_layer_index(ldata, CD_MLOOPUV, gattribs->layer[b].name);
-				else
-					layer = CustomData_get_active_layer_index(ldata, CD_MLOOPUV);
-			}
-
-			a = attribs->tottface++;
-
-			if (layer != -1) {
-				attribs->tface[a].array = is_editmesh ? NULL : ldata->layers[layer].data;
-				attribs->tface[a].em_offset = ldata->layers[layer].offset;
-			}
-			else {
-				attribs->tface[a].array = NULL;
-				attribs->tface[a].em_offset = -1;
-			}
-
-			attribs->tface[a].gl_index = gattribs->layer[b].glindex;
-			attribs->tface[a].gl_info_index = gattribs->layer[b].glinfoindoex;
-			attribs->tface[a].gl_texco = gattribs->layer[b].gltexco;
-		}
-		else if (type == CD_MCOL) {
-			if (layer == -1) {
-				if (gattribs->layer[b].name[0])
-					layer = CustomData_get_named_layer_index(ldata, CD_MLOOPCOL, gattribs->layer[b].name);
-				else
-					layer = CustomData_get_active_layer_index(ldata, CD_MLOOPCOL);
-			}
-
-			a = attribs->totmcol++;
-
-			if (layer != -1) {
-				attribs->mcol[a].array = is_editmesh ? NULL : ldata->layers[layer].data;
-				/* odd, store the offset for a different layer type here, but editmode draw code expects it */
-				attribs->mcol[a].em_offset = ldata->layers[layer].offset;
-			}
-			else {
-				attribs->mcol[a].array = NULL;
-				attribs->mcol[a].em_offset = -1;
-			}
-
-			attribs->mcol[a].gl_index = gattribs->layer[b].glindex;
-			attribs->mcol[a].gl_info_index = gattribs->layer[b].glinfoindoex;
-		}
-		else if (type == CD_TANGENT) {
-			/* note, even with 'is_editmesh' this uses the derived-meshes loop data */
-			if (layer == -1) {
-				if (gattribs->layer[b].name[0])
-					layer = CustomData_get_named_layer_index(&dm->loopData, CD_TANGENT, gattribs->layer[b].name);
-				else
-					layer = CustomData_get_active_layer_index(&dm->loopData, CD_TANGENT);
-			}
-
-			a = attribs->tottang++;
-
-			if (layer != -1) {
-				attribs->tang[a].array = dm->loopData.layers[layer].data;
-				attribs->tang[a].em_offset = dm->loopData.layers[layer].offset;
-			}
-			else {
-				attribs->tang[a].array = NULL;
-				attribs->tang[a].em_offset = -1;
-			}
-
-			attribs->tang[a].gl_index = gattribs->layer[b].glindex;
-			attribs->tang[a].gl_info_index = gattribs->layer[b].glinfoindoex;
-		}
-		else if (type == CD_ORCO) {
-			/* original coordinates */
-			if (layer == -1) {
-				layer = CustomData_get_layer_index(vdata, CD_ORCO);
-			}
-			attribs->totorco = 1;
-
-			if (layer != -1) {
-				attribs->orco.array = vdata->layers[layer].data;
-				attribs->orco.em_offset = vdata->layers[layer].offset;
-			}
-			else {
-				attribs->orco.array = NULL;
-				attribs->orco.em_offset = -1;
-			}
-
-			attribs->orco.gl_index = gattribs->layer[b].glindex;
-			attribs->orco.gl_texco = gattribs->layer[b].gltexco;
-			attribs->orco.gl_info_index = gattribs->layer[b].glinfoindoex;
-		}
-	}
-}
-
-/**
- * Set vertex shader attribute inputs for a particular tessface vert
- *
- * \param a: tessface index
- * \param index: vertex index
- * \param vert: corner index (0, 1, 2, 3)
- * \param loop: absolute loop corner index
- */
-void DM_draw_attrib_vertex(DMVertexAttribs *attribs, int a, int index, int vert, int loop)
->>>>>>> a24b4e60
 {
 	BKE_mesh_calc_loop_tangent_ex(
 	        dm->getVertArray(dm),
