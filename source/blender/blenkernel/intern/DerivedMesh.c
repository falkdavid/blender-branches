--- conflicted
+++ resolved
@@ -2389,11 +2389,7 @@
 	}
 
 	for(; md && i <= cageIndex; md = md->next, i++)
-<<<<<<< HEAD
-		if(editmesh_modifier_is_enabled(md, dm) && modifier_isCorrectableDeformed(md))
-=======
 		if(editmesh_modifier_is_enabled(scene, md, dm) && modifier_isCorrectableDeformed(md))
->>>>>>> 7a76bc9a
 			numleft++;
 
 	if(dm)
