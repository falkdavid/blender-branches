--- conflicted
+++ resolved
@@ -1657,21 +1657,7 @@
 	 *
 	 * in the future this should handle updates for all datablocks, not
 	 * only objects and scenes. - brecht */
-<<<<<<< HEAD
 	DEG_evaluate_on_refresh(eval_ctx, scene->depsgraph_legacy, scene);
-	/* TODO(sergey): This is to beocme a node in new depsgraph. */
-	BKE_mask_update_scene(bmain, scene);
-=======
-#ifdef WITH_LEGACY_DEPSGRAPH
-	if (!use_new_eval) {
-		scene_update_tagged_recursive(eval_ctx, bmain, scene, scene);
-	}
-	else
-#endif
-	{
-		DEG_evaluate_on_refresh(eval_ctx, scene->depsgraph, scene);
-	}
->>>>>>> 09c6c6c4
 
 	/* update sound system animation (TODO, move to depsgraph) */
 	BKE_sound_update_scene(bmain, scene);
@@ -1713,25 +1699,7 @@
 	/* XXX TODO... */
 
 	for (sce_iter = sce; sce_iter; sce_iter = sce_iter->set)
-<<<<<<< HEAD
 		DEG_scene_relations_update(bmain, sce_iter);
-=======
-		DAG_scene_relations_update(bmain, sce_iter);
-
-#ifdef WITH_LEGACY_DEPSGRAPH
-	if (!use_new_eval) {
-		/* flush recalc flags to dependencies, if we were only changing a frame
-		 * this would not be necessary, but if a user or a script has modified
-		 * some datablock before BKE_scene_update_tagged was called, we need the flush */
-		DAG_ids_flush_tagged(bmain);
-
-		/* Following 2 functions are recursive
-		 * so don't call within 'scene_update_tagged_recursive' */
-		DAG_scene_update_flags(bmain, sce, lay, true, do_invisible_flush);   // only stuff that moves or needs display still
-		BKE_mask_evaluate_all_masks(bmain, ctime, true);
-	}
-#endif
->>>>>>> 09c6c6c4
 
 	/* Update animated cache files for modifiers. */
 	BKE_cachefile_update_frame(bmain, sce, ctime, (((double)sce->r.frs_sec) / (double)sce->r.frs_sec_base));
