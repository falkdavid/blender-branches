/*
 * ***** BEGIN GPL LICENSE BLOCK *****
 *
 * This program is free software; you can redistribute it and/or
 * modify it under the terms of the GNU General Public License
 * as published by the Free Software Foundation; either version 2
 * of the License, or (at your option) any later version. 
 *
 * This program is distributed in the hope that it will be useful,
 * but WITHOUT ANY WARRANTY; without even the implied warranty of
 * MERCHANTABILITY or FITNESS FOR A PARTICULAR PURPOSE.  See the
 * GNU General Public License for more details.
 *
 * You should have received a copy of the GNU General Public License
 * along with this program; if not, write to the Free Software Foundation,
 * Inc., 51 Franklin Street, Fifth Floor, Boston, MA 02110-1301, USA.
 *
 * The Original Code is Copyright (C) 2007 Blender Foundation.
 * All rights reserved.
 *
 * 
 * Contributor(s): Blender Foundation
 *
 * ***** END GPL LICENSE BLOCK *****
 */

/** \file blender/windowmanager/intern/wm_files_link.c
 *  \ingroup wm
 *
 * Functions for dealing with append/link operators and helpers.
 */


#include <float.h>
#include <string.h>
#include <ctype.h>
#include <stdio.h>
#include <stddef.h>
#include <assert.h>
#include <errno.h>

#include "MEM_guardedalloc.h"

#include "DNA_ID.h"
#include "DNA_screen_types.h"
#include "DNA_scene_types.h"
#include "DNA_windowmanager_types.h"



#include "BLI_blenlib.h"
#include "BLI_bitmap.h"
#include "BLI_linklist.h"
#include "BLI_math.h"
#include "BLI_memarena.h"
#include "BLI_utildefines.h"
#include "BLI_ghash.h"

#include "BLO_readfile.h"

#include "BKE_context.h"
#include "BKE_layer.h"
#include "BKE_library.h"
#include "BKE_library_remap.h"
#include "BKE_global.h"
#include "BKE_main.h"
#include "BKE_report.h"
#include "BKE_scene.h"

#include "BKE_idcode.h"

#include "DEG_depsgraph.h"
#include "DEG_depsgraph_build.h"

#include "IMB_colormanagement.h"

#include "ED_screen.h"

#include "GPU_material.h"

#include "RNA_access.h"
#include "RNA_define.h"


#include "WM_api.h"
#include "WM_types.h"

#include "wm_files.h"

/* **************** link/append *************** */

static int wm_link_append_poll(bContext *C)
{
	if (WM_operator_winactive(C)) {
		/* linking changes active object which is pretty useful in general,
		 * but which totally confuses edit mode (i.e. it becoming not so obvious
		 * to leave from edit mode and invalid tools in toolbar might be displayed)
		 * so disable link/append when in edit mode (sergey) */
		if (CTX_data_edit_object(C))
			return 0;

		return 1;
	}

	return 0;
}

static int wm_link_append_invoke(bContext *C, wmOperator *op, const wmEvent *UNUSED(event))
{
	if (RNA_struct_property_is_set(op->ptr, "filepath")) {
		return WM_operator_call_notest(C, op);
	}
	else {
		/* XXX TODO solve where to get last linked library from */
		if (G.lib[0] != '\0') {
			RNA_string_set(op->ptr, "filepath", G.lib);
		}
		else if (G.relbase_valid) {
			char path[FILE_MAX];
			BLI_strncpy(path, G.main->name, sizeof(G.main->name));
			BLI_parent_dir(path);
			RNA_string_set(op->ptr, "filepath", path);
		}
		WM_event_add_fileselect(C, op);
		return OPERATOR_RUNNING_MODAL;
	}
}

static short wm_link_append_flag(wmOperator *op)
{
	PropertyRNA *prop;
	short flag = 0;

	if (RNA_boolean_get(op->ptr, "autoselect"))
		flag |= FILE_AUTOSELECT;
	if (RNA_boolean_get(op->ptr, "active_collection"))
		flag |= FILE_ACTIVE_COLLECTION;
	if ((prop = RNA_struct_find_property(op->ptr, "relative_path")) && RNA_property_boolean_get(op->ptr, prop))
		flag |= FILE_RELPATH;
	if (RNA_boolean_get(op->ptr, "link"))
		flag |= FILE_LINK;
	if (RNA_boolean_get(op->ptr, "instance_groups"))
		flag |= FILE_GROUP_INSTANCE;

	return flag;
}

typedef struct WMLinkAppendDataItem {
	char *name;
	BLI_bitmap *libraries;  /* All libs (from WMLinkAppendData.libraries) to try to load this ID from. */
	short idcode;

	ID *new_id;
	void *customdata;
} WMLinkAppendDataItem;

typedef struct WMLinkAppendData {
	LinkNodePair libraries;
	LinkNodePair items;
	int num_libraries;
	int num_items;
	int flag;  /* Combines eFileSel_Params_Flag from DNA_space_types.h and BLO_LibLinkFlags from BLO_readfile.h */

	/* Internal 'private' data */
	MemArena *memarena;
} WMLinkAppendData;

static WMLinkAppendData *wm_link_append_data_new(const int flag)
{
	MemArena *ma = BLI_memarena_new(BLI_MEMARENA_STD_BUFSIZE, __func__);
	WMLinkAppendData *lapp_data = BLI_memarena_calloc(ma, sizeof(*lapp_data));

	lapp_data->flag = flag;
	lapp_data->memarena = ma;

	return lapp_data;
}

static void wm_link_append_data_free(WMLinkAppendData *lapp_data)
{
	BLI_memarena_free(lapp_data->memarena);
}

/* WARNING! *Never* call wm_link_append_data_library_add() after having added some items! */

static void wm_link_append_data_library_add(WMLinkAppendData *lapp_data, const char *libname)
{
	size_t len = strlen(libname) + 1;
	char *libpath = BLI_memarena_alloc(lapp_data->memarena, len);

	BLI_strncpy(libpath, libname, len);
	BLI_linklist_append_arena(&lapp_data->libraries, libpath, lapp_data->memarena);
	lapp_data->num_libraries++;
}

static WMLinkAppendDataItem *wm_link_append_data_item_add(
        WMLinkAppendData *lapp_data, const char *idname, const short idcode, void *customdata)
{
	WMLinkAppendDataItem *item = BLI_memarena_alloc(lapp_data->memarena, sizeof(*item));
	size_t len = strlen(idname) + 1;

	item->name = BLI_memarena_alloc(lapp_data->memarena, len);
	BLI_strncpy(item->name, idname, len);
	item->idcode = idcode;
	item->libraries = BLI_BITMAP_NEW_MEMARENA(lapp_data->memarena, lapp_data->num_libraries);

	item->new_id = NULL;
	item->customdata = customdata;

	BLI_linklist_append_arena(&lapp_data->items, item, lapp_data->memarena);
	lapp_data->num_items++;

	return item;
}

<<<<<<< HEAD
static void wm_link_do(
        WMLinkAppendData *lapp_data, ReportList *reports, Main *bmain, Scene *scene, ViewLayer *view_layer,
        const bool use_placeholders, const bool force_indirect)
=======
static void wm_link_do(WMLinkAppendData *lapp_data, ReportList *reports, Main *bmain, Scene *scene, View3D *v3d)
>>>>>>> 0868a2b6
{
	Main *mainl;
	BlendHandle *bh;
	Library *lib;

	const int flag = lapp_data->flag;

	LinkNode *liblink, *itemlink;
	int lib_idx, item_idx;

	BLI_assert(lapp_data->num_items && lapp_data->num_libraries);

	for (lib_idx = 0, liblink = lapp_data->libraries.list; liblink; lib_idx++, liblink = liblink->next) {
		char *libname = liblink->link;

		bh = BLO_blendhandle_from_file(libname, reports);

		if (bh == NULL) {
			/* Unlikely since we just browsed it, but possible
			 * Error reports will have been made by BLO_blendhandle_from_file() */
			continue;
		}

		/* here appending/linking starts */
		mainl = BLO_library_link_begin(bmain, &bh, libname);
		lib = mainl->curlib;
		BLI_assert(lib);
		UNUSED_VARS_NDEBUG(lib);

		if (mainl->versionfile < 250) {
			BKE_reportf(reports, RPT_WARNING,
			            "Linking or appending from a very old .blend file format (%d.%d), no animation conversion will "
			            "be done! You may want to re-save your lib file with current Blender",
			            mainl->versionfile, mainl->subversionfile);
		}

		/* For each lib file, we try to link all items belonging to that lib,
		 * and tag those successful to not try to load them again with the other libs. */
		for (item_idx = 0, itemlink = lapp_data->items.list; itemlink; item_idx++, itemlink = itemlink->next) {
			WMLinkAppendDataItem *item = itemlink->link;
			ID *new_id;

			if (!BLI_BITMAP_TEST(item->libraries, lib_idx)) {
				continue;
			}

<<<<<<< HEAD
			new_id = BLO_library_link_named_part_ex(
			             mainl, &bh, item->idcode, item->name, flag, scene, view_layer, use_placeholders, force_indirect);
=======
			new_id = BLO_library_link_named_part_ex(mainl, &bh, item->idcode, item->name, flag, scene, v3d);
>>>>>>> 0868a2b6

			if (new_id) {
				/* If the link is successful, clear item's libs 'todo' flags.
				 * This avoids trying to link same item with other libraries to come. */
				BLI_BITMAP_SET_ALL(item->libraries, false, lapp_data->num_libraries);
				item->new_id = new_id;
			}
		}

		BLO_library_link_end(mainl, &bh, flag, scene, view_layer);
		BLO_blendhandle_close(bh);
	}
}

/**
 * Check if an item defined by \a name and \a group can be appended/linked.
 *
 * \param reports: Optionally report an error when an item can't be appended/linked.
 */
static bool wm_link_append_item_poll(
        ReportList *reports, const char *path, const char *group, const char *name, const bool do_append)
{
	short idcode;

	if (!group || !name) {
		printf("skipping %s\n", path);
		return false;
	}

	idcode = BKE_idcode_from_name(group);

	/* XXX For now, we do a nasty exception for workspace, forbid linking them.
	 *     Not nice, ultimately should be solved! */
	if (!BKE_idcode_is_linkable(idcode) && (do_append || idcode != ID_WS)) {
		if (reports) {
			if (do_append) {
				BKE_reportf(reports, RPT_ERROR_INVALID_INPUT, "Can't append data-block '%s' of type '%s'", name, group);
			}
			else {
				BKE_reportf(reports, RPT_ERROR_INVALID_INPUT, "Can't link data-block '%s' of type '%s'", name, group);
			}
		}
		return false;
	}

	return true;
}

static int wm_link_append_exec(bContext *C, wmOperator *op)
{
	Main *bmain = CTX_data_main(C);
	Scene *scene = CTX_data_scene(C);
	ViewLayer *view_layer = CTX_data_view_layer(C);
	PropertyRNA *prop;
	WMLinkAppendData *lapp_data;
	char path[FILE_MAX_LIBEXTRA], root[FILE_MAXDIR], libname[FILE_MAX_LIBEXTRA], relname[FILE_MAX];
	char *group, *name;
	int totfiles = 0;
	short flag;
	bool has_item = false;
	bool do_append;

	RNA_string_get(op->ptr, "filename", relname);
	RNA_string_get(op->ptr, "directory", root);

	BLI_join_dirfile(path, sizeof(path), root, relname);

	/* test if we have a valid data */
	if (!BLO_library_path_explode(path, libname, &group, &name)) {
		BKE_reportf(op->reports, RPT_ERROR, "'%s': not a library", path);
		return OPERATOR_CANCELLED;
	}
	else if (!group) {
		BKE_reportf(op->reports, RPT_ERROR, "'%s': nothing indicated", path);
		return OPERATOR_CANCELLED;
	}
	else if (BLI_path_cmp(bmain->name, libname) == 0) {
		BKE_reportf(op->reports, RPT_ERROR, "'%s': cannot use current file as library", path);
		return OPERATOR_CANCELLED;
	}

	/* check if something is indicated for append/link */
	prop = RNA_struct_find_property(op->ptr, "files");
	if (prop) {
		totfiles = RNA_property_collection_length(op->ptr, prop);
		if (totfiles == 0) {
			if (!name) {
				BKE_reportf(op->reports, RPT_ERROR, "'%s': nothing indicated", path);
				return OPERATOR_CANCELLED;
			}
		}
	}
	else if (!name) {
		BKE_reportf(op->reports, RPT_ERROR, "'%s': nothing indicated", path);
		return OPERATOR_CANCELLED;
	}

	flag = wm_link_append_flag(op);
	do_append = (flag & FILE_LINK) == 0;

	/* sanity checks for flag */
	if (scene && scene->id.lib) {
		BKE_reportf(op->reports, RPT_WARNING,
		            "Scene '%s' is linked, instantiation of objects & groups is disabled", scene->id.name + 2);
		flag &= ~FILE_GROUP_INSTANCE;
		scene = NULL;
	}

	/* We need to add nothing from BLO_LibLinkFlags to flag here. */

	/* from here down, no error returns */

	if (view_layer && RNA_boolean_get(op->ptr, "autoselect")) {
		BKE_view_layer_base_deselect_all(view_layer);
	}
	
	/* tag everything, all untagged data can be made local
	 * its also generally useful to know what is new
	 *
	 * take extra care BKE_main_id_flag_all(bmain, LIB_TAG_PRE_EXISTING, false) is called after! */
	BKE_main_id_tag_all(bmain, LIB_TAG_PRE_EXISTING, true);

	/* We define our working data...
	 * Note that here, each item 'uses' one library, and only one. */
	lapp_data = wm_link_append_data_new(flag);
	if (totfiles != 0) {
		GHash *libraries = BLI_ghash_new(BLI_ghashutil_strhash_p, BLI_ghashutil_strcmp, __func__);
		int lib_idx = 0;

		RNA_BEGIN (op->ptr, itemptr, "files")
		{
			RNA_string_get(&itemptr, "name", relname);

			BLI_join_dirfile(path, sizeof(path), root, relname);

			if (BLO_library_path_explode(path, libname, &group, &name)) {
				if (!wm_link_append_item_poll(NULL, path, group, name, do_append)) {
					continue;
				}

				if (!BLI_ghash_haskey(libraries, libname)) {
					BLI_ghash_insert(libraries, BLI_strdup(libname), SET_INT_IN_POINTER(lib_idx));
					lib_idx++;
					wm_link_append_data_library_add(lapp_data, libname);
					has_item = true;
				}
			}
		}
		RNA_END;

		RNA_BEGIN (op->ptr, itemptr, "files")
		{
			RNA_string_get(&itemptr, "name", relname);

			BLI_join_dirfile(path, sizeof(path), root, relname);

			if (BLO_library_path_explode(path, libname, &group, &name)) {
				WMLinkAppendDataItem *item;

				if (!wm_link_append_item_poll(op->reports, path, group, name, do_append)) {
					continue;
				}

				lib_idx = GET_INT_FROM_POINTER(BLI_ghash_lookup(libraries, libname));

				item = wm_link_append_data_item_add(lapp_data, name, BKE_idcode_from_name(group), NULL);
				BLI_BITMAP_ENABLE(item->libraries, lib_idx);
				has_item = true;
			}
		}
		RNA_END;

		BLI_ghash_free(libraries, MEM_freeN, NULL);
	}
	else {
		WMLinkAppendDataItem *item;

		wm_link_append_data_library_add(lapp_data, libname);
		item = wm_link_append_data_item_add(lapp_data, name, BKE_idcode_from_name(group), NULL);
		BLI_BITMAP_ENABLE(item->libraries, 0);
		has_item = true;
	}

	if (!has_item) {
		wm_link_append_data_free(lapp_data);
		return OPERATOR_CANCELLED;
	}

	/* XXX We'd need re-entrant locking on Main for this to work... */
	/* BKE_main_lock(bmain); */

<<<<<<< HEAD
	wm_link_do(lapp_data, op->reports, bmain, scene, view_layer, false, false);
=======
	wm_link_do(lapp_data, op->reports, bmain, scene, CTX_wm_view3d(C));
>>>>>>> 0868a2b6

	/* BKE_main_unlock(bmain); */

	/* mark all library linked objects to be updated */
	BKE_main_lib_objects_recalc_all(bmain);
	IMB_colormanagement_check_file_config(bmain);

	/* append, rather than linking */
	if (do_append) {
		const bool set_fake = RNA_boolean_get(op->ptr, "set_fake");
		const bool use_recursive = RNA_boolean_get(op->ptr, "use_recursive");

		if (use_recursive) {
			BKE_library_make_local(bmain, NULL, NULL, true, set_fake);
		}
		else {
			LinkNode *itemlink;
			GSet *done_libraries = BLI_gset_new_ex(BLI_ghashutil_ptrhash, BLI_ghashutil_ptrcmp,
			                                       __func__, lapp_data->num_libraries);

			for (itemlink = lapp_data->items.list; itemlink; itemlink = itemlink->next) {
				ID *new_id = ((WMLinkAppendDataItem *)(itemlink->link))->new_id;

				if (new_id && !BLI_gset_haskey(done_libraries, new_id->lib)) {
					BKE_library_make_local(bmain, new_id->lib, NULL, true, set_fake);
					BLI_gset_insert(done_libraries, new_id->lib);
				}
			}

			BLI_gset_free(done_libraries, NULL);
		}
	}

	wm_link_append_data_free(lapp_data);

	/* important we unset, otherwise these object wont
	 * link into other scenes from this blend file */
	BKE_main_id_tag_all(bmain, LIB_TAG_PRE_EXISTING, false);

	/* TODO(sergey): Use proper flag for tagging here. */

	/* TODO (dalai): Temporary solution!
	 * Ideally we only need to tag the new objects themselves, not the scene. This way we'll avoid flush of
	 * collection properties to all objects and limit update to the particular object only.
	 * But afraid first we need to change collection evaluation in DEG according to depsgraph manifesto.
	 */
	DEG_id_tag_update(&scene->id, 0);

	/* recreate dependency graph to include new objects */
	DEG_relations_tag_update(bmain);

	/* XXX TODO: align G.lib with other directory storage (like last opened image etc...) */
	BLI_strncpy(G.lib, root, FILE_MAX);

	WM_event_add_notifier(C, NC_WINDOW, NULL);

	return OPERATOR_FINISHED;
}

static void wm_link_append_properties_common(wmOperatorType *ot, bool is_link)
{
	PropertyRNA *prop;

	/* better not save _any_ settings for this operator */
	/* properties */
	prop = RNA_def_boolean(ot->srna, "link", is_link,
	                       "Link", "Link the objects or data-blocks rather than appending");
	RNA_def_property_flag(prop, PROP_SKIP_SAVE | PROP_HIDDEN);
	prop = RNA_def_boolean(ot->srna, "autoselect", true,
	                       "Select", "Select new objects");
	RNA_def_property_flag(prop, PROP_SKIP_SAVE);
	prop = RNA_def_boolean(ot->srna, "active_collection", true,
	                       "Active Collection", "Put new objects on the active collection");
	RNA_def_property_flag(prop, PROP_SKIP_SAVE);
	prop = RNA_def_boolean(ot->srna, "instance_groups", is_link,
	                       "Instance Groups", "Create Dupli-Group instances for each group");
	RNA_def_property_flag(prop, PROP_SKIP_SAVE);
}

void WM_OT_link(wmOperatorType *ot)
{
	ot->name = "Link from Library";
	ot->idname = "WM_OT_link";
	ot->description = "Link from a Library .blend file";
	
	ot->invoke = wm_link_append_invoke;
	ot->exec = wm_link_append_exec;
	ot->poll = wm_link_append_poll;
	
	ot->flag |= OPTYPE_UNDO;

	WM_operator_properties_filesel(
	        ot, FILE_TYPE_FOLDER | FILE_TYPE_BLENDER | FILE_TYPE_BLENDERLIB, FILE_LOADLIB, FILE_OPENFILE,
	        WM_FILESEL_FILEPATH | WM_FILESEL_DIRECTORY | WM_FILESEL_FILENAME | WM_FILESEL_RELPATH | WM_FILESEL_FILES,
	        FILE_DEFAULTDISPLAY, FILE_SORT_ALPHA);
	
	wm_link_append_properties_common(ot, true);
}

void WM_OT_append(wmOperatorType *ot)
{
	ot->name = "Append from Library";
	ot->idname = "WM_OT_append";
	ot->description = "Append from a Library .blend file";

	ot->invoke = wm_link_append_invoke;
	ot->exec = wm_link_append_exec;
	ot->poll = wm_link_append_poll;

	ot->flag |= OPTYPE_UNDO;

	WM_operator_properties_filesel(
	        ot, FILE_TYPE_FOLDER | FILE_TYPE_BLENDER | FILE_TYPE_BLENDERLIB, FILE_LOADLIB, FILE_OPENFILE,
	        WM_FILESEL_FILEPATH | WM_FILESEL_DIRECTORY | WM_FILESEL_FILENAME | WM_FILESEL_FILES,
	        FILE_DEFAULTDISPLAY, FILE_SORT_ALPHA);

	wm_link_append_properties_common(ot, false);
	RNA_def_boolean(ot->srna, "set_fake", false, "Fake User",
	                "Set Fake User for appended items (except Objects and Groups)");
	RNA_def_boolean(ot->srna, "use_recursive", true, "Localize All",
	                "Localize all appended data, including those indirectly linked from other libraries");
}

/** \name Reload/relocate libraries.
 *
 * \{ */

static int wm_lib_relocate_invoke(bContext *C, wmOperator *op, const wmEvent *UNUSED(event))
{
	Library *lib;
	char lib_name[MAX_NAME];

	RNA_string_get(op->ptr, "library", lib_name);
	lib = (Library *)BKE_libblock_find_name_ex(CTX_data_main(C), ID_LI, lib_name);

	if (lib) {
		if (lib->parent) {
			BKE_reportf(op->reports, RPT_ERROR_INVALID_INPUT,
			            "Cannot relocate indirectly linked library '%s'", lib->filepath);
			return OPERATOR_CANCELLED;
		}
		RNA_string_set(op->ptr, "filepath", lib->filepath);

		WM_event_add_fileselect(C, op);

		return OPERATOR_RUNNING_MODAL;
	}

	return OPERATOR_CANCELLED;
}

static void lib_relocate_do(
        Main *bmain,
        Library *library, WMLinkAppendData *lapp_data, ReportList *reports, const bool do_reload)
{
	ListBase *lbarray[MAX_LIBARRAY];
	int lba_idx;

	LinkNode *itemlink;
	int item_idx;
	bool has_item = false;

	/* Remove all IDs to be reloaded from Main. */
	lba_idx = set_listbasepointers(bmain, lbarray);
	while (lba_idx--) {
		ID *id = lbarray[lba_idx]->first;
		const short idcode = id ? GS(id->name) : 0;

		if (!id || !BKE_idcode_is_linkable(idcode)) {
			/* No need to reload non-linkable datatypes, those will get relinked with their 'users ID'. */
			continue;
		}

		for (; id; id = id->next) {
			if (id->lib == library) {
				WMLinkAppendDataItem *item;

				/* We remove it from current Main, and add it to items to link... */
				/* Note that non-linkable IDs (like e.g. shapekeys) are also explicitly linked here... */
				BLI_remlink(lbarray[lba_idx], id);
				item = wm_link_append_data_item_add(lapp_data, id->name + 2, idcode, id);
				BLI_BITMAP_SET_ALL(item->libraries, true, lapp_data->num_libraries);
				has_item = true;

#ifdef PRINT_DEBUG
				printf("\tdatablock to seek for: %s\n", id->name);
#endif
			}
		}
	}

	if (!has_item) {
		/* nothing to relocate */
		return;
	}

	BKE_main_id_tag_all(bmain, LIB_TAG_PRE_EXISTING, true);

	/* We do not want any instanciation here! */
	wm_link_do(lapp_data, reports, bmain, NULL, NULL);

	BKE_main_lock(bmain);

	/* We add back old id to bmain.
	 * We need to do this in a first, separated loop, otherwise some of those may not be handled by
	 * ID remapping, which means they would still reference old data to be deleted... */
	for (item_idx = 0, itemlink = lapp_data->items.list; itemlink; item_idx++, itemlink = itemlink->next) {
		WMLinkAppendDataItem *item = itemlink->link;
		ID *old_id = item->customdata;

		BLI_assert(old_id);
		BLI_addtail(which_libbase(bmain, GS(old_id->name)), old_id);
	}

	/* Note that in reload case, we also want to replace indirect usages. */
	const short remap_flags = ID_REMAP_SKIP_NEVER_NULL_USAGE | ID_REMAP_NO_INDIRECT_PROXY_DATA_USAGE |
	                          (do_reload ? 0 : ID_REMAP_SKIP_INDIRECT_USAGE);
	for (item_idx = 0, itemlink = lapp_data->items.list; itemlink; item_idx++, itemlink = itemlink->next) {
		WMLinkAppendDataItem *item = itemlink->link;
		ID *old_id = item->customdata;
		ID *new_id = item->new_id;

		BLI_assert(old_id);
		if (do_reload) {
			/* Since we asked for placeholders in case of missing IDs, we expect to always get a valid one. */
			BLI_assert(new_id);
		}
		if (new_id) {
#ifdef PRINT_DEBUG
			printf("before remap, old_id users: %d, new_id users: %d\n", old_id->us, new_id->us);
#endif
			BKE_libblock_remap_locked(bmain, old_id, new_id, remap_flags);

			if (old_id->flag & LIB_FAKEUSER) {
				id_fake_user_clear(old_id);
				id_fake_user_set(new_id);
			}

#ifdef PRINT_DEBUG
			printf("after remap, old_id users: %d, new_id users: %d\n", old_id->us, new_id->us);
#endif

			/* In some cases, new_id might become direct link, remove parent of library in this case. */
			if (new_id->lib->parent && (new_id->tag & LIB_TAG_INDIRECT) == 0) {
				if (do_reload) {
					BLI_assert(0);  /* Should not happen in 'pure' reload case... */
				}
				new_id->lib->parent = NULL;
			}
		}

		if (old_id->us > 0 && new_id && old_id->lib == new_id->lib) {
			/* Note that this *should* not happen - but better be safe than sorry in this area, at least until we are
			 * 100% sure this cannot ever happen.
			 * Also, we can safely assume names were unique so far, so just replacing '.' by '~' should work,
			 * but this does not totally rules out the possibility of name collision. */
			size_t len = strlen(old_id->name);
			size_t dot_pos;
			bool has_num = false;

			for (dot_pos = len; dot_pos--;) {
				char c = old_id->name[dot_pos];
				if (c == '.') {
					break;
				}
				else if (c < '0' || c > '9') {
					has_num = false;
					break;
				}
				has_num = true;
			}

			if (has_num) {
				old_id->name[dot_pos] = '~';
			}
			else {
				len = MIN2(len, MAX_ID_NAME - 7);
				BLI_strncpy(&old_id->name[len], "~000", 7);
			}

			id_sort_by_name(which_libbase(bmain, GS(old_id->name)), old_id);

			BKE_reportf(reports, RPT_WARNING,
			            "Lib Reload: Replacing all references to old data-block '%s' by reloaded one failed, "
			            "old one (%d remaining users) had to be kept and was renamed to '%s'",
			            new_id->name, old_id->us, old_id->name);
		}
	}

	BKE_main_unlock(bmain);

	for (item_idx = 0, itemlink = lapp_data->items.list; itemlink; item_idx++, itemlink = itemlink->next) {
		WMLinkAppendDataItem *item = itemlink->link;
		ID *old_id = item->customdata;

		if (old_id->us == 0) {
			BKE_libblock_free(bmain, old_id);
		}
	}

	/* Some datablocks can get reloaded/replaced 'silently' because they are not linkable (shape keys e.g.),
	 * so we need another loop here to clear old ones if possible. */
	lba_idx = set_listbasepointers(bmain, lbarray);
	while (lba_idx--) {
		ID *id, *id_next;
		for (id  = lbarray[lba_idx]->first; id; id = id_next) {
			id_next = id->next;
			/* XXX That check may be a bit to generic/permissive? */
			if (id->lib && (id->flag & LIB_TAG_PRE_EXISTING) && id->us == 0) {
				BKE_libblock_free(bmain, id);
			}
		}
	}

	/* Get rid of no more used libraries... */
	BKE_main_id_tag_idcode(bmain, ID_LI, LIB_TAG_DOIT, true);
	lba_idx = set_listbasepointers(bmain, lbarray);
	while (lba_idx--) {
		ID *id;
		for (id = lbarray[lba_idx]->first; id; id = id->next) {
			if (id->lib) {
				id->lib->id.tag &= ~LIB_TAG_DOIT;
			}
		}
	}
	Library *lib, *lib_next;
	for (lib = which_libbase(bmain, ID_LI)->first; lib; lib = lib_next) {
		lib_next = lib->id.next;
		if (lib->id.tag & LIB_TAG_DOIT) {
			id_us_clear_real(&lib->id);
			if (lib->id.us == 0) {
				BKE_libblock_free(bmain, (ID *)lib);
			}
		}
	}

	BKE_main_lib_objects_recalc_all(bmain);
	IMB_colormanagement_check_file_config(bmain);

	/* important we unset, otherwise these object wont
	 * link into other scenes from this blend file */
	BKE_main_id_tag_all(bmain, LIB_TAG_PRE_EXISTING, false);

	/* recreate dependency graph to include new objects */
	DEG_relations_tag_update(bmain);
}

void WM_lib_reload(Library *lib, bContext *C, ReportList *reports)
{
	if (!BLO_has_bfile_extension(lib->filepath)) {
		BKE_reportf(reports, RPT_ERROR, "'%s' is not a valid library filepath", lib->filepath);
		return;
	}

	if (!BLI_exists(lib->filepath)) {
		BKE_reportf(reports, RPT_ERROR,
		            "Trying to reload library '%s' from invalid path '%s'", lib->id.name, lib->filepath);
		return;
	}

	WMLinkAppendData *lapp_data = wm_link_append_data_new(BLO_LIBLINK_USE_PLACEHOLDERS | BLO_LIBLINK_FORCE_INDIRECT);

	wm_link_append_data_library_add(lapp_data, lib->filepath);

	lib_relocate_do(CTX_data_main(C), lib, lapp_data, reports, true);

	wm_link_append_data_free(lapp_data);

	WM_event_add_notifier(C, NC_WINDOW, NULL);
}

static int wm_lib_relocate_exec_do(bContext *C, wmOperator *op, bool do_reload)
{
	Library *lib;
	char lib_name[MAX_NAME];

	RNA_string_get(op->ptr, "library", lib_name);
	lib = (Library *)BKE_libblock_find_name_ex(CTX_data_main(C), ID_LI, lib_name);

	if (lib) {
		Main *bmain = CTX_data_main(C);
		PropertyRNA *prop;
		WMLinkAppendData *lapp_data;

		char path[FILE_MAX], root[FILE_MAXDIR], libname[FILE_MAX], relname[FILE_MAX];
		short flag = 0;

		if (RNA_boolean_get(op->ptr, "relative_path")) {
			flag |= FILE_RELPATH;
		}

		if (lib->parent && !do_reload) {
			BKE_reportf(op->reports, RPT_ERROR_INVALID_INPUT,
			            "Cannot relocate indirectly linked library '%s'", lib->filepath);
			return OPERATOR_CANCELLED;
		}

		RNA_string_get(op->ptr, "directory", root);
		RNA_string_get(op->ptr, "filename", libname);

		if (!BLO_has_bfile_extension(libname)) {
			BKE_report(op->reports, RPT_ERROR, "Not a library");
			return OPERATOR_CANCELLED;
		}

		BLI_join_dirfile(path, sizeof(path), root, libname);

		if (!BLI_exists(path)) {
			BKE_reportf(op->reports, RPT_ERROR_INVALID_INPUT,
			            "Trying to reload or relocate library '%s' to invalid path '%s'", lib->id.name, path);
			return OPERATOR_CANCELLED;
		}

		if (BLI_path_cmp(lib->filepath, path) == 0) {
#ifdef PRINT_DEBUG
			printf("We are supposed to reload '%s' lib (%d)...\n", lib->filepath, lib->id.us);
#endif

			do_reload = true;

			lapp_data = wm_link_append_data_new(flag);
			wm_link_append_data_library_add(lapp_data, path);
		}
		else {
			int totfiles = 0;

#ifdef PRINT_DEBUG
			printf("We are supposed to relocate '%s' lib to new '%s' one...\n", lib->filepath, libname);
#endif

			/* Check if something is indicated for relocate. */
			prop = RNA_struct_find_property(op->ptr, "files");
			if (prop) {
				totfiles = RNA_property_collection_length(op->ptr, prop);
				if (totfiles == 0) {
					if (!libname[0]) {
						BKE_report(op->reports, RPT_ERROR, "Nothing indicated");
						return OPERATOR_CANCELLED;
					}
				}
			}

			lapp_data = wm_link_append_data_new(flag);

			if (totfiles) {
				RNA_BEGIN (op->ptr, itemptr, "files")
				{
					RNA_string_get(&itemptr, "name", relname);

					BLI_join_dirfile(path, sizeof(path), root, relname);

					if (BLI_path_cmp(path, lib->filepath) == 0 || !BLO_has_bfile_extension(relname)) {
						continue;
					}

#ifdef PRINT_DEBUG
					printf("\t candidate new lib to reload datablocks from: %s\n", path);
#endif
					wm_link_append_data_library_add(lapp_data, path);
				}
				RNA_END;
			}
			else {
#ifdef PRINT_DEBUG
				printf("\t candidate new lib to reload datablocks from: %s\n", path);
#endif
				wm_link_append_data_library_add(lapp_data, path);
			}
		}

<<<<<<< HEAD
		lib_relocate_do(bmain, lib, lapp_data, op->reports, do_reload);
=======
		if (do_reload) {
			lapp_data->flag |= BLO_LIBLINK_USE_PLACEHOLDERS | BLO_LIBLINK_FORCE_INDIRECT;
		}

		lib_relocate_do(bmain, scene, lib, lapp_data, op->reports, do_reload);
>>>>>>> 0868a2b6

		wm_link_append_data_free(lapp_data);

		/* XXX TODO: align G.lib with other directory storage (like last opened image etc...) */
		BLI_strncpy(G.lib, root, FILE_MAX);

		WM_event_add_notifier(C, NC_WINDOW, NULL);

		return OPERATOR_FINISHED;
	}

	return OPERATOR_CANCELLED;
}

static int wm_lib_relocate_exec(bContext *C, wmOperator *op)
{
	return wm_lib_relocate_exec_do(C, op, false);
}

void WM_OT_lib_relocate(wmOperatorType *ot)
{
	PropertyRNA *prop;

	ot->name = "Relocate Library";
	ot->idname = "WM_OT_lib_relocate";
	ot->description = "Relocate the given library to one or several others";

	ot->invoke = wm_lib_relocate_invoke;
	ot->exec = wm_lib_relocate_exec;

	ot->flag |= OPTYPE_UNDO;

	prop = RNA_def_string(ot->srna, "library", NULL, MAX_NAME, "Library", "Library to relocate");
	RNA_def_property_flag(prop, PROP_HIDDEN);

	WM_operator_properties_filesel(
	            ot, FILE_TYPE_FOLDER | FILE_TYPE_BLENDER, FILE_BLENDER, FILE_OPENFILE,
	            WM_FILESEL_FILEPATH | WM_FILESEL_DIRECTORY | WM_FILESEL_FILENAME | WM_FILESEL_FILES | WM_FILESEL_RELPATH,
	            FILE_DEFAULTDISPLAY, FILE_SORT_ALPHA);
}

static int wm_lib_reload_exec(bContext *C, wmOperator *op)
{
	return wm_lib_relocate_exec_do(C, op, true);
}

void WM_OT_lib_reload(wmOperatorType *ot)
{
	PropertyRNA *prop;

	ot->name = "Reload Library";
	ot->idname = "WM_OT_lib_reload";
	ot->description = "Reload the given library";

	ot->exec = wm_lib_reload_exec;

	ot->flag |= OPTYPE_UNDO;

	prop = RNA_def_string(ot->srna, "library", NULL, MAX_NAME, "Library", "Library to reload");
	RNA_def_property_flag(prop, PROP_HIDDEN);

	WM_operator_properties_filesel(
	            ot, FILE_TYPE_FOLDER | FILE_TYPE_BLENDER, FILE_BLENDER, FILE_OPENFILE,
	            WM_FILESEL_FILEPATH | WM_FILESEL_DIRECTORY | WM_FILESEL_FILENAME | WM_FILESEL_RELPATH,
	            FILE_DEFAULTDISPLAY, FILE_SORT_ALPHA);
}

/** \} */<|MERGE_RESOLUTION|>--- conflicted
+++ resolved
@@ -213,13 +213,8 @@
 	return item;
 }
 
-<<<<<<< HEAD
 static void wm_link_do(
-        WMLinkAppendData *lapp_data, ReportList *reports, Main *bmain, Scene *scene, ViewLayer *view_layer,
-        const bool use_placeholders, const bool force_indirect)
-=======
-static void wm_link_do(WMLinkAppendData *lapp_data, ReportList *reports, Main *bmain, Scene *scene, View3D *v3d)
->>>>>>> 0868a2b6
+        WMLinkAppendData *lapp_data, ReportList *reports, Main *bmain, Scene *scene, ViewLayer *view_layer)
 {
 	Main *mainl;
 	BlendHandle *bh;
@@ -266,12 +261,7 @@
 				continue;
 			}
 
-<<<<<<< HEAD
-			new_id = BLO_library_link_named_part_ex(
-			             mainl, &bh, item->idcode, item->name, flag, scene, view_layer, use_placeholders, force_indirect);
-=======
-			new_id = BLO_library_link_named_part_ex(mainl, &bh, item->idcode, item->name, flag, scene, v3d);
->>>>>>> 0868a2b6
+			new_id = BLO_library_link_named_part_ex(mainl, &bh, item->idcode, item->name, flag, scene, view_layer);
 
 			if (new_id) {
 				/* If the link is successful, clear item's libs 'todo' flags.
@@ -463,11 +453,7 @@
 	/* XXX We'd need re-entrant locking on Main for this to work... */
 	/* BKE_main_lock(bmain); */
 
-<<<<<<< HEAD
-	wm_link_do(lapp_data, op->reports, bmain, scene, view_layer, false, false);
-=======
-	wm_link_do(lapp_data, op->reports, bmain, scene, CTX_wm_view3d(C));
->>>>>>> 0868a2b6
+	wm_link_do(lapp_data, op->reports, bmain, scene, view_layer);
 
 	/* BKE_main_unlock(bmain); */
 
@@ -938,15 +924,11 @@
 			}
 		}
 
-<<<<<<< HEAD
-		lib_relocate_do(bmain, lib, lapp_data, op->reports, do_reload);
-=======
 		if (do_reload) {
 			lapp_data->flag |= BLO_LIBLINK_USE_PLACEHOLDERS | BLO_LIBLINK_FORCE_INDIRECT;
 		}
 
-		lib_relocate_do(bmain, scene, lib, lapp_data, op->reports, do_reload);
->>>>>>> 0868a2b6
+		lib_relocate_do(bmain, lib, lapp_data, op->reports, do_reload);
 
 		wm_link_append_data_free(lapp_data);
 
