/*
 * ***** BEGIN GPL LICENSE BLOCK *****
 *
 * This program is free software; you can redistribute it and/or
 * modify it under the terms of the GNU General Public License
 * as published by the Free Software Foundation; either version 2
 * of the License, or (at your option) any later version.
 *
 * This program is distributed in the hope that it will be useful,
 * but WITHOUT ANY WARRANTY; without even the implied warranty of
 * MERCHANTABILITY or FITNESS FOR A PARTICULAR PURPOSE.  See the
 * GNU General Public License for more details.
 *
 * You should have received a copy of the GNU General Public License
 * along with this program; if not, write to the Free Software Foundation,
 * Inc., 51 Franklin Street, Fifth Floor, Boston, MA 02110-1301, USA.
 *
 * The Original Code is Copyright (C) 2001-2002 by NaN Holding BV.
 * All rights reserved.
 *
 * The Original Code is: all of this file.
 *
 * Contributor(s): none yet.
 *
 * ***** END GPL LICENSE BLOCK *****
 */

/** \file DNA_scene_types.h
 *  \ingroup DNA
 */

#ifndef __DNA_SCENE_TYPES_H__
#define __DNA_SCENE_TYPES_H__

#include "DNA_defs.h"

/* XXX, temp feature - campbell */
#define DURIAN_CAMERA_SWITCH

#ifdef __cplusplus
extern "C" {
#endif

#include "DNA_color_types.h"  /* color management */
#include "DNA_vec_types.h"
#include "DNA_listBase.h"
#include "DNA_ID.h"
#include "DNA_freestyle_types.h"
#include "DNA_gpu_types.h"
#include "DNA_group_types.h"
#include "DNA_layer_types.h"
#include "DNA_material_types.h"
#include "DNA_userdef_types.h"
#include "DNA_view3d_types.h"

struct CurveMapping;
struct Object;
struct Brush;
struct World;
struct Scene;
struct Image;
struct Collection;
struct Text;
struct bNodeTree;
struct AnimData;
struct Editing;
struct SceneStats;
struct bGPdata;
struct MovieClip;
struct ColorSpace;
struct SceneCollection;

/* ************************************************************* */
/* Scene Data */

/* ************************************************************* */
/* Output Format Data */

typedef struct AviCodecData {
	void            *lpFormat;  /* save format */
	void            *lpParms;   /* compressor options */
	unsigned int cbFormat;          /* size of lpFormat buffer */
	unsigned int cbParms;           /* size of lpParms buffer */

	unsigned int fccType;               /* stream type, for consistency */
	unsigned int fccHandler;            /* compressor */
	unsigned int dwKeyFrameEvery;       /* keyframe rate */
	unsigned int dwQuality;             /* compress quality 0-10,000 */
	unsigned int dwBytesPerSecond;      /* bytes per second */
	unsigned int dwFlags;               /* flags... see below */
	unsigned int dwInterleaveEvery;     /* for non-video streams only */
	unsigned int pad;

	char avicodecname[128];
} AviCodecData;

typedef enum eFFMpegPreset {
	FFM_PRESET_NONE,

#ifdef DNA_DEPRECATED
	/* Previously used by h.264 to control encoding speed vs. file size. */
	FFM_PRESET_ULTRAFAST, /* DEPRECATED */
	FFM_PRESET_SUPERFAST, /* DEPRECATED */
	FFM_PRESET_VERYFAST,  /* DEPRECATED */
	FFM_PRESET_FASTER,    /* DEPRECATED */
	FFM_PRESET_FAST,      /* DEPRECATED */
	FFM_PRESET_MEDIUM,    /* DEPRECATED */
	FFM_PRESET_SLOW,      /* DEPRECATED */
	FFM_PRESET_SLOWER,    /* DEPRECATED */
	FFM_PRESET_VERYSLOW,  /* DEPRECATED */
#endif

	/* Used by WEBM/VP9 and h.264 to control encoding speed vs. file size.
	 * WEBM/VP9 use these values directly, whereas h.264 map those to
	 * respectively the MEDIUM, SLOWER, and SUPERFAST presets.
	 */
	FFM_PRESET_GOOD = 10, /* the default and recommended for most applications */
	FFM_PRESET_BEST, /* recommended if you have lots of time and want the best compression efficiency */
	FFM_PRESET_REALTIME, /* recommended for live / fast encoding */
} eFFMpegPreset;

/* Mapping from easily-understandable descriptions to CRF values.
 * Assumes we output 8-bit video. Needs to be remapped if 10-bit
 * is output.
 * We use a slightly wider than "subjectively sane range" according
 * to https://trac.ffmpeg.org/wiki/Encode/H.264#a1.ChooseaCRFvalue
 */
typedef enum eFFMpegCrf {
	FFM_CRF_NONE = -1,
	FFM_CRF_LOSSLESS = 0,
	FFM_CRF_PERC_LOSSLESS = 17,
	FFM_CRF_HIGH = 20,
	FFM_CRF_MEDIUM = 23,
	FFM_CRF_LOW = 26,
	FFM_CRF_VERYLOW = 29,
	FFM_CRF_LOWEST = 32,
} eFFMpegCrf;

typedef struct FFMpegCodecData {
	int type;
	int codec;
	int audio_codec;
	int video_bitrate;
	int audio_bitrate;
	int audio_mixrate;
	int audio_channels;
	int audio_pad;
	float audio_volume;
	int gop_size;
	int max_b_frames; /* only used if FFMPEG_USE_MAX_B_FRAMES flag is set. */
	int flags;
	int constant_rate_factor;
	int ffmpeg_preset; /* see eFFMpegPreset */

	int rc_min_rate;
	int rc_max_rate;
	int rc_buffer_size;
	int mux_packet_size;
	int mux_rate;
	int pad1;

	IDProperty *properties;
} FFMpegCodecData;

/* ************************************************************* */
/* Audio */

typedef struct AudioData {
	int mixrate; // 2.5: now in FFMpegCodecData: audio_mixrate
	float main; // 2.5: now in FFMpegCodecData: audio_volume
	float speed_of_sound;
	float doppler_factor;
	int distance_model;
	short flag;
	short pad;
	float volume;
	float pad2;
} AudioData;

/* *************************************************************** */
/* Render Layers */

/* Render Layer */
typedef struct SceneRenderLayer {
	struct SceneRenderLayer *next, *prev;

	char name[64] DNA_DEPRECATED;   /* MAX_NAME */

	struct Material *mat_override DNA_DEPRECATED; /* Converted to ViewLayer override. */

	unsigned int lay DNA_DEPRECATED; /* Converted to LayerCollection cycles camera visibility override. */
	unsigned int lay_zmask DNA_DEPRECATED; /* Converted to LayerCollection cycles holdout override. */
	unsigned int lay_exclude DNA_DEPRECATED;
	int layflag DNA_DEPRECATED; /* Converted to ViewLayer layflag and flag. */

	/* pass_xor has to be after passflag */
	int passflag DNA_DEPRECATED; /* pass_xor has to be after passflag */
	int pass_xor DNA_DEPRECATED; /* Converted to ViewLayer passflag and flag. */

	int samples DNA_DEPRECATED; /* Converted to ViewLayer override. */
	float pass_alpha_threshold DNA_DEPRECATED; /* Converted to ViewLayer pass_alpha_threshold. */

	IDProperty *prop DNA_DEPRECATED; /* Converted to ViewLayer id_properties. */

	struct FreestyleConfig freestyleConfig DNA_DEPRECATED; /* Converted to ViewLayer freestyleConfig. */
} SceneRenderLayer;

/* SceneRenderLayer.layflag */
#define SCE_LAY_SOLID   1
#define SCE_LAY_ZTRA    2
#define SCE_LAY_HALO    4
#define SCE_LAY_EDGE    8
#define SCE_LAY_SKY     16
#define SCE_LAY_STRAND  32
#define SCE_LAY_FRS     64
#define SCE_LAY_AO      128
/* flags between 256 and 0x8000 are set to 1 already, for future options */

#define SCE_LAY_ALL_Z       0x8000
#define SCE_LAY_XOR         0x10000
#define SCE_LAY_DISABLE     0x20000
#define SCE_LAY_ZMASK       0x40000
#define SCE_LAY_NEG_ZMASK   0x80000

/* SceneRenderLayer.passflag */
typedef enum eScenePassType {
	SCE_PASS_COMBINED                 = (1 << 0),
	SCE_PASS_Z                        = (1 << 1),
	SCE_PASS_RGBA                     = (1 << 2),
	SCE_PASS_DIFFUSE                  = (1 << 3),
	SCE_PASS_SPEC                     = (1 << 4),
	SCE_PASS_SHADOW                   = (1 << 5),
	SCE_PASS_AO                       = (1 << 6),
	SCE_PASS_REFLECT                  = (1 << 7),
	SCE_PASS_NORMAL                   = (1 << 8),
	SCE_PASS_VECTOR                   = (1 << 9),
	SCE_PASS_REFRACT                  = (1 << 10),
	SCE_PASS_INDEXOB                  = (1 << 11),
	SCE_PASS_UV                       = (1 << 12),
	SCE_PASS_INDIRECT                 = (1 << 13),
	SCE_PASS_MIST                     = (1 << 14),
	SCE_PASS_RAYHITS                  = (1 << 15),
	SCE_PASS_EMIT                     = (1 << 16),
	SCE_PASS_ENVIRONMENT              = (1 << 17),
	SCE_PASS_INDEXMA                  = (1 << 18),
	SCE_PASS_DIFFUSE_DIRECT           = (1 << 19),
	SCE_PASS_DIFFUSE_INDIRECT         = (1 << 20),
	SCE_PASS_DIFFUSE_COLOR            = (1 << 21),
	SCE_PASS_GLOSSY_DIRECT            = (1 << 22),
	SCE_PASS_GLOSSY_INDIRECT          = (1 << 23),
	SCE_PASS_GLOSSY_COLOR             = (1 << 24),
	SCE_PASS_TRANSM_DIRECT            = (1 << 25),
	SCE_PASS_TRANSM_INDIRECT          = (1 << 26),
	SCE_PASS_TRANSM_COLOR             = (1 << 27),
	SCE_PASS_SUBSURFACE_DIRECT        = (1 << 28),
	SCE_PASS_SUBSURFACE_INDIRECT      = (1 << 29),
	SCE_PASS_SUBSURFACE_COLOR         = (1 << 30),
	SCE_PASS_ROUGHNESS                = (1 << 31),
} eScenePassType;

#define RE_PASSNAME_COMBINED "Combined"
#define RE_PASSNAME_Z "Depth"
#define RE_PASSNAME_VECTOR "Vector"
#define RE_PASSNAME_NORMAL "Normal"
#define RE_PASSNAME_UV "UV"
#define RE_PASSNAME_RGBA "Color"
#define RE_PASSNAME_EMIT "Emit"
#define RE_PASSNAME_DIFFUSE "Diffuse"
#define RE_PASSNAME_SPEC "Spec"
#define RE_PASSNAME_SHADOW "Shadow"

#define RE_PASSNAME_AO "AO"
#define RE_PASSNAME_ENVIRONMENT "Env"
#define RE_PASSNAME_INDIRECT "Indirect"
#define RE_PASSNAME_REFLECT "Reflect"
#define RE_PASSNAME_REFRACT "Refract"
#define RE_PASSNAME_INDEXOB "IndexOB"
#define RE_PASSNAME_INDEXMA "IndexMA"
#define RE_PASSNAME_MIST "Mist"

#define RE_PASSNAME_RAYHITS "RayHits"
#define RE_PASSNAME_DIFFUSE_DIRECT "DiffDir"
#define RE_PASSNAME_DIFFUSE_INDIRECT "DiffInd"
#define RE_PASSNAME_DIFFUSE_COLOR "DiffCol"
#define RE_PASSNAME_GLOSSY_DIRECT "GlossDir"
#define RE_PASSNAME_GLOSSY_INDIRECT "GlossInd"
#define RE_PASSNAME_GLOSSY_COLOR "GlossCol"
#define RE_PASSNAME_TRANSM_DIRECT "TransDir"
#define RE_PASSNAME_TRANSM_INDIRECT "TransInd"
#define RE_PASSNAME_TRANSM_COLOR "TransCol"

#define RE_PASSNAME_SUBSURFACE_DIRECT "SubsurfaceDir"
#define RE_PASSNAME_SUBSURFACE_INDIRECT "SubsurfaceInd"
#define RE_PASSNAME_SUBSURFACE_COLOR "SubsurfaceCol"


/* View - MultiView */
typedef struct SceneRenderView {
	struct SceneRenderView *next, *prev;

	char name[64];  /* MAX_NAME */
	char suffix[64];    /* MAX_NAME */

	int viewflag;
	int pad[2];
	char pad2[4];

} SceneRenderView;

/* SceneRenderView.viewflag */
#define SCE_VIEW_DISABLE        (1 << 0)

/* RenderData.views_format */
enum {
	SCE_VIEWS_FORMAT_STEREO_3D = 0,
	SCE_VIEWS_FORMAT_MULTIVIEW = 1,
};

/* ImageFormatData.views_format (also used for Sequence.views_format) */
enum {
	R_IMF_VIEWS_INDIVIDUAL = 0,
	R_IMF_VIEWS_STEREO_3D  = 1,
	R_IMF_VIEWS_MULTIVIEW  = 2,
};

typedef struct Stereo3dFormat {
	short flag;
	char display_mode; /* encoding mode */
	char anaglyph_type; /* anaglyph scheme for the user display */
	char interlace_type;  /* interlace type for the user display */
	char pad[3];
} Stereo3dFormat;

/* Stereo3dFormat.display_mode */
typedef enum eStereoDisplayMode {
	S3D_DISPLAY_ANAGLYPH    = 0,
	S3D_DISPLAY_INTERLACE   = 1,
	S3D_DISPLAY_PAGEFLIP    = 2,
	S3D_DISPLAY_SIDEBYSIDE  = 3,
	S3D_DISPLAY_TOPBOTTOM   = 4,
} eStereoDisplayMode;

/* Stereo3dFormat.flag */
typedef enum eStereo3dFlag {
	S3D_INTERLACE_SWAP        = (1 << 0),
	S3D_SIDEBYSIDE_CROSSEYED  = (1 << 1),
	S3D_SQUEEZED_FRAME        = (1 << 2),
} eStereo3dFlag;

/* Stereo3dFormat.anaglyph_type */
typedef enum eStereo3dAnaglyphType {
	S3D_ANAGLYPH_REDCYAN      = 0,
	S3D_ANAGLYPH_GREENMAGENTA = 1,
	S3D_ANAGLYPH_YELLOWBLUE   = 2,
} eStereo3dAnaglyphType;

/* Stereo3dFormat.interlace_type */
typedef enum eStereo3dInterlaceType {
	S3D_INTERLACE_ROW          = 0,
	S3D_INTERLACE_COLUMN       = 1,
	S3D_INTERLACE_CHECKERBOARD = 2,
} eStereo3dInterlaceType;

/* *************************************************************** */

/* Generic image format settings,
 * this is used for NodeImageFile and IMAGE_OT_save_as operator too.
 *
 * note: its a bit strange that even though this is an image format struct
 *  the imtype can still be used to select video formats.
 *  RNA ensures these enum's are only selectable for render output.
 */
typedef struct ImageFormatData {
	char imtype;   /* R_IMF_IMTYPE_PNG, R_... */
	               /* note, video types should only ever be set from this
	                * structure when used from RenderData */
	char depth;    /* bits per channel, R_IMF_CHAN_DEPTH_8 -> 32,
	                * not a flag, only set 1 at a time */

	char planes;   /* - R_IMF_PLANES_BW, R_IMF_PLANES_RGB, R_IMF_PLANES_RGBA */
	char flag;     /* generic options for all image types, alpha zbuffer */

	char quality;  /* (0 - 100), eg: jpeg quality */
	char compress; /* (0 - 100), eg: png compression */


	/* --- format specific --- */

	/* OpenEXR */
	char exr_codec;

	/* Cineon */
	char cineon_flag;
	short cineon_white, cineon_black;
	float cineon_gamma;

	/* Jpeg2000 */
	char jp2_flag;
	char jp2_codec;

	/* TIFF */
	char tiff_codec;

	char pad[4];

	/* Multiview */
	char views_format;
	Stereo3dFormat stereo3d_format;

	/* color management */
	ColorManagedViewSettings view_settings;
	ColorManagedDisplaySettings display_settings;
} ImageFormatData;


/* ImageFormatData.imtype */
#define R_IMF_IMTYPE_TARGA           0
#define R_IMF_IMTYPE_IRIS            1
/* #define R_HAMX                    2 */ /* hamx is nomore */
/* #define R_FTYPE                   3 */ /* ftype is nomore */
#define R_IMF_IMTYPE_JPEG90          4
/* #define R_MOVIE                   5 */ /* movie is nomore */
#define R_IMF_IMTYPE_IRIZ            7
#define R_IMF_IMTYPE_RAWTGA         14
#define R_IMF_IMTYPE_AVIRAW         15
#define R_IMF_IMTYPE_AVIJPEG        16
#define R_IMF_IMTYPE_PNG            17
/* #define R_IMF_IMTYPE_AVICODEC    18 */ /* avicodec is nomore */
/* #define R_IMF_IMTYPE_QUICKTIME   19 */ /* quicktime is nomore */
#define R_IMF_IMTYPE_BMP            20
#define R_IMF_IMTYPE_RADHDR         21
#define R_IMF_IMTYPE_TIFF           22
#define R_IMF_IMTYPE_OPENEXR        23
#define R_IMF_IMTYPE_FFMPEG         24
/* #define R_IMF_IMTYPE_FRAMESERVER    25 */ /* frame server is nomore */
#define R_IMF_IMTYPE_CINEON         26
#define R_IMF_IMTYPE_DPX            27
#define R_IMF_IMTYPE_MULTILAYER     28
#define R_IMF_IMTYPE_DDS            29
#define R_IMF_IMTYPE_JP2            30
#define R_IMF_IMTYPE_H264           31
#define R_IMF_IMTYPE_XVID           32
#define R_IMF_IMTYPE_THEORA         33
#define R_IMF_IMTYPE_PSD            34

#define R_IMF_IMTYPE_INVALID        255

/* ImageFormatData.flag */
#define R_IMF_FLAG_ZBUF         (1 << 0)   /* was R_OPENEXR_ZBUF */
#define R_IMF_FLAG_PREVIEW_JPG  (1 << 1)   /* was R_PREVIEW_JPG */

/* return values from BKE_imtype_valid_depths, note this is depts per channel */
#define R_IMF_CHAN_DEPTH_1  (1 << 0) /* 1bits  (unused) */
#define R_IMF_CHAN_DEPTH_8  (1 << 1) /* 8bits  (default) */
#define R_IMF_CHAN_DEPTH_10 (1 << 2) /* 10bits (uncommon, Cineon/DPX support) */
#define R_IMF_CHAN_DEPTH_12 (1 << 3) /* 12bits (uncommon, jp2/DPX support) */
#define R_IMF_CHAN_DEPTH_16 (1 << 4) /* 16bits (tiff, halff float exr) */
#define R_IMF_CHAN_DEPTH_24 (1 << 5) /* 24bits (unused) */
#define R_IMF_CHAN_DEPTH_32 (1 << 6) /* 32bits (full float exr) */

/* ImageFormatData.planes */
#define R_IMF_PLANES_RGB   24
#define R_IMF_PLANES_RGBA  32
#define R_IMF_PLANES_BW    8

/* ImageFormatData.exr_codec */
#define R_IMF_EXR_CODEC_NONE  0
#define R_IMF_EXR_CODEC_PXR24 1
#define R_IMF_EXR_CODEC_ZIP   2
#define R_IMF_EXR_CODEC_PIZ   3
#define R_IMF_EXR_CODEC_RLE   4
#define R_IMF_EXR_CODEC_ZIPS  5
#define R_IMF_EXR_CODEC_B44   6
#define R_IMF_EXR_CODEC_B44A  7
#define R_IMF_EXR_CODEC_DWAA  8
#define R_IMF_EXR_CODEC_DWAB  9
#define R_IMF_EXR_CODEC_MAX  10

/* ImageFormatData.jp2_flag */
#define R_IMF_JP2_FLAG_YCC          (1 << 0)  /* when disabled use RGB */ /* was R_JPEG2K_YCC */
#define R_IMF_JP2_FLAG_CINE_PRESET  (1 << 1)  /* was R_JPEG2K_CINE_PRESET */
#define R_IMF_JP2_FLAG_CINE_48      (1 << 2)  /* was R_JPEG2K_CINE_48FPS */

/* ImageFormatData.jp2_codec */
#define R_IMF_JP2_CODEC_JP2  0
#define R_IMF_JP2_CODEC_J2K  1

/* ImageFormatData.cineon_flag */
#define R_IMF_CINEON_FLAG_LOG (1 << 0)  /* was R_CINEON_LOG */

/* ImageFormatData.tiff_codec */
enum {
	R_IMF_TIFF_CODEC_DEFLATE   = 0,
	R_IMF_TIFF_CODEC_LZW       = 1,
	R_IMF_TIFF_CODEC_PACKBITS  = 2,
	R_IMF_TIFF_CODEC_NONE      = 3,
};

typedef struct BakeData {
	struct ImageFormatData im_format;

	char filepath[1024]; /* FILE_MAX */

	short width, height;
	short margin, flag;

	float cage_extrusion;
	int pass_filter;

	char normal_swizzle[3];
	char normal_space;

	char save_mode;
	char pad[3];

	char cage[64];  /* MAX_NAME */
} BakeData;

/* BakeData.normal_swizzle (char) */
typedef enum eBakeNormalSwizzle {
	R_BAKE_POSX = 0,
	R_BAKE_POSY = 1,
	R_BAKE_POSZ = 2,
	R_BAKE_NEGX = 3,
	R_BAKE_NEGY = 4,
	R_BAKE_NEGZ = 5,
} eBakeNormalSwizzle;

/* BakeData.save_mode (char) */
typedef enum eBakeSaveMode {
	R_BAKE_SAVE_INTERNAL = 0,
	R_BAKE_SAVE_EXTERNAL = 1,
} eBakeSaveMode;

/* BakeData.pass_filter */
typedef enum eBakePassFilter {
	R_BAKE_PASS_FILTER_NONE           = 0,
	R_BAKE_PASS_FILTER_AO             = (1 << 0),
	R_BAKE_PASS_FILTER_EMIT           = (1 << 1),
	R_BAKE_PASS_FILTER_DIFFUSE        = (1 << 2),
	R_BAKE_PASS_FILTER_GLOSSY         = (1 << 3),
	R_BAKE_PASS_FILTER_TRANSM         = (1 << 4),
	R_BAKE_PASS_FILTER_SUBSURFACE     = (1 << 5),
	R_BAKE_PASS_FILTER_DIRECT         = (1 << 6),
	R_BAKE_PASS_FILTER_INDIRECT       = (1 << 7),
	R_BAKE_PASS_FILTER_COLOR          = (1 << 8),
} eBakePassFilter;

#define R_BAKE_PASS_FILTER_ALL (~0)

/* RenderEngineSettingsClay.options */
typedef enum ClayFlagSettings {
	CLAY_USE_AO     = (1 << 0),
	CLAY_USE_HSV    = (1 << 1),
} ClayFlagSettings;

/* *************************************************************** */
/* Render Data */

typedef struct RenderData {
	struct ImageFormatData im_format;

	struct AviCodecData *avicodecdata;
	struct FFMpegCodecData ffcodecdata;

	int cfra, sfra, efra;   /* frames as in 'images' */
	float subframe;         /* subframe offset from cfra, in 0.0-1.0 */
	int psfra, pefra;       /* start+end frames of preview range */

	int images, framapto;
	short flag, threads;

	float framelen, blurfac;

	int frame_step;     /* frames to jump during render/playback */

	short stereomode DNA_DEPRECATED; /* standalone player stereo settings */     //  XXX deprecated since 2.5

	short dimensionspreset;     /* for the dimensions presets menu */

	short size; /* size in % */

	short pad6;

	/* from buttons: */
	/**
	 * The desired number of pixels in the x direction
	 */
	int xsch;
	/**
	 * The desired number of pixels in the y direction
	 */
	int ysch;

	/**
	 * render tile dimensions
	 */
	int tilex, tiley;

	short planes DNA_DEPRECATED, imtype DNA_DEPRECATED, subimtype DNA_DEPRECATED, quality DNA_DEPRECATED;     /*deprecated!*/

	/**
	 * Render to image editor, fullscreen or to new window.
	 */
	short displaymode;
	char use_lock_interface;
	char pad7;

	/**
	 * Flags for render settings. Use bit-masking to access the settings.
	 */
	int scemode;

	/**
	 * Flags for render settings. Use bit-masking to access the settings.
	 */
	int mode;

	/**
	 * What to do with the sky/background. Picks sky/premul/key
	 * blending for the background
	 */
	short alphamode;

	/**
	 * The number of samples to use per pixel.
	 */
	short osa;

	short frs_sec, pad[7];


	/* safety, border and display rect */
	rctf safety, border;
	rcti disprect;

	/* information on different layers to be rendered */
	ListBase layers DNA_DEPRECATED; /* Converted to Scene->view_layers. */
	short actlay DNA_DEPRECATED; /* Converted to Scene->active_layer. */
	short pad1;

	/**
	 * Adjustment factors for the aspect ratio in the x direction, was a short in 2.45
	 */
	float xasp, yasp;

	float frs_sec_base;

	/**
	 * Value used to define filter size for all filter options  */
	float gauss;


	/* color management settings - color profiles, gamma correction, etc */
	int color_mgt_flag;

	/* Dither noise intensity */
	float dither_intensity;

	/* Bake Render options */
	short bake_mode, bake_flag;
	short bake_filter, bake_samples;
	float bake_biasdist, bake_user_scale;

	/* path to render output */
	char pic[1024]; /* 1024 = FILE_MAX */

	/* stamps flags. */
	int stamp;
	short stamp_font_id, pad3; /* select one of blenders bitmap fonts */

	/* stamp info user data. */
	char stamp_udata[768];

	/* foreground/background color. */
	float fg_stamp[4];
	float bg_stamp[4];

	/* sequencer options */
	char seq_prev_type;
	char seq_rend_type;  /* UNUSED! */
	char seq_flag; /* flag use for sequence render/draw */
	char pad5[5];

	/* render simplify */
	short simplify_subsurf;
	short simplify_subsurf_render;
	short simplify_gpencil;
	short pad10;
	float simplify_particles;
	float simplify_particles_render;

	/* Freestyle line thickness options */
	int line_thickness_mode;
	float unit_line_thickness; /* in pixels */

	/* render engine */
	char engine[32];
	int pad2;

	/* Cycles baking */
	struct BakeData bake;

	int preview_start_resolution;
	short preview_pixel_size;

	/* Type of the debug pass to use.
	 * Only used when built with debug passes support.
	 */
	short debug_pass_type;

	/* MultiView */
	ListBase views;  /* SceneRenderView */
	short actview;
	short views_format;

	/* Hair Display */
	short hair_type, hair_subdiv;

	/* Motion blur shutter */
	struct CurveMapping mblur_shutter_curve;
} RenderData;

/* RenderData.hair_type */
typedef enum eHairType {
	SCE_HAIR_SHAPE_STRAND      = 0,
	SCE_HAIR_SHAPE_STRIP       = 1,
} eHairType;


/* *************************************************************** */
/* Render Conversion/Simplfication Settings */

/* control render convert and shading engine */
typedef struct RenderProfile {
	struct RenderProfile *next, *prev;
	char name[32];

	short particle_perc;
	short subsurf_max;
	short shadbufsample_max;
	short pad1;

	float ao_error, pad2;

} RenderProfile;

/* UV Paint */
/* ToolSettings.uv_sculpt_settings */
#define UV_SCULPT_LOCK_BORDERS              1
#define UV_SCULPT_ALL_ISLANDS               2

/* ToolSettings.uv_sculpt_tool */
#define UV_SCULPT_TOOL_PINCH                1
#define UV_SCULPT_TOOL_RELAX                2
#define UV_SCULPT_TOOL_GRAB                 3

/* ToolSettings.uv_relax_method */
#define UV_SCULPT_TOOL_RELAX_LAPLACIAN  1
#define UV_SCULPT_TOOL_RELAX_HC         2

/* Stereo Flags */
#define STEREO_RIGHT_NAME "right"
#define STEREO_LEFT_NAME "left"
#define STEREO_RIGHT_SUFFIX "_R"
#define STEREO_LEFT_SUFFIX "_L"

/* View3D.stereo3d_camera / View3D.multiview_eye / ImageUser.multiview_eye */
typedef enum eStereoViews {
	STEREO_LEFT_ID = 0,
	STEREO_RIGHT_ID = 1,
	STEREO_3D_ID = 2,
	STEREO_MONO_ID = 3,
} eStereoViews;

/* *************************************************************** */
/* Markers */

typedef struct TimeMarker {
	struct TimeMarker *next, *prev;
	int frame;
	char name[64];
	unsigned int flag;
	struct Object *camera;
} TimeMarker;

/* *************************************************************** */
/* Paint Mode/Tool Data */

#define PAINT_MAX_INPUT_SAMPLES 64

/* Paint Tool Base */
typedef struct Paint {
	struct Brush *brush;
	struct Palette *palette;
	struct CurveMapping *cavity_curve; /* cavity curve */

	/* WM Paint cursor */
	void *paint_cursor;
	unsigned char paint_cursor_col[4];

	/* enum ePaintFlags */
	int flags;

	/* Paint stroke can use up to PAINT_MAX_INPUT_SAMPLES inputs to
	 * smooth the stroke */
	int num_input_samples;

	/* flags used for symmetry */
	int symmetry_flags;

	float tile_offset[3];
	int pad2;
} Paint;

/* ------------------------------------------- */
/* Image Paint */

/* Texture/Image Editor */
typedef struct ImagePaintSettings {
	Paint paint;

	short flag, missing_data;

	/* for projection painting only */
	short seam_bleed, normal_angle;
	short screen_grab_size[2]; /* capture size for re-projection */

	int mode;                  /* mode used for texture painting */

	void *paintcursor;         /* wm handle */
	struct Image *stencil;     /* workaround until we support true layer masks */
	struct Image *clone;       /* clone layer for image mode for projective texture painting */
	struct Image *canvas;      /* canvas when the explicit system is used for painting */
	float stencil_col[3];
	float dither;              /* dither amount used when painting on byte images */
} ImagePaintSettings;

/* ------------------------------------------- */
/* Particle Edit */

/* Settings for a Particle Editing Brush */
typedef struct ParticleBrushData {
	short size;                     /* common setting */
	short step, invert, count;      /* for specific brushes only */
	int flag;
	float strength;
} ParticleBrushData;

/* Particle Edit Mode Settings */
typedef struct ParticleEditSettings {
	short flag;
	short totrekey;
	short totaddkey;
	short brushtype;

	ParticleBrushData brush[7];
	void *paintcursor;          /* runtime */

	float emitterdist, rt;

	int selectmode;
	int edittype;

	int draw_step, fade_frames;

	struct Scene *scene;
	struct Object *object;
	struct Object *shape_object;
} ParticleEditSettings;

/* ------------------------------------------- */
/* Sculpt */

/* Sculpt */
typedef struct Sculpt {
	Paint paint;

	/* For rotating around a pivot point */
	//float pivot[3]; XXX not used?
	int flags;

	/* Control tablet input */
	//char tablet_size, tablet_strength; XXX not used?
	int radial_symm[3];

	/* Maximum edge length for dynamic topology sculpting (in pixels) */
	float detail_size;

	/* Direction used for SCULPT_OT_symmetrize operator */
	int symmetrize_direction;

	/* gravity factor for sculpting */
	float gravity_factor;

	/* scale for constant detail size */
	float constant_detail; /* Constant detail resolution (Blender unit / constant_detail) */
	float detail_percent;
	float pad;

	struct Object *gravity_object;
} Sculpt;

typedef struct UvSculpt {
	Paint paint;
} UvSculpt;

/* grease pencil drawing brushes */
typedef struct GpPaint {
	Paint paint;
} GpPaint;

/* ------------------------------------------- */
/* Vertex Paint */

/* Vertex Paint */
typedef struct VPaint {
	Paint paint;
	char flag;
	char pad[3];
	int radial_symm[3]; /* For mirrored painting */
} VPaint;

/* VPaint.flag */
enum {
	/* weight paint only */
	VP_FLAG_VGROUP_RESTRICT     = (1 << 7)
};

/* ------------------------------------------- */
/* GPencil Stroke Sculpting */

/* GP_BrushEdit_Settings.brushtype */
typedef enum eGP_EditBrush_Types {
	GP_EDITBRUSH_TYPE_SMOOTH    = 0,
	GP_EDITBRUSH_TYPE_THICKNESS = 1,
	GP_EDITBRUSH_TYPE_STRENGTH  = 2,
	GP_EDITBRUSH_TYPE_GRAB      = 3,
	GP_EDITBRUSH_TYPE_PUSH      = 4,
	GP_EDITBRUSH_TYPE_TWIST     = 5,
	GP_EDITBRUSH_TYPE_PINCH     = 6,
	GP_EDITBRUSH_TYPE_RANDOMIZE = 7,
	GP_EDITBRUSH_TYPE_CLONE     = 8,
	GP_EDITBRUSH_TYPE_SUBDIVIDE = 9,
	GP_EDITBRUSH_TYPE_SIMPLIFY  = 10,
	/* add any sculpt brush above this value */
	GP_EDITBRUSH_TYPE_WEIGHT    = 11,
	/* add any weight paint brush below this value. Do no mix brushes */

	/* !!! Update GP_EditBrush_Data brush[###]; below !!! */
	TOT_GP_EDITBRUSH_TYPES
} eGP_EditBrush_Types;

/* GP_BrushEdit_Settings.lock_axis */
typedef enum eGP_Lockaxis_Types {
	GP_LOCKAXIS_NONE = 0,
	GP_LOCKAXIS_X = 1,
	GP_LOCKAXIS_Y = 2,
	GP_LOCKAXIS_Z = 3
} eGP_Lockaxis_Types;

/* Settings for a GPencil Stroke Sculpting Brush */
typedef struct GP_EditBrush_Data {
	short size;             /* radius of brush */
	short flag;             /* eGP_EditBrush_Flag */
	float strength;         /* strength of effect */
	float curcolor_add[3];  /* cursor color for add */
	float curcolor_sub[3];  /* cursor color for sub */
} GP_EditBrush_Data;

/* GP_EditBrush_Data.flag */
typedef enum eGP_EditBrush_Flag {
	/* invert the effect of the brush */
	GP_EDITBRUSH_FLAG_INVERT       = (1 << 0),
	/* adjust strength using pen pressure */
	GP_EDITBRUSH_FLAG_USE_PRESSURE = (1 << 1),

	/* strength of brush falls off with distance from cursor */
	GP_EDITBRUSH_FLAG_USE_FALLOFF  = (1 << 2),

	/* smooth brush affects pressure values as well */
	GP_EDITBRUSH_FLAG_SMOOTH_PRESSURE  = (1 << 3),
	/* enable screen cursor */
	GP_EDITBRUSH_FLAG_ENABLE_CURSOR = (1 << 4),
	/* temporary invert action */
	GP_EDITBRUSH_FLAG_TMP_INVERT = (1 << 5),
} eGP_EditBrush_Flag;



/* GPencil Stroke Sculpting Settings */
typedef struct GP_BrushEdit_Settings {
	GP_EditBrush_Data brush[12];  /* TOT_GP_EDITBRUSH_TYPES */
	void *paintcursor;            /* runtime */

	int brushtype;                /* eGP_EditBrush_Types (sculpt) */
	int flag;                     /* eGP_BrushEdit_SettingsFlag */
	int lock_axis;                /* eGP_Lockaxis_Types lock drawing to one axis */
	char pad1[4];

	/* weight paint is a submode of sculpt but use its own index. All weight paint
	 * brushes must be defined at the end of the brush array.
	 */
	int weighttype;               /* eGP_EditBrush_Types (weight paint) */
	char pad[4];
	struct CurveMapping *cur_falloff; /* multiframe edit falloff effect by frame */
} GP_BrushEdit_Settings;

/* GP_BrushEdit_Settings.flag */
typedef enum eGP_BrushEdit_SettingsFlag {
	/* only affect selected points */
	GP_BRUSHEDIT_FLAG_SELECT_MASK = (1 << 0),
	/* apply brush to position */
	GP_BRUSHEDIT_FLAG_APPLY_POSITION = (1 << 1),
	/* apply brush to strength */
	GP_BRUSHEDIT_FLAG_APPLY_STRENGTH = (1 << 2),
	/* apply brush to thickness */
	GP_BRUSHEDIT_FLAG_APPLY_THICKNESS = (1 << 3),
	/* apply brush to thickness */
	GP_BRUSHEDIT_FLAG_WEIGHT_MODE = (1 << 4),
	/* enable falloff for multiframe editing */
	GP_BRUSHEDIT_FLAG_FRAME_FALLOFF = (1 << 5),
	/* apply brush to uv data */
	GP_BRUSHEDIT_FLAG_APPLY_UV = (1 << 6),
} eGP_BrushEdit_SettingsFlag;


/* Settings for GP Interpolation Operators */
typedef struct GP_Interpolate_Settings {
	short flag;                        /* eGP_Interpolate_SettingsFlag */

	char type;                         /* eGP_Interpolate_Type - Interpolation Mode */
	char easing;                       /* eBezTriple_Easing - Easing mode (if easing equation used) */

	float back;                        /* BEZT_IPO_BACK */
	float amplitude, period;           /* BEZT_IPO_ELASTIC */

	struct CurveMapping *custom_ipo;   /* custom interpolation curve (for use with GP_IPO_CURVEMAP) */
} GP_Interpolate_Settings;

/* GP_Interpolate_Settings.flag */
typedef enum eGP_Interpolate_SettingsFlag {
	/* apply interpolation to all layers */
	GP_TOOLFLAG_INTERPOLATE_ALL_LAYERS    = (1 << 0),
	/* apply interpolation to only selected */
	GP_TOOLFLAG_INTERPOLATE_ONLY_SELECTED = (1 << 1),
} eGP_Interpolate_SettingsFlag;

/* GP_Interpolate_Settings.type */
typedef enum eGP_Interpolate_Type {
	/* Traditional Linear Interpolation */
	GP_IPO_LINEAR   = 0,

	/* CurveMap Defined Interpolation */
	GP_IPO_CURVEMAP = 1,

	/* Easing Equations */
	GP_IPO_BACK = 3,
	GP_IPO_BOUNCE = 4,
	GP_IPO_CIRC = 5,
	GP_IPO_CUBIC = 6,
	GP_IPO_ELASTIC = 7,
	GP_IPO_EXPO = 8,
	GP_IPO_QUAD = 9,
	GP_IPO_QUART = 10,
	GP_IPO_QUINT = 11,
	GP_IPO_SINE = 12,
} eGP_Interpolate_Type;

/* *************************************************************** */
/* Unified Paint Settings
 */

/* These settings can override the equivalent fields in the active
 * Brush for any paint mode; the flag field controls whether these
 * values are used */
typedef struct UnifiedPaintSettings {
	/* unified radius of brush in pixels */
	int size;

	/* unified radius of brush in Blender units */
	float unprojected_radius;

	/* unified strength of brush */
	float alpha;

	/* unified brush weight, [0, 1] */
	float weight;

	/* unified brush color */
	float rgb[3];
	/* unified brush secondary color */
	float secondary_rgb[3];

	/* user preferences for sculpt and paint */
	int flag;

	/* rake rotation */

	/* record movement of mouse so that rake can start at an intuitive angle */
	float last_rake[2];
	float last_rake_angle;

	int last_stroke_valid;
	float average_stroke_accum[3];
	int average_stroke_counter;


	float brush_rotation;
	float brush_rotation_sec;

	/*********************************************************************************
	*  all data below are used to communicate with cursor drawing and tex sampling  *
	*********************************************************************************/
	int anchored_size;

	float overlap_factor; /* normalization factor due to accumulated value of curve along spacing.
	                       * Calculated when brush spacing changes to dampen strength of stroke
	                       * if space attenuation is used*/
	char draw_inverted;
	/* check is there an ongoing stroke right now */
	char stroke_active;

	char draw_anchored;
	char do_linear_conversion;

	/* store last location of stroke or whether the mesh was hit. Valid only while stroke is active */
	float last_location[3];
	int last_hit;

	float anchored_initial_mouse[2];

	/* radius of brush, premultiplied with pressure.
	 * In case of anchored brushes contains the anchored radius */
	float pixel_radius;

	/* drawing pressure */
	float size_pressure_value;

	/* position of mouse, used to sample the texture */
	float tex_mouse[2];

	/* position of mouse, used to sample the mask texture */
	float mask_tex_mouse[2];

	/* ColorSpace cache to avoid locking up during sampling */
	struct ColorSpace *colorspace;
} UnifiedPaintSettings;

/* UnifiedPaintSettings.flag */
typedef enum {
	UNIFIED_PAINT_SIZE  = (1 << 0),
	UNIFIED_PAINT_ALPHA = (1 << 1),
	UNIFIED_PAINT_WEIGHT = (1 << 5),
	UNIFIED_PAINT_COLOR = (1 << 6),

	/* only used if unified size is enabled, mirrors the brush flags
	 * BRUSH_LOCK_SIZE and BRUSH_SIZE_PRESSURE */
	UNIFIED_PAINT_BRUSH_LOCK_SIZE = (1 << 2),
	UNIFIED_PAINT_BRUSH_SIZE_PRESSURE   = (1 << 3),

	/* only used if unified alpha is enabled, mirrors the brush flag
	 * BRUSH_ALPHA_PRESSURE */
	UNIFIED_PAINT_BRUSH_ALPHA_PRESSURE  = (1 << 4)
} eUnifiedPaintSettingsFlags;


typedef struct CurvePaintSettings {
	char curve_type;
	char flag;
	char depth_mode;
	char surface_plane;
	char fit_method;
	char pad;
	short error_threshold;
	float radius_min, radius_max;
	float radius_taper_start, radius_taper_end;
	float surface_offset;
	float corner_angle;
} CurvePaintSettings;

/* CurvePaintSettings.flag */
enum {
	CURVE_PAINT_FLAG_CORNERS_DETECT             = (1 << 0),
	CURVE_PAINT_FLAG_PRESSURE_RADIUS            = (1 << 1),
	CURVE_PAINT_FLAG_DEPTH_STROKE_ENDPOINTS     = (1 << 2),
	CURVE_PAINT_FLAG_DEPTH_STROKE_OFFSET_ABS    = (1 << 3),
};

/* CurvePaintSettings.fit_method */
enum {
	CURVE_PAINT_FIT_METHOD_REFIT            = 0,
	CURVE_PAINT_FIT_METHOD_SPLIT            = 1,
};

/* CurvePaintSettings.depth_mode */
enum {
	CURVE_PAINT_PROJECT_CURSOR              = 0,
	CURVE_PAINT_PROJECT_SURFACE             = 1,
};

/* CurvePaintSettings.surface_plane */
enum {
	CURVE_PAINT_SURFACE_PLANE_NORMAL_VIEW           = 0,
	CURVE_PAINT_SURFACE_PLANE_NORMAL_SURFACE        = 1,
	CURVE_PAINT_SURFACE_PLANE_VIEW                  = 2,
};


/* *************************************************************** */
/* Stats */

/* Stats for Meshes */
typedef struct MeshStatVis {
	char type;
	char _pad1[2];

	/* overhang */
	char overhang_axis;
	float overhang_min, overhang_max;

	/* thickness */
	float thickness_min, thickness_max;
	char thickness_samples;
	char _pad2[3];

	/* distort */
	float distort_min, distort_max;

	/* sharp */
	float sharp_min, sharp_max;
} MeshStatVis;


/* *************************************************************** */
/* Tool Settings */

typedef struct ToolSettings {
	VPaint *vpaint;     /* vertex paint */
	VPaint *wpaint;     /* weight paint */
	Sculpt *sculpt;
	UvSculpt *uvsculpt; /* uv smooth */
	GpPaint *gp_paint;  /* gpencil paint */

	/* Vertex group weight - used only for editmode, not weight
	 * paint */
	float vgroup_weight;

	float doublimit;    /* remove doubles limit */
	char automerge;
	char object_flag;

	/* Selection Mode for Mesh */
	short selectmode;

	/* UV Calculation */
	char unwrapper;
	char uvcalc_flag;
	char uv_flag;
	char uv_selectmode;

	float uvcalc_margin;

	/* Auto-IK */
	short autoik_chainlen;  /* runtime only */

	/* Grease Pencil */
	char gpencil_flags;     /* flags/options for how the tool works */

	char gpencil_v3d_align; /* stroke placement settings: 3D View */
	char gpencil_v2d_align; /*                          : General 2D Editor */
	char gpencil_seq_align; /*                          : Sequencer Preview */
	char gpencil_ima_align; /*                          : Image Editor */

	/* Annotations */
	char annotate_v3d_align;  /* stroke placement settings - 3D View */

	short annotate_thickness; /* default stroke thickness for annotation strokes */
	char _pad3[2];

	/* Grease Pencil Sculpt */
	struct GP_BrushEdit_Settings gp_sculpt;

	/* Grease Pencil Interpolation Tool(s) */
	struct GP_Interpolate_Settings gp_interpolate;

	/* Image Paint (8 bytes aligned please!) */
	struct ImagePaintSettings imapaint;

	/* Particle Editing */
	struct ParticleEditSettings particle;

	/* Transform Proportional Area of Effect */
	float proportional_size;

	/* Select Group Threshold */
	float select_thresh;

	/* Auto-Keying Mode */
	short autokey_mode, autokey_flag;   /* defines in DNA_userdef_types.h */
	char keyframe_type;                 /* keyframe type (see DNA_curve_types.h) */

	/* Multires */
	char multires_subdiv_type;

	/* Alt+RMB option */
	char edge_mode;
	char edge_mode_live_unwrap;

	/* SCE_MPR_LOC/SCAL */
	char gizmo_flag;

	/* Transform */
	char transform_pivot_point;
	char transform_flag;
	char snap_mode, snap_node_mode;
	char snap_uv_mode;
	char snap_flag;
	char snap_target;
	short proportional, prop_mode;
	char proportional_objects; /* proportional edit, object mode */
	char proportional_mask; /* proportional edit, mask editing */
	char proportional_action; /* proportional edit, action editor */
	char proportional_fcurve; /* proportional edit, graph editor */
	char lock_markers; /* lock marker editing */
	char pad4[5];

	char auto_normalize; /*auto normalizing mode in wpaint*/
	char multipaint; /* paint multiple bones in wpaint */
	char weightuser;
	char vgroupsubset; /* subset selection filter in wpaint */

	/* UV painting */
	char _pad2[2];
	char use_uv_sculpt;
	char uv_sculpt_settings;
	char uv_sculpt_tool;
	char uv_relax_method;
	/* XXX: these sculpt_paint_* fields are deprecated, use the
	 * unified_paint_settings field instead! */
	short sculpt_paint_settings DNA_DEPRECATED; short pad5;
	int sculpt_paint_unified_size DNA_DEPRECATED;
	float sculpt_paint_unified_unprojected_radius DNA_DEPRECATED;
	float sculpt_paint_unified_alpha DNA_DEPRECATED;

	/* Unified Paint Settings */
	struct UnifiedPaintSettings unified_paint_settings;

	struct CurvePaintSettings curve_paint_settings;

	struct MeshStatVis statvis;

	/* Normal Editing */
	float normal_vector[3];
	int face_strength;
} ToolSettings;

/* *************************************************************** */
/* Assorted Scene Data */

/* ------------------------------------------- */
/* Stats (show in Info header) */

typedef struct bStats {
	/* scene totals for visible layers */
	int totobj, totlamp, totobjsel, totcurve, totmesh, totarmature;
	int totvert, totface;
} bStats;

/* ------------------------------------------- */
/* Unit Settings */

typedef struct UnitSettings {
	/* Display/Editing unit options for each scene */
	float scale_length; /* maybe have other unit conversions? */
	char system; /* imperial, metric etc */
	char system_rotation; /* not implemented as a proper unit system yet */
	short flag;
} UnitSettings;

/* ------------------------------------------- */
/* Global/Common Physics Settings */

typedef struct PhysicsSettings {
	float gravity[3];
	int flag, quick_cache_step, rt;
} PhysicsSettings;

/* ------------------------------------------- */
/* Safe Area options used in Camera View & VSE
 */
typedef struct DisplaySafeAreas {
	/* each value represents the (x,y) margins as a multiplier.
	 * 'center' in this context is just the name for a different kind of safe-area */

	float title[2];     /* Title Safe */
	float action[2];    /* Image/Graphics Safe */

	/* use for alternate aspect ratio */
	float title_center[2];
	float action_center[2];
} DisplaySafeAreas;

/* ------------------------------------------- */
/* Scene Display - used for store scene specific display settings for the 3d view */
typedef struct SceneDisplay {
	float light_direction[3];      /* light direction for shadows/highlight */
	float shadow_shift;

	/* Settings for Cavity Shader */
	float matcap_ssao_distance;
	float matcap_ssao_attenuation;
	int matcap_ssao_samples;
	int pad;

	/* OpenGL render engine settings. */
	View3DShading shading;
} SceneDisplay;

typedef struct SceneEEVEE {
	int flag;
	int gi_diffuse_bounces;
	int gi_cubemap_resolution;
	int gi_visibility_resolution;

	float gi_cubemap_draw_size;
	float gi_irradiance_draw_size;

	int taa_samples;
	int taa_render_samples;
	int sss_samples;
	float sss_jitter_threshold;

	float ssr_quality;
	float ssr_max_roughness;
	float ssr_thickness;
	float ssr_border_fade;
	float ssr_firefly_fac;

	float volumetric_start;
	float volumetric_end;
	int volumetric_tile_size;
	int volumetric_samples;
	float volumetric_sample_distribution;
	float volumetric_light_clamp;
	int volumetric_shadow_samples;

	float gtao_distance;
	float gtao_factor;
	float gtao_quality;

	float bokeh_max_size;
	float bokeh_threshold;

	float bloom_color[3];
	float bloom_threshold;
	float bloom_knee;
	float bloom_intensity;
	float bloom_radius;
	float bloom_clamp;

	int motion_blur_samples;
	float motion_blur_shutter;

	int shadow_method;
	int shadow_cube_size;
	int shadow_cascade_size;

	struct LightCache *light_cache;
	char light_cache_info[64];
} SceneEEVEE;


/* LANPR Global Config */

struct LANPR_RenderBuffer;
struct LANPR_LineLayer;

typedef struct SceneLANPR {

	int master_mode;

	int enable_vector_trace;
	int display_thinning_result;

	//int SizeCompensate;

	float depth_clamp;
	float depth_strength;
	float normal_clamp;
	float normal_strength;

	float line_thickness;

	int use_same_taper;
	float taper_left_distance;
	float taper_left_strength;
	float taper_right_distance;
	float taper_right_strength;

	int enable_tip_extend;
	float extend_length;

	int snake_sensitivity;

	/* shared */

	float contour_fade;          /* for dpix contour fading,reserved for future usage */
	float crease_threshold;      /* 0-1 range for cosine angle */
	float crease_fade_threshold; /* for dpix crease fading */

	float line_color[4];
	float background_color[4];

	float depth_width_influence;
	float depth_width_curve;
	float depth_alpha_influence;
	float depth_alpha_curve;

	/* states (needs optimization) */

	int reloaded;

	/* offline render */

	struct LANPR_RenderBuffer *render_buffer;      /* created when needed. for offline rendering */
	ListBase line_layers;                    /* now here!!! */
	struct LANPR_LineLayer    *active_layer;

	int enable_intersections;
	int enable_chaining;

} SceneLANPR;

/* *************************************************************** */
/* Scene ID-Block */

typedef struct Scene {
	ID id;
	struct AnimData *adt;   /* animation data (must be immediately after id for utilities to use it) */

	struct Object *camera;
	struct World *world;

	struct Scene *set;

	ListBase base DNA_DEPRECATED;
	struct Base  *basact DNA_DEPRECATED; /* active base */
	void *_pad1;

	View3DCursor cursor;            /* 3d cursor location */

	unsigned int lay;           /* bitflags for layer visibility */
	int layact;     /* active layer */
	unsigned int lay_updated;       /* runtime flag, has layer ever been updated since load? */

	short flag;                             /* various settings */

	char use_nodes;
	char pad[1];

	struct bNodeTree *nodetree;

	struct Editing *ed;                             /* sequence editor data is allocated here */

	struct ToolSettings *toolsettings;      /* default allocated now */
	void *pad2;
	struct DisplaySafeAreas safe_areas;

	/* migrate or replace? depends on some internal things... */
	/* no, is on the right place (ton) */
	struct RenderData r;
	struct AudioData audio;

	ListBase markers;
	ListBase transform_spaces;

	int orientation_index_custom;
	int orientation_type;

	void *sound_scene;
	void *playback_handle;
	void *sound_scrub_handle;
	void *speaker_handles;

	void *fps_info;                 /* (runtime) info/cache used for presenting playback framerate info to the user */

	/* none of the dependency graph  vars is mean to be saved */
	struct GHash *depsgraph_hash;
	int pad7;

	/* User-Defined KeyingSets */
	int active_keyingset;           /* index of the active KeyingSet. first KeyingSet has index 1, 'none' active is 0, 'add new' is -1 */
	ListBase keyingsets;            /* KeyingSets for this scene */

	/* Units */
	struct UnitSettings unit;

	/* Grease Pencil - Annotations */
	struct bGPdata *gpd;

	/* Movie Tracking */
	struct MovieClip *clip;         /* active movie clip */

	/* Physics simulation settings */
	struct PhysicsSettings physics_settings;

	uint64_t customdata_mask;   /* XXX. runtime flag for drawing, actually belongs in the window, only used by BKE_object_handle_update() */
	uint64_t customdata_mask_modal; /* XXX. same as above but for temp operator use (gl renders) */


	/* Color Management */
	ColorManagedViewSettings view_settings;
	ColorManagedDisplaySettings display_settings;
	ColorManagedColorspaceSettings sequencer_colorspace_settings;

	/* RigidBody simulation world+settings */
	struct RigidBodyWorld *rigidbody_world;

	struct PreviewImage *preview;

	ListBase view_layers;
	/* Not an actual datablock, but memory owned by scene. */
	Collection *master_collection;
	struct SceneCollection *collection DNA_DEPRECATED;

	IDProperty *layer_properties;  /* settings to be override by workspaces */

	struct SceneDisplay display;
	struct SceneEEVEE eevee;

	/* LANPR stuff */
	struct SceneLANPR lanpr;
} Scene;

/* **************** RENDERDATA ********************* */

/* RenderData.flag */
/* use preview range */
#define SCER_PRV_RANGE  (1 << 0)
#define SCER_LOCK_FRAME_SELECTION   (1 << 1)
/* show/use subframes (for checking motion blur) */
#define SCER_SHOW_SUBFRAME  (1 << 3)

/* RenderData.mode */
#define R_OSA           0x0001
/* #define R_SHADOW		0x0002 */
/* #define R_GAMMA			0x0004 */
#define R_ORTHO         0x0008
/* #define R_ENVMAP		0x0010 */
/* #define R_EDGE			0x0020 */
/* #define R_FIELDS		0x0040 */
/*#define R_FIELDSTILL	0x0080 */
/*#define R_RADIO			0x0100 */ /* deprecated */
#define R_BORDER        0x0200
#define R_PANORAMA      0x0400
#define R_CROP          0x0800
/* Disable camera switching: runtime (DURIAN_CAMERA_SWITCH) */
#define R_NO_CAMERA_SWITCH  0x1000
/* #define R_ODDFIELD		0x2000 */
#define R_MBLUR         0x4000
/* unified was here */
/* #define R_RAYTRACE      0x10000 */
/* R_GAUSS is obsolete, but used to retrieve setting from old files */
/* #define R_GAUSS          0x20000 */
/* fbuf obsolete... */
/*#define R_FBUF			0x40000*/
/* threads obsolete... is there for old files, now use for autodetect threads */
#define R_THREADS       0x80000
/* Use the same flag for autothreads */
#define R_FIXED_THREADS     0x80000

/* #define R_SPEED				0x100000 */
/* #define R_SSS				0x200000 */
#define R_NO_OVERWRITE      0x400000  /* skip existing files */
#define R_TOUCH             0x800000  /* touch files before rendering */
#define R_SIMPLIFY          0x1000000
#define R_EDGE_FRS          0x2000000 /* R_EDGE reserved for Freestyle */
#define R_PERSISTENT_DATA   0x4000000 /* keep data around for re-render */
/* #define R_USE_WS_SHADING	0x8000000 */ /* use world space interpretation of lighting data */

/* RenderData.seq_flag */
enum {
	// R_SEQ_GL_PREV = (1 << 1),  // UNUSED, we just use setting from seq_prev_type now.
	// R_SEQ_GL_REND = (1 << 2),  // UNUSED, opengl render has its own operator now.
	R_SEQ_SOLID_TEX  = (1 << 3),
	R_SEQ_CAMERA_DOF = (1 << 4),
};

/* RenderData.displaymode */
#define R_OUTPUT_SCREEN 0
#define R_OUTPUT_AREA   1
#define R_OUTPUT_WINDOW 2
#define R_OUTPUT_NONE   3
/*#define R_OUTPUT_FORKED	4*/

/* RenderData.filtertype (used for nodes) */
#define R_FILTER_BOX    0
#define R_FILTER_TENT   1
#define R_FILTER_QUAD   2
#define R_FILTER_CUBIC  3
#define R_FILTER_CATROM 4
#define R_FILTER_GAUSS  5
#define R_FILTER_MITCH  6
#define R_FILTER_FAST_GAUSS 7

/* RenderData.scemode (int now) */
#define R_DOSEQ             0x0001
#define R_BG_RENDER         0x0002
/* passepartout is camera option now, keep this for backward compatibility */
#define R_PASSEPARTOUT      0x0004
#define R_BUTS_PREVIEW      0x0008
#define R_EXTENSION         0x0010
#define R_MATNODE_PREVIEW   0x0020
#define R_DOCOMP            0x0040
#define R_COMP_CROP         0x0080
/* #define R_FREE_IMAGE		0x0100 */
#define R_SINGLE_LAYER      0x0200
#define R_EXR_TILE_FILE     0x0400
/* #define R_COMP_FREE			0x0800 */
#define R_NO_IMAGE_LOAD     0x1000
/* #define R_NO_TEX			0x2000 */
#define R_NO_FRAME_UPDATE   0x4000
#define R_FULL_SAMPLE       0x8000
/* #define R_DEPRECATED		0x10000 */
/* #define R_RECURS_PROTECTION	0x20000 */
#define R_TEXNODE_PREVIEW   0x40000
/* #define R_VIEWPORT_PREVIEW	0x80000 */
#define R_EXR_CACHE_FILE    0x100000
#define R_MULTIVIEW         0x200000

/* RenderData.stamp */
#define R_STAMP_TIME    0x0001
#define R_STAMP_FRAME   0x0002
#define R_STAMP_DATE    0x0004
#define R_STAMP_CAMERA  0x0008
#define R_STAMP_SCENE   0x0010
#define R_STAMP_NOTE    0x0020
#define R_STAMP_DRAW    0x0040 /* draw in the image */
#define R_STAMP_MARKER  0x0080
#define R_STAMP_FILENAME    0x0100
#define R_STAMP_SEQSTRIP    0x0200
#define R_STAMP_RENDERTIME  0x0400
#define R_STAMP_CAMERALENS  0x0800
#define R_STAMP_STRIPMETA   0x1000
#define R_STAMP_MEMORY      0x2000
#define R_STAMP_HIDE_LABELS 0x4000
#define R_STAMP_FRAME_RANGE 0x8000
#define R_STAMP_ALL (R_STAMP_TIME | R_STAMP_FRAME | R_STAMP_DATE | R_STAMP_CAMERA | R_STAMP_SCENE | \
	                 R_STAMP_NOTE | R_STAMP_MARKER | R_STAMP_FILENAME | R_STAMP_SEQSTRIP |        \
	                 R_STAMP_RENDERTIME | R_STAMP_CAMERALENS | R_STAMP_MEMORY |                 \
	                 R_STAMP_HIDE_LABELS | R_STAMP_FRAME_RANGE)

/* RenderData.alphamode */
#define R_ADDSKY        0
#define R_ALPHAPREMUL   1
/*#define R_ALPHAKEY		2*/ /* deprecated, shouldn't be used */

/* RenderData.color_mgt_flag */
enum {
	R_COLOR_MANAGEMENT              = (1 << 0),  /* deprecated, should only be used in versioning code only */
	/*R_COLOR_MANAGEMENT_PREDIVIDE    = (1 << 1)*/  /* deprecated, shouldn't be used */
};

#ifdef DNA_DEPRECATED
/* RenderData.subimtype flag options for imtype */
enum {
	R_OPENEXR_HALF  = 1,  /*deprecated*/
	R_OPENEXR_ZBUF  = 2,  /*deprecated*/
	R_PREVIEW_JPG   = 4,  /*deprecated*/
	R_CINEON_LOG    = 8,  /*deprecated*/
	R_TIFF_16BIT    = 16, /*deprecated*/

	R_JPEG2K_12BIT          =     32,  /* Jpeg2000 */                    /*deprecated*/
	R_JPEG2K_16BIT          =     64,                                    /*deprecated*/
	R_JPEG2K_YCC            =     128,  /* when disabled use RGB */      /*deprecated*/
	R_JPEG2K_CINE_PRESET    =     256,                                   /*deprecated*/
	R_JPEG2K_CINE_48FPS     =     512,                                   /*deprecated*/
};
#endif

/* bake_mode: same as RE_BAKE_xxx defines */
/* RenderData.bake_flag */
#define R_BAKE_CLEAR        1
/* #define R_BAKE_OSA		2 */ /* deprecated */
#define R_BAKE_TO_ACTIVE    4
/* #define R_BAKE_NORMALIZE	8 */ /* deprecated */
#define R_BAKE_MULTIRES     16
#define R_BAKE_LORES_MESH   32
/* #define R_BAKE_VCOL		64 */ /* deprecated */
#define R_BAKE_USERSCALE    128
#define R_BAKE_CAGE         256
#define R_BAKE_SPLIT_MAT    512
#define R_BAKE_AUTO_NAME    1024

/* RenderData.bake_normal_space */
#define R_BAKE_SPACE_CAMERA  0
#define R_BAKE_SPACE_WORLD   1
#define R_BAKE_SPACE_OBJECT  2
#define R_BAKE_SPACE_TANGENT 3

/* RenderData.line_thickness_mode */
#define R_LINE_THICKNESS_ABSOLUTE 1
#define R_LINE_THICKNESS_RELATIVE 2

/* sequencer seq_prev_type seq_rend_type */

/* RenderData.engine (scene.c) */
extern const char *RE_engine_id_BLENDER_EEVEE;
extern const char *RE_engine_id_BLENDER_OPENGL;
extern const char *RE_engine_id_CYCLES;

/* **************** SCENE ********************* */

/* note that much higher maxframes give imprecise sub-frames, see: T46859 */
/* Current precision is 16 for the sub-frames closer to MAXFRAME. */

/* for general use */
#define MAXFRAME    1048574
#define MAXFRAMEF   1048574.0f

#define MINFRAME    0
#define MINFRAMEF   0.0f

/* (minimum frame number for current-frame) */
#define MINAFRAME   -1048574
#define MINAFRAMEF  -1048574.0f

/* deprecate this! */
#define TESTBASE(base)  (                                                     \
		(((base)->flag & BASE_SELECTED) != 0) &&                                  \
		(((base)->flag & BASE_VISIBLE) != 0))
#define TESTBASELIB(base)  (                                                  \
		(((base)->flag & BASE_SELECTED) != 0) &&                                  \
		((base)->object->id.lib == NULL) &&                                       \
		(((base)->flag & BASE_VISIBLE) != 0))
#define TESTBASELIB_BGMODE(base)  (                                           \
		(((base)->flag & BASE_SELECTED) != 0) &&                                  \
		((base)->object->id.lib == NULL) &&                                       \
		(((base)->flag & BASE_VISIBLE) != 0))
#define BASE_EDITABLE_BGMODE(base)  (                                         \
		((base)->object->id.lib == NULL) &&                                       \
		(((base)->flag & BASE_VISIBLE) != 0))
#define BASE_SELECTABLE(base)                                                 \
	(((base)->flag & BASE_SELECTABLE) != 0)
#define BASE_VISIBLE(base)  (                                                 \
		((base)->flag & BASE_VISIBLE) != 0)

#define FIRSTBASE(_view_layer)  ((_view_layer)->object_bases.first)
#define LASTBASE(_view_layer)   ((_view_layer)->object_bases.last)
#define BASACT(_view_layer)     ((_view_layer)->basact)
#define OBACT(_view_layer)      (BASACT(_view_layer) ? BASACT(_view_layer)->object : NULL)

#define OBEDIT_FROM_WORKSPACE(workspace, _view_layer) \
	(((workspace)->object_mode & OD_MODE_EDIT) ? OBACT(_view_layer) : NULL)
#define OBEDIT_FROM_OBACT(ob) \
	((ob) ? (((ob)->mode & OB_MODE_EDIT) ? ob : NULL) : NULL)
#define OBPOSE_FROM_OBACT(ob) \
	((ob) ? (((ob)->mode & OB_MODE_POSE) ? ob : NULL) : NULL)
#define OBEDIT_FROM_VIEW_LAYER(view_layer) \
	OBEDIT_FROM_OBACT(OBACT(view_layer))

#define V3D_CAMERA_LOCAL(v3d) ((!(v3d)->scenelock && (v3d)->camera) ? (v3d)->camera : NULL)
#define V3D_CAMERA_SCENE(scene, v3d) ((!(v3d)->scenelock && (v3d)->camera) ? (v3d)->camera : (scene)->camera)

#define CFRA            (scene->r.cfra)
#define SUBFRA          (scene->r.subframe)
#define SFRA            (scene->r.sfra)
#define EFRA            (scene->r.efra)
#define PRVRANGEON      (scene->r.flag & SCER_PRV_RANGE)
#define PSFRA           ((PRVRANGEON) ? (scene->r.psfra) : (scene->r.sfra))
#define PEFRA           ((PRVRANGEON) ? (scene->r.pefra) : (scene->r.efra))
#define FRA2TIME(a)     ((((double)scene->r.frs_sec_base) * (double)(a)) / (double)scene->r.frs_sec)
#define TIME2FRA(a)     ((((double)scene->r.frs_sec) * (double)(a)) / (double)scene->r.frs_sec_base)
#define FPS              (((double)scene->r.frs_sec) / (double)scene->r.frs_sec_base)

/* Base.flag is in DNA_object_types.h */

/* ToolSettings.transform_flag */
enum {
	SCE_XFORM_AXIS_ALIGN = (1 << 0),
};

/* ToolSettings.object_flag */
enum {
	SCE_OBJECT_MODE_LOCK = (1 << 0),
};

/* ToolSettings.snap_flag */
#define SCE_SNAP                1
#define SCE_SNAP_ROTATE         2
#define SCE_SNAP_PEEL_OBJECT    4
#define SCE_SNAP_PROJECT        8
#define SCE_SNAP_NO_SELF        16
#define SCE_SNAP_ABS_GRID       32

/* ToolSettings.snap_target */
#define SCE_SNAP_TARGET_CLOSEST 0
#define SCE_SNAP_TARGET_CENTER  1
#define SCE_SNAP_TARGET_MEDIAN  2
#define SCE_SNAP_TARGET_ACTIVE  3

/* ToolSettings.snap_mode */
#define SCE_SNAP_MODE_VERTEX    (1 << 0)
#define SCE_SNAP_MODE_EDGE      (1 << 1)
#define SCE_SNAP_MODE_FACE      (1 << 2)
#define SCE_SNAP_MODE_VOLUME    (1 << 3)
#define SCE_SNAP_MODE_INCREMENT (1 << 4)

/* ToolSettings.snap_node_mode */
#define SCE_SNAP_MODE_GRID      (1 << 5)
#define SCE_SNAP_MODE_NODE_X    (1 << 6)
#define SCE_SNAP_MODE_NODE_Y    (1 << 7)

/* ToolSettings.selectmode */
#define SCE_SELECT_VERTEX   1 /* for mesh */
#define SCE_SELECT_EDGE     2
#define SCE_SELECT_FACE     4

/* MeshStatVis.type */
#define SCE_STATVIS_OVERHANG    0
#define SCE_STATVIS_THICKNESS   1
#define SCE_STATVIS_INTERSECT   2
#define SCE_STATVIS_DISTORT     3
#define SCE_STATVIS_SHARP       4

/* ParticleEditSettings.selectmode for particles */
#define SCE_SELECT_PATH     1
#define SCE_SELECT_POINT    2
#define SCE_SELECT_END      4

/* ToolSettings.prop_mode (proportional falloff) */
#define PROP_SMOOTH            0
#define PROP_SPHERE            1
#define PROP_ROOT              2
#define PROP_SHARP             3
#define PROP_LIN               4
#define PROP_CONST             5
#define PROP_RANDOM            6
#define PROP_INVSQUARE         7
#define PROP_MODE_MAX          8

/* ToolSettings.proportional */
#define PROP_EDIT_OFF           0
#define PROP_EDIT_ON            1
#define PROP_EDIT_CONNECTED     2
#define PROP_EDIT_PROJECTED     3

/* ToolSettings.weightuser */
enum {
	OB_DRAW_GROUPUSER_NONE      = 0,
	OB_DRAW_GROUPUSER_ACTIVE    = 1,
	OB_DRAW_GROUPUSER_ALL       = 2
};

/* toolsettings->face_strength */
enum {
	FACE_STRENGTH_WEAK = -16384,
	FACE_STRENGTH_MEDIUM = 0,
	FACE_STRENGTH_STRONG = 16384,
};

/* object_vgroup.c */
/* ToolSettings.vgroupsubset */
typedef enum eVGroupSelect {
	WT_VGROUP_ALL = 0,
	WT_VGROUP_ACTIVE = 1,
	WT_VGROUP_BONE_SELECT = 2,
	WT_VGROUP_BONE_DEFORM = 3,
	WT_VGROUP_BONE_DEFORM_OFF = 4
} eVGroupSelect;

#define WT_VGROUP_MASK_ALL \
	((1 << WT_VGROUP_ACTIVE) | \
	 (1 << WT_VGROUP_BONE_SELECT) | \
	 (1 << WT_VGROUP_BONE_DEFORM) | \
	 (1 << WT_VGROUP_BONE_DEFORM_OFF) | \
	 (1 << WT_VGROUP_ALL))


/* Scene.flag */
#define SCE_DS_SELECTED         (1 << 0)
#define SCE_DS_COLLAPSED        (1 << 1)
#define SCE_NLA_EDIT_ON         (1 << 2)
#define SCE_FRAME_DROP          (1 << 3)
#define SCE_KEYS_NO_SELONLY     (1 << 4)

/* return flag BKE_scene_base_iter_next functions */
/* #define F_ERROR			-1 */  /* UNUSED */
#define F_START         0
#define F_SCENE         1
#define F_DUPLI         3

/* AudioData.flag */
#define AUDIO_MUTE                (1 << 0)
#define AUDIO_SYNC                (1 << 1)
#define AUDIO_SCRUB               (1 << 2)
#define AUDIO_VOLUME_ANIMATED     (1 << 3)

/* FFMpegCodecData.flags */
enum {
#ifdef DNA_DEPRECATED
	FFMPEG_MULTIPLEX_AUDIO  = 1,  /* deprecated, you can choose none as audiocodec now */
#endif
	FFMPEG_AUTOSPLIT_OUTPUT = 2,
	FFMPEG_LOSSLESS_OUTPUT  = 4,
	FFMPEG_USE_MAX_B_FRAMES = (1 << 3),
};

/* Paint.flags */
typedef enum ePaintFlags {
	PAINT_SHOW_BRUSH = (1 << 0),
	PAINT_FAST_NAVIGATE = (1 << 1),
	PAINT_SHOW_BRUSH_ON_SURFACE = (1 << 2),
	PAINT_USE_CAVITY_MASK = (1 << 3)
} ePaintFlags;

/* Paint.symmetry_flags
 * (for now just a duplicate of sculpt symmetry flags) */
typedef enum ePaintSymmetryFlags {
	PAINT_SYMM_X = (1 << 0),
	PAINT_SYMM_Y = (1 << 1),
	PAINT_SYMM_Z = (1 << 2),
	PAINT_SYMMETRY_FEATHER = (1 << 3),
	PAINT_TILE_X = (1 << 4),
	PAINT_TILE_Y = (1 << 5),
	PAINT_TILE_Z = (1 << 6),
} ePaintSymmetryFlags;

#define PAINT_SYMM_AXIS_ALL (PAINT_SYMM_X | PAINT_SYMM_Y | PAINT_SYMM_Z)

/* Sculpt.flags */
/* These can eventually be moved to paint flags? */
typedef enum eSculptFlags {
#ifdef DNA_DEPRECATED
	/* deprecated, part of paint struct symmetry_flags now */
	SCULPT_SYMM_X = (1 << 0),
	SCULPT_SYMM_Y = (1 << 1),
	SCULPT_SYMM_Z = (1 << 2),
#endif

	SCULPT_LOCK_X = (1 << 3),
	SCULPT_LOCK_Y = (1 << 4),
	SCULPT_LOCK_Z = (1 << 5),
	/* deprecated, part of paint struct symmetry_flags now */
	SCULPT_SYMMETRY_FEATHER = (1 << 6),

	SCULPT_USE_OPENMP = (1 << 7),
	SCULPT_ONLY_DEFORM = (1 << 8),
	SCULPT_SHOW_DIFFUSE = (1 << 9),

	/* If set, the mesh will be drawn with smooth-shading in
	 * dynamic-topology mode */
	SCULPT_DYNTOPO_SMOOTH_SHADING = (1 << 10),

	/* If set, dynamic-topology brushes will subdivide short edges */
	SCULPT_DYNTOPO_SUBDIVIDE = (1 << 12),
	/* If set, dynamic-topology brushes will collapse short edges */
	SCULPT_DYNTOPO_COLLAPSE = (1 << 11),

	/* If set, dynamic-topology detail size will be constant in object space */
	SCULPT_DYNTOPO_DETAIL_CONSTANT = (1 << 13),
	SCULPT_DYNTOPO_DETAIL_BRUSH = (1 << 14),
	SCULPT_DYNTOPO_DETAIL_MANUAL = (1 << 16),

	/* Don't display mask in viewport, but still use it for strokes. */
	SCULPT_HIDE_MASK = (1 << 15),
} eSculptFlags;

/* ImagePaintSettings.mode */
typedef enum eImagePaintMode {
	IMAGEPAINT_MODE_MATERIAL, /* detect texture paint slots from the material */
	IMAGEPAINT_MODE_IMAGE,    /* select texture paint image directly */
} eImagePaintMode;

/* ImagePaintSettings.flag */
#define IMAGEPAINT_DRAWING              1
// #define IMAGEPAINT_DRAW_TOOL			2 // deprecated
// #define IMAGEPAINT_DRAW_TOOL_DRAWING	4 // deprecated

/* projection painting only */
/* ImagePaintSettings.flag */
#define IMAGEPAINT_PROJECT_XRAY         (1 << 4)
#define IMAGEPAINT_PROJECT_BACKFACE     (1 << 5)
#define IMAGEPAINT_PROJECT_FLAT         (1 << 6)
#define IMAGEPAINT_PROJECT_LAYER_CLONE  (1 << 7)
#define IMAGEPAINT_PROJECT_LAYER_STENCIL    (1 << 8)
#define IMAGEPAINT_PROJECT_LAYER_STENCIL_INV    (1 << 9)

/* ImagePaintSettings.missing_data */
#define IMAGEPAINT_MISSING_UVS       (1 << 0)
#define IMAGEPAINT_MISSING_MATERIAL  (1 << 1)
#define IMAGEPAINT_MISSING_TEX       (1 << 2)
#define IMAGEPAINT_MISSING_STENCIL   (1 << 3)

/* ToolSettings.uvcalc_flag */
#define UVCALC_FILLHOLES            1
#define UVCALC_NO_ASPECT_CORRECT    2   /* would call this UVCALC_ASPECT_CORRECT, except it should be default with old file */
#define UVCALC_TRANSFORM_CORRECT    4   /* adjust UV's while transforming to avoid distortion */
#define UVCALC_USESUBSURF           8   /* Use mesh data after subsurf to compute UVs*/

/* ToolSettings.uv_flag */
#define UV_SYNC_SELECTION   1
#define UV_SHOW_SAME_IMAGE  2

/* ToolSettings.uv_selectmode */
#define UV_SELECT_VERTEX    1
#define UV_SELECT_EDGE      2
#define UV_SELECT_FACE      4
#define UV_SELECT_ISLAND    8

/* ToolSettings.edge_mode */
#define EDGE_MODE_SELECT                0
#define EDGE_MODE_TAG_SEAM              1
#define EDGE_MODE_TAG_SHARP             2
#define EDGE_MODE_TAG_CREASE            3
#define EDGE_MODE_TAG_BEVEL             4
#define EDGE_MODE_TAG_FREESTYLE         5

/* ToolSettings.gizmo_flag */
<<<<<<< HEAD
#define SCE_MANIP_TRANSLATE 1
#define SCE_MANIP_ROTATE        2
#define SCE_MANIP_SCALE     4
=======
enum {
	SCE_MANIP_TRANSLATE      = (1 << 0),
	SCE_MANIP_ROTATE         = (1 << 1),
	SCE_MANIP_SCALE          = (1 << 2),

	SCE_MANIP_DISABLE_APRON  = (1 << 3),
};
>>>>>>> 51ead449

/* ToolSettings.gpencil_flags */
typedef enum eGPencil_Flags {
	/* When creating new frames, the last frame gets used as the basis for the new one */
	GP_TOOL_FLAG_RETAIN_LAST            = (1 << 1),
	/* Add the strokes below all strokes in the layer */
	GP_TOOL_FLAG_PAINT_ONBACK           = (1 << 2),
	/* Show compact list of colors */
	GP_TOOL_FLAG_THUMBNAIL_LIST           = (1 << 3),
} eGPencil_Flags;

/* scene->r.simplify_gpencil */
typedef enum eGPencil_SimplifyFlags {
	/* Simplify */
	SIMPLIFY_GPENCIL_ENABLE           = (1 << 0),
	/* Simplify on play */
	SIMPLIFY_GPENCIL_ON_PLAY          = (1 << 1),
	/* Simplify fill on viewport */
	SIMPLIFY_GPENCIL_FILL             = (1 << 2),
	/* Simplify modifier on viewport */
	SIMPLIFY_GPENCIL_MODIFIER         = (1 << 3),
	/* Remove fill external line */
	SIMPLIFY_GPENCIL_REMOVE_FILL_LINE = (1 << 4),
	/* Simplify Shader FX */
	SIMPLIFY_GPENCIL_FX               = (1 << 5)
} eGPencil_SimplifyFlags;

/* ToolSettings.gpencil_*_align - Stroke Placement mode flags */
typedef enum eGPencil_Placement_Flags {
	/* New strokes are added in viewport/data space (i.e. not screen space) */
	GP_PROJECT_VIEWSPACE    = (1 << 0),

	/* Viewport space, but relative to render canvas (Sequencer Preview Only) */
	GP_PROJECT_CANVAS       = (1 << 1),

	/* Project into the screen's Z values */
	GP_PROJECT_DEPTH_VIEW   = (1 << 2),
	GP_PROJECT_DEPTH_STROKE = (1 << 3),

	/* "Use Endpoints" */
	GP_PROJECT_DEPTH_STROKE_ENDPOINTS = (1 << 4),
	GP_PROJECT_CURSOR = (1 << 5),
} eGPencil_Placement_Flags;

/* ToolSettings.particle flag */
#define PE_KEEP_LENGTHS         1
#define PE_LOCK_FIRST           2
#define PE_DEFLECT_EMITTER      4
#define PE_INTERPOLATE_ADDED    8
#define PE_DRAW_PART            16
/* #define PE_X_MIRROR			64 */	/* deprecated */
#define PE_FADE_TIME            128
#define PE_AUTO_VELOCITY        256

/* ParticleEditSettings.brushtype */
#define PE_BRUSH_NONE       -1
#define PE_BRUSH_COMB       0
#define PE_BRUSH_CUT        1
#define PE_BRUSH_LENGTH     2
#define PE_BRUSH_PUFF       3
#define PE_BRUSH_ADD        4
#define PE_BRUSH_SMOOTH     5
#define PE_BRUSH_WEIGHT     6

/* ParticleBrushData.flag */
#define PE_BRUSH_DATA_PUFF_VOLUME 1

/* ParticleBrushData.edittype */
#define PE_TYPE_PARTICLES   0
#define PE_TYPE_SOFTBODY    1
#define PE_TYPE_CLOTH       2

/* PhysicsSettings.flag */
#define PHYS_GLOBAL_GRAVITY     1

/* UnitSettings */

/* UnitSettings.system */
#define USER_UNIT_NONE          0
#define USER_UNIT_METRIC        1
#define USER_UNIT_IMPERIAL      2
/* UnitSettings.flag */
#define USER_UNIT_OPT_SPLIT     1
#define USER_UNIT_ROT_RADIANS   2

/* SceneEEVEE->flag */
enum {
	SCE_EEVEE_VOLUMETRIC_ENABLED    = (1 << 0),
	SCE_EEVEE_VOLUMETRIC_LIGHTS     = (1 << 1),
	SCE_EEVEE_VOLUMETRIC_SHADOWS    = (1 << 2),
//	SCE_EEVEE_VOLUMETRIC_COLORED	= (1 << 3), /* Unused */
	SCE_EEVEE_GTAO_ENABLED          = (1 << 4),
	SCE_EEVEE_GTAO_BENT_NORMALS     = (1 << 5),
	SCE_EEVEE_GTAO_BOUNCE           = (1 << 6),
	SCE_EEVEE_DOF_ENABLED           = (1 << 7),
	SCE_EEVEE_BLOOM_ENABLED         = (1 << 8),
	SCE_EEVEE_MOTION_BLUR_ENABLED   = (1 << 9),
	SCE_EEVEE_SHADOW_HIGH_BITDEPTH  = (1 << 10),
	SCE_EEVEE_TAA_REPROJECTION      = (1 << 11),
	SCE_EEVEE_SSS_ENABLED           = (1 << 12),
	SCE_EEVEE_SSS_SEPARATE_ALBEDO   = (1 << 13),
	SCE_EEVEE_SSR_ENABLED           = (1 << 14),
	SCE_EEVEE_SSR_REFRACTION        = (1 << 15),
	SCE_EEVEE_SSR_HALF_RESOLUTION   = (1 << 16),
	SCE_EEVEE_SHOW_IRRADIANCE       = (1 << 17),
	SCE_EEVEE_SHOW_CUBEMAPS         = (1 << 18),
	SCE_EEVEE_GI_AUTOBAKE           = (1 << 19),
};

/* SceneEEVEE->shadow_method */
enum {
	SHADOW_ESM = 1,
	SHADOW_VSM = 2,
	SHADOW_METHOD_MAX = 3,
};

#ifdef __cplusplus
}
#endif

#endif  /* __DNA_SCENE_TYPES_H__ */<|MERGE_RESOLUTION|>--- conflicted
+++ resolved
@@ -2118,11 +2118,6 @@
 #define EDGE_MODE_TAG_FREESTYLE         5
 
 /* ToolSettings.gizmo_flag */
-<<<<<<< HEAD
-#define SCE_MANIP_TRANSLATE 1
-#define SCE_MANIP_ROTATE        2
-#define SCE_MANIP_SCALE     4
-=======
 enum {
 	SCE_MANIP_TRANSLATE      = (1 << 0),
 	SCE_MANIP_ROTATE         = (1 << 1),
@@ -2130,7 +2125,6 @@
 
 	SCE_MANIP_DISABLE_APRON  = (1 << 3),
 };
->>>>>>> 51ead449
 
 /* ToolSettings.gpencil_flags */
 typedef enum eGPencil_Flags {
