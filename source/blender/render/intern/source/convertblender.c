--- conflicted
+++ resolved
@@ -40,7 +40,6 @@
 #include "BLI_rand.h"
 #include "BLI_memarena.h"
 #include "BLI_ghash.h"
-#include "BLI_kdtree.h"
 
 #include "DNA_armature_types.h"
 #include "DNA_camera_types.h"
@@ -910,28 +909,6 @@
 	}
 }
 
-static void check_material_is_textured(Material *ma)
-{
-	MTex *mtex;
-	Tex *tex;
-	int tex_nr;
-	
-	for(tex_nr=0; tex_nr<MAX_MTEX; tex_nr++) {
-		if(ma->septex & (1<<tex_nr))
-			continue;
-		
-		if(ma->mtex[tex_nr]) {
-			mtex= ma->mtex[tex_nr];
-			tex= mtex->tex;
-			if(tex==NULL)
-				continue;
-			else
-				ma->flag |= MA_IS_TEXTURED;
-				return;
-		}
-	}
-}
-
 static Material *give_render_material(Render *re, Object *ob, int nr)
 {
 	extern Material defmaterial;	/* material.c */
@@ -951,8 +928,6 @@
 
 	if(ma->nodetree && ma->use_nodes)
 		flag_render_node_material(re, ma->nodetree);
-	
-	check_material_is_textured(ma);
 	
 	return ma;
 }
@@ -2022,16 +1997,10 @@
 		strandbuf->surface= cache_strand_surface(re, obr, psmd->dm, mat, timeoffset);
 
 /* 4. clean up */
-<<<<<<< HEAD
 #if 0 // XXX old animation system
 	if(ma) do_mat_ipo(re->scene, ma);
 #endif // XXX old animation system
 	
-=======
-
-	if(ma) do_mat_ipo(ma);
-
->>>>>>> 7da0d1a7
 	if(orco1)
 		MEM_freeN(sd.orco);
 
@@ -3112,7 +3081,7 @@
 				if(ma->mode & MA_RADIO) 
 					do_autosmooth= 1;
 			
-			if (ma->material_type == MA_VOLUME)
+			if (ma->material_type == MA_TYPE_VOLUME)
 				add_volume(re, obr, ma);
 		}
 	}
@@ -4422,10 +4391,10 @@
 		curvemapping_free(lar->curfalloff);
 	}
 	
+	free_volume_precache(re);
+	
 	BLI_freelistN(&re->lampren);
 	BLI_freelistN(&re->lights);
-	
-	free_volume_precache(re);
 
 	free_renderdata_tables(re);
 	
@@ -4899,11 +4868,11 @@
 				make_envmaps(re);
 				
 			/* point density texture */
-			if(!re->test_break())
+			if(!re->test_break(re->tbh))
 				make_pointdensities(re);
 			/* voxel data texture */
-			if(!re->test_break())
-				make_voxeldata(re);//Volumetrics
+			if(!re->test_break(re->tbh))
+				make_voxeldata(re);
 		}
 		
 		if(!re->test_break(re->tbh))
@@ -4921,9 +4890,10 @@
 			if(re->r.renderer==R_INTERN)
 				make_sss_tree(re);
 		
-		if(!re->test_break())
+		if(!re->test_break(re->tbh))
 			if(re->r.mode & R_RAYTRACE)
 				volume_precache(re);
+		
 	}
 	
 	if(re->test_break(re->tbh))
