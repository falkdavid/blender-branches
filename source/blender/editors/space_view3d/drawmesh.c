--- conflicted
+++ resolved
@@ -630,14 +630,9 @@
 	glColor4f(1.0f,1.0f,1.0f,1.0f);
 
 	if(ob->mode & OB_MODE_EDIT) {
-<<<<<<< HEAD
 		dm->drawMappedFacesTex(dm, draw_em_tf_mapped__set_draw, me->edit_btmesh);
-	} else if(faceselect) {
-=======
-		dm->drawMappedFacesTex(dm, draw_em_tf_mapped__set_draw, me->edit_mesh);
 	}
 	else if(faceselect) {
->>>>>>> 0b23d378
 		if(ob->mode & OB_MODE_WEIGHT_PAINT)
 			dm->drawMappedFaces(dm, wpaint__setSolidDrawOptions, me, 1, GPU_enable_material);
 		else
