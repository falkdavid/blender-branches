/*
 * This program is free software; you can redistribute it and/or
 * modify it under the terms of the GNU General Public License
 * as published by the Free Software Foundation; either version 2
 * of the License, or (at your option) any later version.
 *
 * This program is distributed in the hope that it will be useful,
 * but WITHOUT ANY WARRANTY; without even the implied warranty of
 * MERCHANTABILITY or FITNESS FOR A PARTICULAR PURPOSE.  See the
 * GNU General Public License for more details.
 *
 * You should have received a copy of the GNU General Public License
 * along with this program; if not, write to the Free Software Foundation,
 * Inc., 51 Franklin Street, Fifth Floor, Boston, MA 02110-1301, USA.
 *
 * The Original Code is Copyright (C) 2008 Blender Foundation.
 * All rights reserved.
 */

/** \file
 * \ingroup spnode
 */

#pragma once

#include "BLI_math_vec_types.hh"
#include "BLI_vector.hh"

#include "BKE_node.h"

#include "UI_interface.h"
#include "UI_interface.hh"
#include "UI_view2d.h"

struct ARegion;
struct ARegionType;
struct Main;
struct NodeInsertOfsData;
struct View2D;
struct bContext;
struct bNode;
struct bNodeLink;
struct bNodeSocket;
struct wmGizmoGroupType;
struct wmKeyConfig;
struct wmWindow;

/* Outside of blender namespace to avoid Python documentation build error with `ctypes`. */
extern const char *node_context_dir[];

namespace blender::ed::space_node {

/** Temporary data used in node link drag modal operator. */
struct bNodeLinkDrag {
  /** Links dragged by the operator. */
  Vector<bNodeLink *> links;
  bool from_multi_input_socket;
  eNodeSocketInOut in_out;

  /** Draw handler for the "+" icon when dragging a link in empty space. */
  void *draw_handle;

  /** Temporarily stores the last picked link from multi-input socket operator. */
  bNodeLink *last_picked_multi_input_socket_link;

  /**
   * Temporarily stores the last hovered socket for multi-input socket operator.
   * Store it to recalculate sorting after it is no longer hovered.
   */
  bNode *last_node_hovered_while_dragging_a_link;

  /* The cursor position, used for drawing a + icon when dragging a node link. */
  std::array<int, 2> cursor;

  /** The node the drag started at. */
  bNode *start_node;
  /** The socket the drag started at. */
  bNodeSocket *start_socket;
  /** The number of links connected to the #start_socket when the drag started. */
  int start_link_count;

  /* Data for edge panning */
  View2DEdgePanData pan_data;
};

struct SpaceNode_Runtime {
  float aspect;

  /** Mouse position for drawing socket-less links and adding nodes. */
  float2 cursor;

  /** For auto compositing. */
  bool recalc;

  /** Temporary data for modal linking operator. */
  std::unique_ptr<bNodeLinkDrag> linkdrag;

  /* XXX hack for translate_attach op-macros to pass data from transform op to insert_offset op */
  /** Temporary data for node insert offset (in UI called Auto-offset). */
  struct NodeInsertOfsData *iofsd;
};

enum NodeResizeDirection {
  NODE_RESIZE_NONE = 0,
  NODE_RESIZE_TOP = (1 << 0),
  NODE_RESIZE_BOTTOM = (1 << 1),
  NODE_RESIZE_RIGHT = (1 << 2),
  NODE_RESIZE_LEFT = (1 << 3),
};
ENUM_OPERATORS(NodeResizeDirection, NODE_RESIZE_LEFT);

/* Nodes draw without dpi - the view zoom is flexible. */
#define HIDDEN_RAD (0.75f * U.widget_unit)
#define BASIS_RAD (0.2f * U.widget_unit)
#define NODE_DYS (U.widget_unit / 2)
#define NODE_DY U.widget_unit
#define NODE_SOCKDY (0.1f * U.widget_unit)
#define NODE_WIDTH(node) (node.width * UI_DPI_FAC)
#define NODE_HEIGHT(node) (node.height * UI_DPI_FAC)
#define NODE_MARGIN_X (1.2f * U.widget_unit)
#define NODE_SOCKSIZE (0.25f * U.widget_unit)
#define NODE_MULTI_INPUT_LINK_GAP (0.25f * U.widget_unit)
#define NODE_RESIZE_MARGIN (0.20f * U.widget_unit)
#define NODE_LINK_RESOL 12

/* space_node.cc */

/**
 * Transform between View2Ds in the tree path.
 */
float2 space_node_group_offset(const SpaceNode &snode);

<<<<<<< HEAD
=======
float node_socket_calculate_height(const bNodeSocket &socket);
float2 node_link_calculate_multi_input_position(const float2 &socket_position,
                                                int index,
                                                int total_inputs);

rctf node_frame_rect_inside(const bNode &node);

>>>>>>> 1995aae6
int node_get_resize_cursor(NodeResizeDirection directions);
/**
 * Usual convention here would be #node_socket_get_color(),
 * but that's already used (for setting a color property socket).
 */
void node_socket_color_get(const bContext &C,
                           const bNodeTree &ntree,
                           PointerRNA &node_ptr,
                           const bNodeSocket &sock,
                           float r_color[4]);

/* node_draw.cc */

void node_draw_space(const bContext &C, ARegion &region);

/**
 * Sort nodes by selection: unselected nodes first, then selected,
 * then the active node at the very end. Relative order is kept intact.
 */
void node_sort(bNodeTree &ntree);

void node_set_cursor(wmWindow &win, SpaceNode &snode, const float2 &cursor);
/* DPI scaled coords */
float2 node_to_view(const bNode &node, const float2 &co);
void node_to_updated_rect(const bNode &node, rctf &r_rect);
float2 node_from_view(const bNode &node, const float2 &co);

/* node_ops.cc */

void node_operatortypes();
void node_keymap(wmKeyConfig *keyconf);

/* node_select.cc */

void node_deselect_all(SpaceNode &snode);
void node_socket_select(bNode *node, bNodeSocket &sock);
void node_socket_deselect(bNode *node, bNodeSocket &sock, bool deselect_node);
void node_deselect_all_input_sockets(SpaceNode &snode, bool deselect_nodes);
void node_deselect_all_output_sockets(SpaceNode &snode, bool deselect_nodes);
void node_select_single(bContext &C, bNode &node);

void NODE_OT_select(wmOperatorType *ot);
void NODE_OT_select_all(wmOperatorType *ot);
void NODE_OT_select_linked_to(wmOperatorType *ot);
void NODE_OT_select_linked_from(wmOperatorType *ot);
void NODE_OT_select_box(wmOperatorType *ot);
void NODE_OT_select_circle(wmOperatorType *ot);
void NODE_OT_select_lasso(wmOperatorType *ot);
void NODE_OT_select_grouped(wmOperatorType *ot);
void NODE_OT_select_same_type_step(wmOperatorType *ot);
void NODE_OT_find_node(wmOperatorType *ot);

/* node_view.cc */

bool space_node_view_flag(
    bContext &C, SpaceNode &snode, ARegion &region, int node_flag, int smooth_viewtx);

void NODE_OT_view_all(wmOperatorType *ot);
void NODE_OT_view_selected(wmOperatorType *ot);
void NODE_OT_geometry_node_view_legacy(wmOperatorType *ot);

void NODE_OT_backimage_move(wmOperatorType *ot);
void NODE_OT_backimage_zoom(wmOperatorType *ot);
void NODE_OT_backimage_fit(wmOperatorType *ot);
void NODE_OT_backimage_sample(wmOperatorType *ot);

/* drawnode.cc */

NodeResizeDirection node_get_resize_direction(const bNode *node, int x, int y);

void nodelink_batch_start(SpaceNode &snode);
void nodelink_batch_end(SpaceNode &snode);

/**
 * \note this is used for fake links in groups too.
 */
void node_draw_link(const bContext &C,
                    const View2D &v2d,
                    const SpaceNode &snode,
                    const bNodeLink &link);
/**
 * Don't do shadows if th_col3 is -1.
 */
void node_draw_link_bezier(const bContext &C,
                           const View2D &v2d,
                           const SpaceNode &snode,
                           const bNodeLink &link,
                           int th_col1,
                           int th_col2,
                           int th_col3);
/** If v2d not nullptr, it clips and returns 0 if not visible. */
bool node_link_bezier_points(const View2D *v2d,
                             const SpaceNode *snode,
                             const bNodeLink &link,
                             float coord_array[][2],
                             int resol);
/**
 * Return quadratic beziers points for a given nodelink and clip if v2d is not nullptr.
 */
bool node_link_bezier_handles(const View2D *v2d,
                              const SpaceNode *snode,
                              const bNodeLink &ink,
                              float vec[4][2]);
void draw_nodespace_back_pix(const bContext &C,
                             ARegion &region,
                             SpaceNode &snode,
                             bNodeInstanceKey parent_key);

/* node_add.cc */

/**
 * XXX Does some additional initialization on top of #nodeAddNode
 * Can be used with both custom and static nodes,
 * if `idname == nullptr` the static int type will be used instead.
 */
bNode *node_add_node(const bContext &C, const char *idname, int type, float locx, float locy);
void NODE_OT_add_reroute(wmOperatorType *ot);
void NODE_OT_add_group(wmOperatorType *ot);
void NODE_OT_add_object(wmOperatorType *ot);
void NODE_OT_add_collection(wmOperatorType *ot);
void NODE_OT_add_texture(wmOperatorType *ot);
void NODE_OT_add_file(wmOperatorType *ot);
void NODE_OT_add_mask(wmOperatorType *ot);
void NODE_OT_new_node_tree(wmOperatorType *ot);

/* node_group.cc */

const char *node_group_idname(bContext *C);
void NODE_OT_group_make(wmOperatorType *ot);
void NODE_OT_group_insert(wmOperatorType *ot);
void NODE_OT_group_ungroup(wmOperatorType *ot);
void NODE_OT_group_separate(wmOperatorType *ot);
void NODE_OT_group_edit(wmOperatorType *ot);

/* node_relationships.cc */

void sort_multi_input_socket_links(SpaceNode &snode,
                                   bNode &node,
                                   bNodeLink *drag_link,
                                   const float2 *cursor);

void NODE_OT_link(wmOperatorType *ot);
void NODE_OT_link_make(wmOperatorType *ot);
void NODE_OT_links_cut(wmOperatorType *ot);
void NODE_OT_links_detach(wmOperatorType *ot);
void NODE_OT_links_mute(wmOperatorType *ot);

void NODE_OT_parent_set(wmOperatorType *ot);
void NODE_OT_join(wmOperatorType *ot);
void NODE_OT_attach(wmOperatorType *ot);
void NODE_OT_detach(wmOperatorType *ot);

void NODE_OT_link_viewer(wmOperatorType *ot);

void NODE_OT_insert_offset(wmOperatorType *ot);

/* node_edit.cc */

float2 node_link_calculate_multi_input_position(const float2 &socket_position,
                                                int index,
                                                int total_inputs);

void node_select_all(ListBase *lb, int action);

float node_socket_calculate_height(const bNodeSocket &socket);

void snode_set_context(const bContext &C);

bool composite_node_active(bContext *C);
/** Operator poll callback. */
bool composite_node_editable(bContext *C);

bool node_has_hidden_sockets(bNode *node);
void node_set_hidden_sockets(SpaceNode *snode, bNode *node, int set);
int node_render_changed_exec(bContext *, wmOperator *);
/** Type is #SOCK_IN and/or #SOCK_OUT. */
bool node_find_indicated_socket(SpaceNode &snode,
                                bNode **nodep,
                                bNodeSocket **sockp,
                                const float2 &cursor,
                                eNodeSocketInOut in_out);
float node_link_dim_factor(const View2D &v2d, const bNodeLink &link);
bool node_link_is_hidden_or_dimmed(const View2D &v2d, const bNodeLink &link);

void NODE_OT_duplicate(wmOperatorType *ot);
void NODE_OT_delete(wmOperatorType *ot);
void NODE_OT_delete_reconnect(wmOperatorType *ot);
void NODE_OT_resize(wmOperatorType *ot);

void NODE_OT_mute_toggle(wmOperatorType *ot);
void NODE_OT_hide_toggle(wmOperatorType *ot);
void NODE_OT_hide_socket_toggle(wmOperatorType *ot);
void NODE_OT_preview_toggle(wmOperatorType *ot);
void NODE_OT_options_toggle(wmOperatorType *ot);
void NODE_OT_node_copy_color(wmOperatorType *ot);

void NODE_OT_read_viewlayers(wmOperatorType *ot);
void NODE_OT_render_changed(wmOperatorType *ot);

void NODE_OT_output_file_add_socket(wmOperatorType *ot);
void NODE_OT_output_file_remove_active_socket(wmOperatorType *ot);
void NODE_OT_output_file_move_active_socket(wmOperatorType *ot);

void NODE_OT_switch_view_update(wmOperatorType *ot);

/**
 * \note clipboard_cut is a simple macro of copy + delete.
 */
void NODE_OT_clipboard_copy(wmOperatorType *ot);
void NODE_OT_clipboard_paste(wmOperatorType *ot);

void NODE_OT_tree_socket_add(wmOperatorType *ot);
void NODE_OT_tree_socket_remove(wmOperatorType *ot);
void NODE_OT_tree_socket_change_type(wmOperatorType *ot);
void NODE_OT_tree_socket_move(wmOperatorType *ot);

void NODE_OT_shader_script_update(wmOperatorType *ot);

void NODE_OT_viewer_border(wmOperatorType *ot);
void NODE_OT_clear_viewer_border(wmOperatorType *ot);

void NODE_OT_cryptomatte_layer_add(wmOperatorType *ot);
void NODE_OT_cryptomatte_layer_remove(wmOperatorType *ot);

/* node_gizmo.cc */

void NODE_GGT_backdrop_transform(wmGizmoGroupType *gzgt);
void NODE_GGT_backdrop_crop(wmGizmoGroupType *gzgt);
void NODE_GGT_backdrop_sun_beams(wmGizmoGroupType *gzgt);
void NODE_GGT_backdrop_corner_pin(wmGizmoGroupType *gzgt);

/* node_geometry_attribute_search.cc */

void node_geometry_add_attribute_search_button(const bContext &C,
                                               const bNodeTree &node_tree,
                                               const bNode &node,
                                               PointerRNA &socket_ptr,
                                               uiLayout &layout);

/* node_context_path.c */

Vector<ui::ContextPathItem> context_path_for_space_node(const bContext &C);

/* link_drag_search.cc */

void invoke_node_link_drag_add_menu(bContext &C,
                                    bNode &node,
                                    bNodeSocket &socket,
                                    const float2 &cursor);

}  // namespace blender::ed::space_node<|MERGE_RESOLUTION|>--- conflicted
+++ resolved
@@ -130,16 +130,8 @@
  */
 float2 space_node_group_offset(const SpaceNode &snode);
 
-<<<<<<< HEAD
-=======
-float node_socket_calculate_height(const bNodeSocket &socket);
-float2 node_link_calculate_multi_input_position(const float2 &socket_position,
-                                                int index,
-                                                int total_inputs);
-
 rctf node_frame_rect_inside(const bNode &node);
 
->>>>>>> 1995aae6
 int node_get_resize_cursor(NodeResizeDirection directions);
 /**
  * Usual convention here would be #node_socket_get_color(),
