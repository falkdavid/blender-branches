--- conflicted
+++ resolved
@@ -2717,11 +2717,7 @@
 	if (ok) {
 		/* rebuild depsgraph, now that there are extra deps here */
 		DEG_relations_tag_update(CTX_data_main(C));
-<<<<<<< HEAD
-		
-=======
-
->>>>>>> 95011f6d
+
 		/* set notifier that keyframes have changed */
 		WM_event_add_notifier(C, NC_SCENE | ND_FRAME, CTX_data_scene(C));
 
