/*
 * ***** BEGIN GPL LICENSE BLOCK *****
 *
 * This program is free software; you can redistribute it and/or
 * modify it under the terms of the GNU General Public License
 * as published by the Free Software Foundation; either version 2
 * of the License, or (at your option) any later version.
 *
 * This program is distributed in the hope that it will be useful,
 * but WITHOUT ANY WARRANTY; without even the implied warranty of
 * MERCHANTABILITY or FITNESS FOR A PARTICULAR PURPOSE.  See the
 * GNU General Public License for more details.
 *
 * You should have received a copy of the GNU General Public License
 * along with this program; if not, write to the Free Software Foundation,
 * Inc., 51 Franklin Street, Fifth Floor, Boston, MA 02110-1301, USA.
 *
 * The Original Code is Copyright (C) 2008 Blender Foundation.
 * All rights reserved.
 *
 *
 * Contributor(s): Blender Foundation
 *
 * ***** END GPL LICENSE BLOCK *****
 */

/** \file ED_object.h
 *  \ingroup editors
 */

#ifndef __ED_OBJECT_H__
#define __ED_OBJECT_H__

#ifdef __cplusplus
extern "C" {
#endif

struct bFaceMap;
struct Base;
struct EnumPropertyItem;
struct ID;
struct Main;
struct ModifierData;
struct Object;
struct ReportList;
struct Scene;
struct ViewLayer;
struct bConstraint;
struct bContext;
struct bPoseChannel;
struct wmKeyConfig;
struct wmKeyMap;
struct wmOperator;
struct wmOperatorType;
struct wmWindow;
struct wmWindowManager;
struct PointerRNA;
struct PropertyRNA;
struct EnumPropertyItem;
struct Depsgraph;

#include "DNA_object_enums.h"

/* object_edit.c */
struct Object *ED_object_context(struct bContext *C);               /* context.object */
struct Object *ED_object_active_context(struct bContext *C); /* context.object or context.active_object */

/* object_ops.c */
void ED_operatortypes_object(void);
void ED_operatormacros_object(void);
void ED_keymap_object(struct wmKeyConfig *keyconf);

/* object_relations.c */
typedef enum eParentType {
	PAR_OBJECT,
	PAR_ARMATURE,
	PAR_ARMATURE_NAME,
	PAR_ARMATURE_ENVELOPE,
	PAR_ARMATURE_AUTO,
	PAR_BONE,
	PAR_BONE_RELATIVE,
	PAR_CURVE,
	PAR_FOLLOW,
	PAR_PATH_CONST,
	PAR_LATTICE,
	PAR_VERTEX,
	PAR_VERTEX_TRI,
} eParentType;

typedef enum eObjectSelect_Mode {
	BA_DESELECT = 0,
	BA_SELECT = 1,
	BA_INVERT = 2,
} eObjectSelect_Mode;

#ifdef __RNA_TYPES_H__
extern struct EnumPropertyItem prop_clear_parent_types[];
extern struct EnumPropertyItem prop_make_parent_types[];
#endif

bool ED_object_parent_set(struct ReportList *reports, const struct bContext *C, struct Scene *scene, struct Object *ob,
                          struct Object *par, int partype, const bool xmirror, const bool keep_transform,
                          const int vert_par[3]);
void ED_object_parent_clear(struct Object *ob, const int type);

void ED_keymap_proportional_cycle(struct wmKeyConfig *keyconf, struct wmKeyMap *keymap);
void ED_keymap_proportional_obmode(struct wmKeyConfig *keyconf, struct wmKeyMap *keymap);
void ED_keymap_proportional_maskmode(struct wmKeyConfig *keyconf, struct wmKeyMap *keymap);
void ED_keymap_proportional_editmode(struct wmKeyConfig *keyconf, struct wmKeyMap *keymap,
                                     const bool do_connected);

void ED_object_base_select(struct Base *base, eObjectSelect_Mode mode);
void ED_object_base_activate(struct bContext *C, struct Base *base);
void ED_object_base_free_and_unlink(struct Main *bmain, struct Scene *scene, struct Object *ob);

/* single object duplicate, if (dupflag == 0), fully linked, else it uses the flags given */
struct Base *ED_object_add_duplicate(struct Main *bmain, struct Scene *scene, struct ViewLayer *view_layer, struct Base *base, int dupflag);

void ED_object_parent(struct Object *ob, struct Object *parent, const int type, const char *substr);

/* bitflags for enter/exit editmode */
enum {
	EM_FREEDATA         = (1 << 0),
	EM_WAITCURSOR       = (1 << 1),
	EM_IGNORE_LAYER     = (1 << 3),
	EM_NO_CONTEXT       = (1 << 4),
};
bool ED_object_editmode_exit_ex(
        struct Main *bmain, struct Scene *scene, struct Object *obedit, int flag);
bool ED_object_editmode_exit(struct bContext *C, int flag);

bool ED_object_editmode_enter_ex(struct Main *bmain, struct Scene *scene, struct Object *ob, int flag);
bool ED_object_editmode_enter(struct bContext *C, int flag);
bool ED_object_editmode_load(struct Main *bmain, struct Object *obedit);

bool ED_object_editmode_calc_active_center(struct Object *obedit, const bool select_only, float r_center[3]);


void ED_object_vpaintmode_enter_ex(
        struct Main *bmain, struct Depsgraph *depsgraph, struct wmWindowManager *wm,
        struct Scene *scene, struct Object *ob);
void ED_object_vpaintmode_enter(struct bContext *C);
void ED_object_wpaintmode_enter_ex(
        struct Main *bmain, struct Depsgraph *depsgraph, struct wmWindowManager *wm,
        struct Scene *scene, struct Object *ob);
void ED_object_wpaintmode_enter(struct bContext *C);

void ED_object_vpaintmode_exit_ex(struct Object *ob);
void ED_object_vpaintmode_exit(struct bContext *C);
void ED_object_wpaintmode_exit_ex(struct Object *ob);
void ED_object_wpaintmode_exit(struct bContext *C);

void ED_object_sculptmode_enter_ex(
        struct Main *bmain, struct Depsgraph *depsgraph,
        struct Scene *scene, struct Object *ob,
        struct ReportList *reports);
void ED_object_sculptmode_enter(struct bContext *C, struct ReportList *reports);
void ED_object_sculptmode_exit_ex(
        struct Depsgraph *depsgraph,
        struct Scene *scene, struct Object *ob);
void ED_object_sculptmode_exit(struct bContext *C);

void ED_object_location_from_view(struct bContext *C, float loc[3]);
void ED_object_rotation_from_quat(float rot[3], const float quat[4], const char align_axis);
void ED_object_rotation_from_view(struct bContext *C, float rot[3], const char align_axis);
void ED_object_base_init_transform(struct bContext *C, struct Base *base, const float loc[3], const float rot[3]);
float ED_object_new_primitive_matrix(
        struct bContext *C, struct Object *editob,
        const float loc[3], const float rot[3], float primmat[4][4]);


/* Avoid allowing too much insane values even by typing (typos can hang/crash Blender otherwise). */
#define OBJECT_ADD_SIZE_MAXF 1.0e12f

void ED_object_add_unit_props(struct wmOperatorType *ot);
void ED_object_add_generic_props(struct wmOperatorType *ot, bool do_editmode);
void ED_object_add_mesh_props(struct wmOperatorType *ot);
bool ED_object_add_generic_get_opts(struct bContext *C, struct wmOperator *op, const char view_align_axis,
                                    float loc[3], float rot[3],
                                    bool *enter_editmode, unsigned int *layer, bool *is_view_aligned);

struct Object *ED_object_add_type(
        struct bContext *C,
        int type, const char *name, const float loc[3], const float rot[3],
        bool enter_editmode, unsigned int layer)
        ATTR_NONNULL(1) ATTR_RETURNS_NONNULL;

void ED_object_single_users(struct Main *bmain, struct Scene *scene, const bool full, const bool copy_groups);
void ED_object_single_user(struct Main *bmain, struct Scene *scene, struct Object *ob);

/* object motion paths */
void ED_objects_clear_paths(struct bContext *C, bool only_selected);
void ED_objects_recalculate_paths(struct bContext *C, struct Scene *scene);

/* constraints */
struct ListBase *get_active_constraints(struct Object *ob);
struct ListBase *get_constraint_lb(struct Object *ob, struct bConstraint *con, struct bPoseChannel **r_pchan);
struct bConstraint *get_active_constraint(struct Object *ob);

void object_test_constraints(struct Main *bmain, struct Object *ob);

void ED_object_constraint_set_active(struct Object *ob, struct bConstraint *con);
void ED_object_constraint_update(struct Main *bmain, struct Object *ob);
void ED_object_constraint_dependency_update(struct Main *bmain, struct Object *ob);

void ED_object_constraint_tag_update(struct Main *bmain, struct Object *ob, struct bConstraint *con);
void ED_object_constraint_dependency_tag_update(struct Main *bmain, struct Object *ob, struct bConstraint *con);

/* object_modes.c */
bool ED_object_mode_compat_test(const struct Object *ob, eObjectMode mode);
bool ED_object_mode_compat_set(struct bContext *C, struct Object *ob, eObjectMode mode, struct ReportList *reports);
void ED_object_mode_toggle(struct bContext *C, eObjectMode mode);
void ED_object_mode_set(struct bContext *C, eObjectMode mode);

bool ED_object_mode_generic_enter(
        struct bContext *C,
        eObjectMode object_mode);
void ED_object_mode_generic_exit(
        struct Main *bmain,
        struct Depsgraph *depsgraph,
        struct Scene *scene, struct Object *ob);
bool ED_object_mode_generic_has_data(
        struct Depsgraph *depsgraph,
        struct Object *ob);

bool ED_object_mode_generic_exists(
        struct wmWindowManager *wm, struct Object *ob,
        eObjectMode object_mode);

/* object_modifier.c */
enum {
	MODIFIER_APPLY_DATA = 1,
	MODIFIER_APPLY_SHAPE
};

struct ModifierData *ED_object_modifier_add(
        struct ReportList *reports, struct Main *bmain, struct Scene *scene,
        struct Object *ob, const char *name, int type);
bool ED_object_modifier_remove(struct ReportList *reports, struct Main *bmain,
                               struct Object *ob, struct ModifierData *md);
void ED_object_modifier_clear(struct Main *bmain, struct Object *ob);
int ED_object_modifier_move_down(struct ReportList *reports, struct Object *ob, struct ModifierData *md);
int ED_object_modifier_move_up(struct ReportList *reports, struct Object *ob, struct ModifierData *md);
int ED_object_modifier_convert(
        struct ReportList *reports, struct Main *bmain, struct Scene *scene,
        struct ViewLayer *view_layer, struct Object *ob, struct ModifierData *md);
int ED_object_modifier_apply(
<<<<<<< HEAD
        struct ReportList *reports, struct Main *bmain, struct Depsgraph *depsgraph, struct Scene *scene,
=======
        struct Main *bmain, struct ReportList *reports, struct Depsgraph *depsgraph, struct Scene *scene,
>>>>>>> 43eebdfe
        struct Object *ob, struct ModifierData *md, int mode);
int ED_object_modifier_copy(struct ReportList *reports, struct Object *ob, struct ModifierData *md);

bool ED_object_iter_other(
        struct Main *bmain, struct Object *orig_ob, const bool include_orig,
        bool (*callback)(struct Object *ob, void *callback_data),
        void *callback_data);

bool ED_object_multires_update_totlevels_cb(struct Object *ob, void *totlevel_v);

/* object_select.c */
void ED_object_select_linked_by_id(struct bContext *C, struct ID *id);

const struct EnumPropertyItem *ED_object_vgroup_selection_itemf_helper(
        const struct bContext *C,
        struct PointerRNA *ptr,
        struct PropertyRNA *prop,
        bool *r_free,
        const unsigned int selection_mask);

void ED_object_check_force_modifiers(
        struct Main *bmain, struct Scene *scene, struct Object *object);

/* object_facemap_ops.c */
void ED_object_facemap_face_add(struct Object *ob, struct bFaceMap *fmap, int facenum);
void ED_object_facemap_face_remove(struct Object *ob, struct bFaceMap *fmap, int facenum);

#ifdef __cplusplus
}
#endif

/* Don't allow switching object-modes when selecting objects. */
#define USE_OBJECT_MODE_STRICT

#endif /* __ED_OBJECT_H__ */<|MERGE_RESOLUTION|>--- conflicted
+++ resolved
@@ -245,11 +245,7 @@
         struct ReportList *reports, struct Main *bmain, struct Scene *scene,
         struct ViewLayer *view_layer, struct Object *ob, struct ModifierData *md);
 int ED_object_modifier_apply(
-<<<<<<< HEAD
-        struct ReportList *reports, struct Main *bmain, struct Depsgraph *depsgraph, struct Scene *scene,
-=======
         struct Main *bmain, struct ReportList *reports, struct Depsgraph *depsgraph, struct Scene *scene,
->>>>>>> 43eebdfe
         struct Object *ob, struct ModifierData *md, int mode);
 int ED_object_modifier_copy(struct ReportList *reports, struct Object *ob, struct ModifierData *md);
 
