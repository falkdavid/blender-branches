--- conflicted
+++ resolved
@@ -323,17 +323,8 @@
 	return ED_object_editmode_exit_ex(scene, obedit, flag);
 }
 
-bool ED_object_editmode_enter_ex(Scene *scene, Object *ob, int flag)
-{
-<<<<<<< HEAD
-=======
-	Main *bmain = CTX_data_main(C);
-	Scene *scene = CTX_data_scene(C);
-	Base *base = NULL;
-	Object *ob;
-	ScrArea *sa = CTX_wm_area(C);
-	View3D *v3d = NULL;
->>>>>>> 051e186d
+bool ED_object_editmode_enter_ex(Main *bmain, Scene *scene, Object *ob, int flag)
+{
 	bool ok = false;
 
 	if (ELEM(NULL, ob, ob->data) || ID_IS_LINKED(ob)) {
@@ -359,13 +350,8 @@
 	if (ob->type == OB_MESH) {
 		BMEditMesh *em;
 		ok = 1;
-<<<<<<< HEAD
-		const bool use_key_index = mesh_needs_keyindex(ob->data);
-=======
-		scene->obedit = ob;  /* context sees this */
 
 		const bool use_key_index = mesh_needs_keyindex(bmain, ob->data);
->>>>>>> 051e186d
 
 		EDBM_mesh_make(ob, scene->toolsettings->selectmode, use_key_index);
 
@@ -428,6 +414,7 @@
 
 bool ED_object_editmode_enter(bContext *C, int flag)
 {
+	Main *bmain = CTX_data_main(C);
 	Scene *scene = CTX_data_scene(C);
 	ViewLayer *view_layer = CTX_data_view_layer(C);
 	Object *ob;
@@ -441,7 +428,7 @@
 	if ((ob == NULL) || ID_IS_LINKED(ob)) {
 		return false;
 	}
-	return ED_object_editmode_enter_ex(scene, ob, flag);
+	return ED_object_editmode_enter_ex(bmain, scene, ob, flag);
 }
 
 static int editmode_toggle_exec(bContext *C, wmOperator *op)
@@ -449,6 +436,7 @@
 	struct wmMsgBus *mbus = CTX_wm_message_bus(C);
 	const int mode_flag = OB_MODE_EDIT;
 	const bool is_mode_set = (CTX_data_edit_object(C) != NULL);
+	Main *bmain = CTX_data_main(C);
 	Scene *scene =  CTX_data_scene(C);
 	ViewLayer *view_layer = CTX_data_view_layer(C);
 	Object *obact = OBACT(view_layer);
@@ -465,7 +453,7 @@
 			FOREACH_SELECTED_OBJECT_BEGIN(view_layer, ob)
 			{
 				if ((ob != obact) && (ob->type == obact->type)) {
-					ED_object_editmode_enter_ex(scene, ob, EM_WAITCURSOR | EM_NO_CONTEXT);
+					ED_object_editmode_enter_ex(bmain, scene, ob, EM_WAITCURSOR | EM_NO_CONTEXT);
 				}
 			}
 			FOREACH_SELECTED_OBJECT_END;
