--- conflicted
+++ resolved
@@ -1847,13 +1847,11 @@
 					case OB_SPEAKER:
 						ob->data = ID_NEW_SET(ob->data, BKE_speaker_copy(bmain, ob->data));
 						break;
-<<<<<<< HEAD
+					case OB_LIGHTPROBE:
+						ob->data = ID_NEW_SET(ob->data, BKE_lightprobe_copy(bmain, ob->data));
+						break;
 					case OB_GPENCIL:
 						ob->data = ID_NEW_SET(ob->data, BKE_gpencil_copy(bmain, ob->data));
-=======
-					case OB_LIGHTPROBE:
-						ob->data = ID_NEW_SET(ob->data, BKE_lightprobe_copy(bmain, ob->data));
->>>>>>> a989913d
 						break;
 					default:
 						printf("ERROR %s: can't copy %s\n", __func__, id->name);
