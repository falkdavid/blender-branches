--- conflicted
+++ resolved
@@ -229,11 +229,7 @@
 
         /* TODO: recalculate curve when handles change */
         gps->editcurve->flag |= GP_CURVE_RECALC_GEOMETRY;
-<<<<<<< HEAD
-        BKE_gpencil_stroke_geometry_update(gps);
-=======
         BKE_gpencil_stroke_geometry_update(gpd, gps);
->>>>>>> 2dc43b4a
       }
     }
   }
@@ -259,11 +255,7 @@
   /* identifiers */
   ot->name = "Set handle type";
   ot->idname = "GPENCIL_OT_stroke_editcurve_set_handle_type";
-<<<<<<< HEAD
-  ot->description = "Set the type of a edit curve handle.";
-=======
   ot->description = "Set the type of a edit curve handle";
->>>>>>> 2dc43b4a
 
   /* api callbacks */
   ot->invoke = WM_menu_invoke;
