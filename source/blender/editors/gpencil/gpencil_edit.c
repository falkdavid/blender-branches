/*
 * This program is free software; you can redistribute it and/or
 * modify it under the terms of the GNU General Public License
 * as published by the Free Software Foundation; either version 2
 * of the License, or (at your option) any later version.
 *
 * This program is distributed in the hope that it will be useful,
 * but WITHOUT ANY WARRANTY; without even the implied warranty of
 * MERCHANTABILITY or FITNESS FOR A PARTICULAR PURPOSE.  See the
 * GNU General Public License for more details.
 *
 * You should have received a copy of the GNU General Public License
 * along with this program; if not, write to the Free Software Foundation,
 * Inc., 51 Franklin Street, Fifth Floor, Boston, MA 02110-1301, USA.
 *
 * The Original Code is Copyright (C) 2008, Blender Foundation
 * This is a new part of Blender
 * Operators for editing Grease Pencil strokes
 */

/** \file
 * \ingroup edgpencil
 */

#include <math.h>
#include <stddef.h>
#include <stdio.h>
#include <stdlib.h>
#include <string.h>

#include "MEM_guardedalloc.h"

#include "BLI_blenlib.h"
#include "BLI_ghash.h"
#include "BLI_lasso_2d.h"
#include "BLI_math.h"
#include "BLI_string.h"
#include "BLI_utildefines.h"

#include "BLT_translation.h"

#include "DNA_gpencil_types.h"
#include "DNA_meshdata_types.h"
#include "DNA_object_types.h"
#include "DNA_scene_types.h"
#include "DNA_screen_types.h"
#include "DNA_space_types.h"
#include "DNA_view3d_types.h"

#include "BKE_brush.h"
#include "BKE_context.h"
#include "BKE_global.h"
#include "BKE_gpencil.h"
#include "BKE_gpencil_geom.h"
#include "BKE_lib_id.h"
#include "BKE_main.h"
#include "BKE_material.h"
#include "BKE_object.h"
#include "BKE_paint.h"
#include "BKE_report.h"
#include "BKE_scene.h"
#include "BKE_workspace.h"

#include "UI_interface.h"
#include "UI_resources.h"

#include "WM_api.h"
#include "WM_message.h"
#include "WM_toolsystem.h"
#include "WM_types.h"

#include "RNA_access.h"
#include "RNA_define.h"
#include "RNA_enum_types.h"

#include "UI_view2d.h"

#include "ED_gpencil.h"
#include "ED_object.h"
#include "ED_screen.h"
#include "ED_select_utils.h"
#include "ED_space_api.h"
#include "ED_transform_snap_object_context.h"
#include "ED_view3d.h"

#include "DEG_depsgraph.h"
#include "DEG_depsgraph_build.h"
#include "DEG_depsgraph_query.h"

#include "gpencil_intern.h"

/* ************************************************ */
/* Stroke Edit Mode Management */

/* poll callback for all stroke editing operators */
static bool gp_stroke_edit_poll(bContext *C)
{
  /* edit only supported with grease pencil objects */
  Object *ob = CTX_data_active_object(C);
  if ((ob == NULL) || (ob->type != OB_GPENCIL)) {
    return false;
  }

  /* NOTE: this is a bit slower, but is the most accurate... */
  return CTX_DATA_COUNT(C, editable_gpencil_strokes) != 0;
}

/* poll callback to verify edit mode in 3D view only */
static bool gp_strokes_edit3d_poll(bContext *C)
{
  /* edit only supported with grease pencil objects */
  Object *ob = CTX_data_active_object(C);
  if ((ob == NULL) || (ob->type != OB_GPENCIL)) {
    return false;
  }

  /* 2 Requirements:
   * - 1) Editable GP data
   * - 2) 3D View only
   */
  return (gp_stroke_edit_poll(C) && ED_operator_view3d_active(C));
}

static bool gpencil_editmode_toggle_poll(bContext *C)
{
  /* edit only supported with grease pencil objects */
  Object *ob = CTX_data_active_object(C);
  if ((ob == NULL) || (ob->type != OB_GPENCIL)) {
    return false;
  }

  /* if using gpencil object, use this gpd */
  if (ob->type == OB_GPENCIL) {
    return ob->data != NULL;
  }

  return ED_gpencil_data_get_active(C) != NULL;
}

static int gpencil_editmode_toggle_exec(bContext *C, wmOperator *op)
{
  const int back = RNA_boolean_get(op->ptr, "back");

  struct wmMsgBus *mbus = CTX_wm_message_bus(C);
  bGPdata *gpd = ED_gpencil_data_get_active(C);
  bool is_object = false;
  short mode;
  /* if using a gpencil object, use this datablock */
  Object *ob = CTX_data_active_object(C);
  if ((ob) && (ob->type == OB_GPENCIL)) {
    gpd = ob->data;
    is_object = true;
  }

  if (gpd == NULL) {
    BKE_report(op->reports, RPT_ERROR, "No active GP data");
    return OPERATOR_CANCELLED;
  }

  /* Just toggle editmode flag... */
  gpd->flag ^= GP_DATA_STROKE_EDITMODE;
  /* recalculate parent matrix */
  if (gpd->flag & GP_DATA_STROKE_EDITMODE) {
    Depsgraph *depsgraph = CTX_data_ensure_evaluated_depsgraph(C);
    ED_gpencil_reset_layers_parent(depsgraph, ob, gpd);
  }
  /* set mode */
  if (gpd->flag & GP_DATA_STROKE_EDITMODE) {
    mode = OB_MODE_EDIT_GPENCIL;
  }
  else {
    mode = OB_MODE_OBJECT;
  }

  if (is_object) {
    /* try to back previous mode */
    if ((ob->restore_mode) && ((gpd->flag & GP_DATA_STROKE_EDITMODE) == 0) && (back == 1)) {
      mode = ob->restore_mode;
    }
    ob->restore_mode = ob->mode;
    ob->mode = mode;
  }

  /* setup other modes */
  ED_gpencil_setup_modes(C, gpd, mode);
  /* set cache as dirty */
  DEG_id_tag_update(&gpd->id, ID_RECALC_TRANSFORM | ID_RECALC_GEOMETRY);

  WM_event_add_notifier(C, NC_GPENCIL | ND_DATA, NULL);
  WM_event_add_notifier(C, NC_GPENCIL | ND_GPENCIL_EDITMODE, NULL);
  WM_event_add_notifier(C, NC_SCENE | ND_MODE, NULL);

  if (is_object) {
    WM_msg_publish_rna_prop(mbus, &ob->id, ob, Object, mode);
  }
  if (G.background == false) {
    WM_toolsystem_update_from_context_view3d(C);
  }

  return OPERATOR_FINISHED;
}

void GPENCIL_OT_editmode_toggle(wmOperatorType *ot)
{
  PropertyRNA *prop;

  /* identifiers */
  ot->name = "Strokes Edit Mode Toggle";
  ot->idname = "GPENCIL_OT_editmode_toggle";
  ot->description = "Enter/Exit edit mode for Grease Pencil strokes";

  /* callbacks */
  ot->exec = gpencil_editmode_toggle_exec;
  ot->poll = gpencil_editmode_toggle_poll;

  /* flags */
  ot->flag = OPTYPE_UNDO | OPTYPE_REGISTER;

  /* properties */
  prop = RNA_def_boolean(
      ot->srna, "back", 0, "Return to Previous Mode", "Return to previous mode");
  RNA_def_property_flag(prop, PROP_HIDDEN | PROP_SKIP_SAVE);
}

/* set select mode */
static bool gpencil_selectmode_toggle_poll(bContext *C)
{
  /* edit only supported with grease pencil objects */
  Object *ob = CTX_data_active_object(C);
  if ((ob == NULL) || (ob->type != OB_GPENCIL) || (ob->mode != OB_MODE_EDIT_GPENCIL)) {
    return false;
  }

  return ED_operator_view3d_active(C);
}

static int gpencil_selectmode_toggle_exec(bContext *C, wmOperator *op)
{
  Scene *scene = CTX_data_scene(C);
  ToolSettings *ts = CTX_data_tool_settings(C);
  Object *ob = CTX_data_active_object(C);
  const int mode = RNA_int_get(op->ptr, "mode");
  bool changed = false;

  if (ts->gpencil_selectmode_edit == mode) {
    return OPERATOR_FINISHED;
  }

  /* Just set mode */
  ts->gpencil_selectmode_edit = mode;

  /* If the mode is Stroke, extend selection. */
  if ((ob) && (ts->gpencil_selectmode_edit == GP_SELECTMODE_STROKE)) {
    bGPdata *gpd = (bGPdata *)ob->data;
    /* Extend selection to all points in all selected strokes. */
    CTX_DATA_BEGIN (C, bGPDstroke *, gps, editable_gpencil_strokes) {
      if ((gps->flag & GP_STROKE_SELECT) && (gps->totpoints > 1)) {
        changed = true;
        bGPDspoint *pt;
        for (int i = 0; i < gps->totpoints; i++) {
          pt = &gps->points[i];
          pt->flag |= GP_SPOINT_SELECT;
        }
      }
    }
    CTX_DATA_END;
    if (changed) {
      DEG_id_tag_update(&gpd->id, ID_RECALC_TRANSFORM | ID_RECALC_GEOMETRY);
    }
  }

  WM_event_add_notifier(C, NC_GPENCIL | NA_SELECTED, NULL);
  WM_main_add_notifier(NC_SCENE | ND_TOOLSETTINGS, NULL);
  DEG_id_tag_update(&scene->id, ID_RECALC_COPY_ON_WRITE);

  return OPERATOR_FINISHED;
}

void GPENCIL_OT_selectmode_toggle(wmOperatorType *ot)
{
  PropertyRNA *prop;

  /* identifiers */
  ot->name = "Select Mode Toggle";
  ot->idname = "GPENCIL_OT_selectmode_toggle";
  ot->description = "Set selection mode for Grease Pencil strokes";

  /* callbacks */
  ot->exec = gpencil_selectmode_toggle_exec;
  ot->poll = gpencil_selectmode_toggle_poll;

  /* flags */
  ot->flag = OPTYPE_UNDO | OPTYPE_REGISTER;

  /* properties */
  prop = RNA_def_int(ot->srna, "mode", 0, 0, 2, "Select mode", "Select mode", 0, 2);
  RNA_def_property_flag(prop, PROP_HIDDEN | PROP_SKIP_SAVE);
}

/* Stroke Paint Mode Management */

static bool gpencil_paintmode_toggle_poll(bContext *C)
{
  /* if using gpencil object, use this gpd */
  Object *ob = CTX_data_active_object(C);
  if ((ob) && (ob->type == OB_GPENCIL)) {
    return ob->data != NULL;
  }
  return ED_gpencil_data_get_active(C) != NULL;
}

static int gpencil_paintmode_toggle_exec(bContext *C, wmOperator *op)
{
  const bool back = RNA_boolean_get(op->ptr, "back");

  struct wmMsgBus *mbus = CTX_wm_message_bus(C);
  Main *bmain = CTX_data_main(C);
  bGPdata *gpd = ED_gpencil_data_get_active(C);
  ToolSettings *ts = CTX_data_tool_settings(C);

  bool is_object = false;
  short mode;
  /* if using a gpencil object, use this datablock */
  Object *ob = CTX_data_active_object(C);
  if ((ob) && (ob->type == OB_GPENCIL)) {
    gpd = ob->data;
    is_object = true;
  }

  if (gpd == NULL) {
    return OPERATOR_CANCELLED;
  }

  /* Just toggle paintmode flag... */
  gpd->flag ^= GP_DATA_STROKE_PAINTMODE;
  /* set mode */
  if (gpd->flag & GP_DATA_STROKE_PAINTMODE) {
    mode = OB_MODE_PAINT_GPENCIL;
  }
  else {
    mode = OB_MODE_OBJECT;
  }

  if (is_object) {
    /* try to back previous mode */
    if ((ob->restore_mode) && ((gpd->flag & GP_DATA_STROKE_PAINTMODE) == 0) && (back == 1)) {
      mode = ob->restore_mode;
    }
    ob->restore_mode = ob->mode;
    ob->mode = mode;
  }

  if (mode == OB_MODE_PAINT_GPENCIL) {
    /* be sure we have brushes */
    BKE_paint_ensure(ts, (Paint **)&ts->gp_paint);
    Paint *paint = &ts->gp_paint->paint;
    /* if not exist, create a new one */
    if ((paint->brush == NULL) || (paint->brush->gpencil_settings == NULL)) {
      BKE_brush_gpencil_paint_presets(bmain, ts);
    }
    BKE_paint_toolslots_brush_validate(bmain, &ts->gp_paint->paint);
  }

  /* setup other modes */
  ED_gpencil_setup_modes(C, gpd, mode);
  /* set cache as dirty */
  DEG_id_tag_update(&gpd->id, ID_RECALC_TRANSFORM | ID_RECALC_GEOMETRY);

  WM_event_add_notifier(C, NC_GPENCIL | ND_DATA | ND_GPENCIL_EDITMODE, NULL);
  WM_event_add_notifier(C, NC_SCENE | ND_MODE, NULL);

  if (is_object) {
    WM_msg_publish_rna_prop(mbus, &ob->id, ob, Object, mode);
  }
  if (G.background == false) {
    WM_toolsystem_update_from_context_view3d(C);
  }

  return OPERATOR_FINISHED;
}

void GPENCIL_OT_paintmode_toggle(wmOperatorType *ot)
{
  PropertyRNA *prop;

  /* identifiers */
  ot->name = "Strokes Paint Mode Toggle";
  ot->idname = "GPENCIL_OT_paintmode_toggle";
  ot->description = "Enter/Exit paint mode for Grease Pencil strokes";

  /* callbacks */
  ot->exec = gpencil_paintmode_toggle_exec;
  ot->poll = gpencil_paintmode_toggle_poll;

  /* flags */
  ot->flag = OPTYPE_UNDO | OPTYPE_REGISTER;

  /* properties */
  prop = RNA_def_boolean(
      ot->srna, "back", 0, "Return to Previous Mode", "Return to previous mode");
  RNA_def_property_flag(prop, PROP_HIDDEN | PROP_SKIP_SAVE);
}

/* Stroke Sculpt Mode Management */

static bool gpencil_sculptmode_toggle_poll(bContext *C)
{
  /* if using gpencil object, use this gpd */
  Object *ob = CTX_data_active_object(C);
  if ((ob) && (ob->type == OB_GPENCIL)) {
    return ob->data != NULL;
  }
  return ED_gpencil_data_get_active(C) != NULL;
}

static int gpencil_sculptmode_toggle_exec(bContext *C, wmOperator *op)
{
  Main *bmain = CTX_data_main(C);
  ToolSettings *ts = CTX_data_tool_settings(C);

  const bool back = RNA_boolean_get(op->ptr, "back");

  struct wmMsgBus *mbus = CTX_wm_message_bus(C);
  bGPdata *gpd = ED_gpencil_data_get_active(C);
  bool is_object = false;
  short mode;
  /* if using a gpencil object, use this datablock */
  Object *ob = CTX_data_active_object(C);
  if ((ob) && (ob->type == OB_GPENCIL)) {
    gpd = ob->data;
    is_object = true;
  }

  if (gpd == NULL) {
    return OPERATOR_CANCELLED;
  }

  /* Just toggle sculptmode flag... */
  gpd->flag ^= GP_DATA_STROKE_SCULPTMODE;
  /* set mode */
  if (gpd->flag & GP_DATA_STROKE_SCULPTMODE) {
    mode = OB_MODE_SCULPT_GPENCIL;
  }
  else {
    mode = OB_MODE_OBJECT;
  }

  if (is_object) {
    /* try to back previous mode */
    if ((ob->restore_mode) && ((gpd->flag & GP_DATA_STROKE_SCULPTMODE) == 0) && (back == 1)) {
      mode = ob->restore_mode;
    }
    ob->restore_mode = ob->mode;
    ob->mode = mode;
  }

  if (mode == OB_MODE_SCULPT_GPENCIL) {
    /* be sure we have brushes */
    BKE_paint_ensure(ts, (Paint **)&ts->gp_sculptpaint);
    BKE_paint_toolslots_brush_validate(bmain, &ts->gp_sculptpaint->paint);
  }

  /* setup other modes */
  ED_gpencil_setup_modes(C, gpd, mode);
  /* set cache as dirty */
  DEG_id_tag_update(&gpd->id, ID_RECALC_TRANSFORM | ID_RECALC_GEOMETRY);

  WM_event_add_notifier(C, NC_GPENCIL | ND_DATA | ND_GPENCIL_EDITMODE, NULL);
  WM_event_add_notifier(C, NC_SCENE | ND_MODE, NULL);

  if (is_object) {
    WM_msg_publish_rna_prop(mbus, &ob->id, ob, Object, mode);
  }
  if (G.background == false) {
    WM_toolsystem_update_from_context_view3d(C);
  }

  return OPERATOR_FINISHED;
}

void GPENCIL_OT_sculptmode_toggle(wmOperatorType *ot)
{
  PropertyRNA *prop;

  /* identifiers */
  ot->name = "Strokes Sculpt Mode Toggle";
  ot->idname = "GPENCIL_OT_sculptmode_toggle";
  ot->description = "Enter/Exit sculpt mode for Grease Pencil strokes";

  /* callbacks */
  ot->exec = gpencil_sculptmode_toggle_exec;
  ot->poll = gpencil_sculptmode_toggle_poll;

  /* flags */
  ot->flag = OPTYPE_UNDO | OPTYPE_REGISTER;

  /* properties */
  prop = RNA_def_boolean(
      ot->srna, "back", 0, "Return to Previous Mode", "Return to previous mode");
  RNA_def_property_flag(prop, PROP_HIDDEN | PROP_SKIP_SAVE);
}

/* Stroke Weight Paint Mode Management */

static bool gpencil_weightmode_toggle_poll(bContext *C)
{
  /* if using gpencil object, use this gpd */
  Object *ob = CTX_data_active_object(C);
  if ((ob) && (ob->type == OB_GPENCIL)) {
    return ob->data != NULL;
  }
  return ED_gpencil_data_get_active(C) != NULL;
}

static int gpencil_weightmode_toggle_exec(bContext *C, wmOperator *op)
{
  Main *bmain = CTX_data_main(C);
  ToolSettings *ts = CTX_data_tool_settings(C);

  const bool back = RNA_boolean_get(op->ptr, "back");

  struct wmMsgBus *mbus = CTX_wm_message_bus(C);
  bGPdata *gpd = ED_gpencil_data_get_active(C);
  bool is_object = false;
  short mode;
  /* if using a gpencil object, use this datablock */
  Object *ob = CTX_data_active_object(C);
  if ((ob) && (ob->type == OB_GPENCIL)) {
    gpd = ob->data;
    is_object = true;
  }

  if (gpd == NULL) {
    return OPERATOR_CANCELLED;
  }

  /* Just toggle weightmode flag... */
  gpd->flag ^= GP_DATA_STROKE_WEIGHTMODE;
  /* set mode */
  if (gpd->flag & GP_DATA_STROKE_WEIGHTMODE) {
    mode = OB_MODE_WEIGHT_GPENCIL;
  }
  else {
    mode = OB_MODE_OBJECT;
  }

  if (is_object) {
    /* try to back previous mode */
    if ((ob->restore_mode) && ((gpd->flag & GP_DATA_STROKE_WEIGHTMODE) == 0) && (back == 1)) {
      mode = ob->restore_mode;
    }
    ob->restore_mode = ob->mode;
    ob->mode = mode;
  }

  if (mode == OB_MODE_WEIGHT_GPENCIL) {
    /* be sure we have brushes */
    BKE_paint_ensure(ts, (Paint **)&ts->gp_weightpaint);
    BKE_paint_toolslots_brush_validate(bmain, &ts->gp_weightpaint->paint);
  }

  /* setup other modes */
  ED_gpencil_setup_modes(C, gpd, mode);
  /* set cache as dirty */
  DEG_id_tag_update(&gpd->id, ID_RECALC_TRANSFORM | ID_RECALC_GEOMETRY);

  WM_event_add_notifier(C, NC_GPENCIL | ND_DATA | ND_GPENCIL_EDITMODE, NULL);
  WM_event_add_notifier(C, NC_SCENE | ND_MODE, NULL);

  if (is_object) {
    WM_msg_publish_rna_prop(mbus, &ob->id, ob, Object, mode);
  }
  if (G.background == false) {
    WM_toolsystem_update_from_context_view3d(C);
  }

  return OPERATOR_FINISHED;
}

void GPENCIL_OT_weightmode_toggle(wmOperatorType *ot)
{
  PropertyRNA *prop;

  /* identifiers */
  ot->name = "Strokes Weight Mode Toggle";
  ot->idname = "GPENCIL_OT_weightmode_toggle";
  ot->description = "Enter/Exit weight paint mode for Grease Pencil strokes";

  /* callbacks */
  ot->exec = gpencil_weightmode_toggle_exec;
  ot->poll = gpencil_weightmode_toggle_poll;

  /* flags */
  ot->flag = OPTYPE_UNDO | OPTYPE_REGISTER;

  /* properties */
  prop = RNA_def_boolean(
      ot->srna, "back", 0, "Return to Previous Mode", "Return to previous mode");
  RNA_def_property_flag(prop, PROP_HIDDEN | PROP_SKIP_SAVE);
}

/* Vertex Paint Mode Management */

static bool gpencil_vertexmode_toggle_poll(bContext *C)
{
  /* if using gpencil object, use this gpd */
  Object *ob = CTX_data_active_object(C);
  if ((ob) && (ob->type == OB_GPENCIL)) {
    return ob->data != NULL;
  }
  return ED_gpencil_data_get_active(C) != NULL;
}
static int gpencil_vertexmode_toggle_exec(bContext *C, wmOperator *op)
{
  const bool back = RNA_boolean_get(op->ptr, "back");

  struct wmMsgBus *mbus = CTX_wm_message_bus(C);
  Main *bmain = CTX_data_main(C);
  bGPdata *gpd = ED_gpencil_data_get_active(C);
  ToolSettings *ts = CTX_data_tool_settings(C);

  bool is_object = false;
  short mode;
  /* if using a gpencil object, use this datablock */
  Object *ob = CTX_data_active_object(C);
  if ((ob) && (ob->type == OB_GPENCIL)) {
    gpd = ob->data;
    is_object = true;
  }

  if (gpd == NULL) {
    return OPERATOR_CANCELLED;
  }

  /* Just toggle paintmode flag... */
  gpd->flag ^= GP_DATA_STROKE_VERTEXMODE;
  /* set mode */
  if (gpd->flag & GP_DATA_STROKE_VERTEXMODE) {
    mode = OB_MODE_VERTEX_GPENCIL;
  }
  else {
    mode = OB_MODE_OBJECT;
  }

  if (is_object) {
    /* try to back previous mode */
    if ((ob->restore_mode) && ((gpd->flag & GP_DATA_STROKE_VERTEXMODE) == 0) && (back == 1)) {
      mode = ob->restore_mode;
    }
    ob->restore_mode = ob->mode;
    ob->mode = mode;
  }

  if (mode == OB_MODE_VERTEX_GPENCIL) {
    /* be sure we have brushes */
    BKE_paint_ensure(ts, (Paint **)&ts->gp_vertexpaint);
    BKE_paint_toolslots_brush_validate(bmain, &ts->gp_vertexpaint->paint);
  }

  /* setup other modes */
  ED_gpencil_setup_modes(C, gpd, mode);
  /* set cache as dirty */
  DEG_id_tag_update(&gpd->id, ID_RECALC_TRANSFORM | ID_RECALC_GEOMETRY);

  WM_event_add_notifier(C, NC_GPENCIL | ND_DATA | ND_GPENCIL_EDITMODE, NULL);
  WM_event_add_notifier(C, NC_SCENE | ND_MODE, NULL);

  if (is_object) {
    WM_msg_publish_rna_prop(mbus, &ob->id, ob, Object, mode);
  }
  if (G.background == false) {
    WM_toolsystem_update_from_context_view3d(C);
  }

  return OPERATOR_FINISHED;
}

void GPENCIL_OT_vertexmode_toggle(wmOperatorType *ot)
{
  PropertyRNA *prop;

  /* identifiers */
  ot->name = "Strokes Vertex Mode Toggle";
  ot->idname = "GPENCIL_OT_vertexmode_toggle";
  ot->description = "Enter/Exit vertex paint mode for Grease Pencil strokes";

  /* callbacks */
  ot->exec = gpencil_vertexmode_toggle_exec;
  ot->poll = gpencil_vertexmode_toggle_poll;

  /* flags */
  ot->flag = OPTYPE_UNDO | OPTYPE_REGISTER;

  /* properties */
  prop = RNA_def_boolean(
      ot->srna, "back", 0, "Return to Previous Mode", "Return to previous mode");
  RNA_def_property_flag(prop, PROP_HIDDEN | PROP_SKIP_SAVE);
}

/* ************************************************ */
/* Stroke Editing Operators */

/* ************ Stroke Hide selection Toggle ************** */

static int gpencil_hideselect_toggle_exec(bContext *C, wmOperator *UNUSED(op))
{
  View3D *v3d = CTX_wm_view3d(C);
  if (v3d == NULL) {
    return OPERATOR_CANCELLED;
  }

  /* Just toggle alpha... */
  if (v3d->vertex_opacity > 0.0f) {
    v3d->vertex_opacity = 0.0f;
  }
  else {
    v3d->vertex_opacity = 1.0f;
  }

  WM_event_add_notifier(C, NC_GPENCIL | ND_DATA, NULL);
  WM_event_add_notifier(C, NC_GPENCIL | ND_GPENCIL_EDITMODE, NULL);
  WM_event_add_notifier(C, NC_SCENE | ND_MODE, NULL);

  return OPERATOR_FINISHED;
}

void GPENCIL_OT_selection_opacity_toggle(wmOperatorType *ot)
{
  /* identifiers */
  ot->name = "Hide Selected";
  ot->idname = "GPENCIL_OT_selection_opacity_toggle";
  ot->description = "Hide/Unhide selected points for Grease Pencil strokes setting alpha factor";

  /* callbacks */
  ot->exec = gpencil_hideselect_toggle_exec;
  ot->poll = gp_stroke_edit_poll;

  /* flags */
  ot->flag = OPTYPE_UNDO | OPTYPE_REGISTER;
}

/* ************** Duplicate Selected Strokes **************** */

/* Make copies of selected point segments in a selected stroke */
static void gp_duplicate_points(const bGPDstroke *gps,
                                ListBase *new_strokes,
                                const char *layername)
{
  bGPDspoint *pt;
  int i;

  int start_idx = -1;

  /* Step through the original stroke's points:
   * - We accumulate selected points (from start_idx to current index)
   *   and then convert that to a new stroke
   */
  for (i = 0, pt = gps->points; i < gps->totpoints; i++, pt++) {
    /* searching for start, are waiting for end? */
    if (start_idx == -1) {
      /* is this the first selected point for a new island? */
      if (pt->flag & GP_SPOINT_SELECT) {
        start_idx = i;
      }
    }
    else {
      size_t len = 0;

      /* is this the end of current island yet?
       * 1) Point i-1 was the last one that was selected
       * 2) Point i is the last in the array
       */
      if ((pt->flag & GP_SPOINT_SELECT) == 0) {
        len = i - start_idx;
      }
      else if (i == gps->totpoints - 1) {
        len = i - start_idx + 1;
      }

      /* make copies of the relevant data */
      if (len) {
        bGPDstroke *gpsd;

        /* make a stupid copy first of the entire stroke (to get the flags too) */
        gpsd = BKE_gpencil_stroke_duplicate((bGPDstroke *)gps, false);

        /* saves original layer name */
        BLI_strncpy(gpsd->runtime.tmp_layerinfo, layername, sizeof(gpsd->runtime.tmp_layerinfo));

        /* now, make a new points array, and copy of the relevant parts */
        gpsd->points = MEM_mallocN(sizeof(bGPDspoint) * len, "gps stroke points copy");
        memcpy(gpsd->points, gps->points + start_idx, sizeof(bGPDspoint) * len);
        gpsd->totpoints = len;

        if (gps->dvert != NULL) {
          gpsd->dvert = MEM_mallocN(sizeof(MDeformVert) * len, "gps stroke weights copy");
          memcpy(gpsd->dvert, gps->dvert + start_idx, sizeof(MDeformVert) * len);

          /* Copy weights */
          int e = start_idx;
          for (int j = 0; j < gpsd->totpoints; j++) {
            MDeformVert *dvert_dst = &gps->dvert[e];
            MDeformVert *dvert_src = &gps->dvert[j];
            dvert_dst->dw = MEM_dupallocN(dvert_src->dw);
            e++;
          }
        }

        BKE_gpencil_stroke_geometry_update(gpsd);

        /* add to temp buffer */
        gpsd->next = gpsd->prev = NULL;

        BLI_addtail(new_strokes, gpsd);

        /* cleanup + reset for next */
        start_idx = -1;
      }
    }
  }
}

static int gp_duplicate_exec(bContext *C, wmOperator *op)
{
  bGPdata *gpd = ED_gpencil_data_get_active(C);

  if (gpd == NULL) {
    BKE_report(op->reports, RPT_ERROR, "No Grease Pencil data");
    return OPERATOR_CANCELLED;
  }

  if (GPENCIL_MULTIEDIT_SESSIONS_ON(gpd)) {
    BKE_report(op->reports, RPT_ERROR, "Operator not supported in multiframe edition");
    return OPERATOR_CANCELLED;
  }

  /* for each visible (and editable) layer's selected strokes,
   * copy the strokes into a temporary buffer, then append
   * once all done
   */
  CTX_DATA_BEGIN (C, bGPDlayer *, gpl, editable_gpencil_layers) {
    ListBase new_strokes = {NULL, NULL};
    bGPDframe *gpf = gpl->actframe;
    bGPDstroke *gps;

    if (gpf == NULL) {
      continue;
    }

    /* make copies of selected strokes, and deselect these once we're done */
    for (gps = gpf->strokes.first; gps; gps = gps->next) {
      /* skip strokes that are invalid for current view */
      if (ED_gpencil_stroke_can_use(C, gps) == false) {
        continue;
      }

      if (gps->flag & GP_STROKE_SELECT) {
        if (gps->totpoints == 1) {
          /* Special Case: If there's just a single point in this stroke... */
          bGPDstroke *gpsd;

          /* make direct copies of the stroke and its points */
          gpsd = BKE_gpencil_stroke_duplicate(gps, true);

          BLI_strncpy(gpsd->runtime.tmp_layerinfo, gpl->info, sizeof(gpsd->runtime.tmp_layerinfo));

          /* Initialize triangle information. */
          BKE_gpencil_stroke_geometry_update(gpsd);

          /* add to temp buffer */
          gpsd->next = gpsd->prev = NULL;
          BLI_addtail(&new_strokes, gpsd);
        }
        else {
          /* delegate to a helper, as there's too much to fit in here (for copying subsets)... */
          gp_duplicate_points(gps, &new_strokes, gpl->info);
        }

        /* deselect original stroke, or else the originals get moved too
         * (when using the copy + move macro)
         */
        bGPDspoint *pt;
        int i;
        for (i = 0, pt = gps->points; i < gps->totpoints; i++, pt++) {
          pt->flag &= ~GP_SPOINT_SELECT;
        }
        gps->flag &= ~GP_STROKE_SELECT;
      }
    }

    /* add all new strokes in temp buffer to the frame (preventing double-copies) */
    BLI_movelisttolist(&gpf->strokes, &new_strokes);
    BLI_assert(new_strokes.first == NULL);
  }
  CTX_DATA_END;

  /* updates */
  DEG_id_tag_update(&gpd->id, ID_RECALC_TRANSFORM | ID_RECALC_GEOMETRY);
  WM_event_add_notifier(C, NC_GPENCIL | ND_DATA | NA_EDITED, NULL);

  return OPERATOR_FINISHED;
}

void GPENCIL_OT_duplicate(wmOperatorType *ot)
{
  /* identifiers */
  ot->name = "Duplicate Strokes";
  ot->idname = "GPENCIL_OT_duplicate";
  ot->description = "Duplicate the selected Grease Pencil strokes";

  /* callbacks */
  ot->exec = gp_duplicate_exec;
  ot->poll = gp_stroke_edit_poll;

  /* flags */
  ot->flag = OPTYPE_REGISTER | OPTYPE_UNDO;
}

/* ************** Extrude Selected Strokes **************** */

/* helper to copy a point to temp area */
static void copy_move_point(bGPDstroke *gps,
                            bGPDspoint *temp_points,
                            MDeformVert *temp_dverts,
                            int from_idx,
                            int to_idx,
                            const bool copy)
{
  bGPDspoint *pt = &temp_points[from_idx];
  bGPDspoint *pt_final = &gps->points[to_idx];

  copy_v3_v3(&pt_final->x, &pt->x);
  pt_final->pressure = pt->pressure;
  pt_final->strength = pt->strength;
  pt_final->time = pt->time;
  pt_final->flag = pt->flag;
  pt_final->uv_fac = pt->uv_fac;
  pt_final->uv_rot = pt->uv_rot;
  copy_v4_v4(pt_final->vert_color, pt->vert_color);

  if (gps->dvert != NULL) {
    MDeformVert *dvert = &temp_dverts[from_idx];
    MDeformVert *dvert_final = &gps->dvert[to_idx];

    dvert_final->totweight = dvert->totweight;
    /* if copy, duplicate memory, otherwise move only the pointer */
    if (copy) {
      dvert_final->dw = MEM_dupallocN(dvert->dw);
    }
    else {
      dvert_final->dw = dvert->dw;
    }
  }
}

static void gpencil_add_move_points(bGPDframe *gpf, bGPDstroke *gps)
{
  bGPDspoint *temp_points = NULL;
  MDeformVert *temp_dverts = NULL;
  bGPDspoint *pt = NULL;
  const bGPDspoint *pt_start = &gps->points[0];
  const bGPDspoint *pt_last = &gps->points[gps->totpoints - 1];
  const bool do_first = (pt_start->flag & GP_SPOINT_SELECT);
  const bool do_last = ((pt_last->flag & GP_SPOINT_SELECT) && (pt_start != pt_last));
  const bool do_stroke = (do_first || do_last);

  /* review points in the middle of stroke to create new strokes */
  for (int i = 0; i < gps->totpoints; i++) {
    /* skip first and last point */
    if ((i == 0) || (i == gps->totpoints - 1)) {
      continue;
    }

    pt = &gps->points[i];
    if (pt->flag == GP_SPOINT_SELECT) {
      /* duplicate original stroke data */
      bGPDstroke *gps_new = BKE_gpencil_stroke_duplicate(gps, false);
      gps_new->prev = gps_new->next = NULL;

      /* add new points array */
      gps_new->totpoints = 1;
      gps_new->points = MEM_callocN(sizeof(bGPDspoint), __func__);
      gps_new->dvert = NULL;

      if (gps->dvert != NULL) {
        gps_new->dvert = MEM_callocN(sizeof(MDeformVert), __func__);
      }

      BLI_insertlinkafter(&gpf->strokes, gps, gps_new);

      /* copy selected point data to new stroke */
      copy_move_point(gps_new, gps->points, gps->dvert, i, 0, true);

      /* Calc geometry data. */
      BKE_gpencil_stroke_geometry_update(gps);
      BKE_gpencil_stroke_geometry_update(gps_new);

      /* deselect orinal point */
      pt->flag &= ~GP_SPOINT_SELECT;
    }
  }

  /* review first and last point to reuse same stroke */
  int i2 = 0;
  int totnewpoints, oldtotpoints;
  /* if first or last, reuse stroke and resize */
  if ((do_first) || (do_last)) {
    totnewpoints = gps->totpoints;
    if (do_first) {
      totnewpoints++;
    }
    if (do_last) {
      totnewpoints++;
    }

    /* duplicate points in a temp area */
    temp_points = MEM_dupallocN(gps->points);
    oldtotpoints = gps->totpoints;
    if (gps->dvert != NULL) {
      temp_dverts = MEM_dupallocN(gps->dvert);
    }

    /* if first point, need move all one position */
    if (do_first) {
      i2 = 1;
    }

    /* resize the points arrays */
    gps->totpoints = totnewpoints;
    gps->points = MEM_recallocN(gps->points, sizeof(*gps->points) * gps->totpoints);
    if (gps->dvert != NULL) {
      gps->dvert = MEM_recallocN(gps->dvert, sizeof(*gps->dvert) * gps->totpoints);
    }

    /* move points to new position */
    for (int i = 0; i < oldtotpoints; i++) {
      copy_move_point(gps, temp_points, temp_dverts, i, i2, false);
      i2++;
    }

    /* If first point, add new point at the beginning. */
    if (do_first) {
      copy_move_point(gps, temp_points, temp_dverts, 0, 0, true);
      /* deselect old */
      pt = &gps->points[1];
      pt->flag &= ~GP_SPOINT_SELECT;
      /* select new */
      pt = &gps->points[0];
      pt->flag |= GP_SPOINT_SELECT;
    }

    /* if last point, add new point at the end */
    if (do_last) {
      copy_move_point(gps, temp_points, temp_dverts, oldtotpoints - 1, gps->totpoints - 1, true);

      /* deselect old */
      pt = &gps->points[gps->totpoints - 2];
      pt->flag &= ~GP_SPOINT_SELECT;
      /* select new */
      pt = &gps->points[gps->totpoints - 1];
      pt->flag |= GP_SPOINT_SELECT;
    }

    /* Calc geometry data. */
    BKE_gpencil_stroke_geometry_update(gps);

    MEM_SAFE_FREE(temp_points);
    MEM_SAFE_FREE(temp_dverts);
  }

  /* if the stroke is not reused, deselect */
  if (!do_stroke) {
    gps->flag &= ~GP_STROKE_SELECT;
  }
}

static int gp_extrude_exec(bContext *C, wmOperator *op)
{
  Object *obact = CTX_data_active_object(C);
  bGPdata *gpd = (bGPdata *)obact->data;
  const bool is_multiedit = (bool)GPENCIL_MULTIEDIT_SESSIONS_ON(gpd);
  bGPDstroke *gps = NULL;

  if (gpd == NULL) {
    BKE_report(op->reports, RPT_ERROR, "No Grease Pencil data");
    return OPERATOR_CANCELLED;
  }

  CTX_DATA_BEGIN (C, bGPDlayer *, gpl, editable_gpencil_layers) {
    bGPDframe *init_gpf = (is_multiedit) ? gpl->frames.first : gpl->actframe;

    for (bGPDframe *gpf = init_gpf; gpf; gpf = gpf->next) {
      if ((gpf == gpl->actframe) || ((gpf->flag & GP_FRAME_SELECT) && (is_multiedit))) {
        if (gpf == NULL) {
          continue;
        }

        for (gps = gpf->strokes.first; gps; gps = gps->next) {
          /* skip strokes that are invalid for current view */
          if (ED_gpencil_stroke_can_use(C, gps) == false) {
            continue;
          }

          if (gps->flag & GP_STROKE_SELECT) {
            gpencil_add_move_points(gpf, gps);
          }
        }
        /* if not multiedit, exit loop*/
        if (!is_multiedit) {
          break;
        }
      }
    }
  }
  CTX_DATA_END;

  /* updates */
  DEG_id_tag_update(&gpd->id, ID_RECALC_TRANSFORM | ID_RECALC_GEOMETRY | ID_RECALC_COPY_ON_WRITE);
  DEG_id_tag_update(&obact->id, ID_RECALC_COPY_ON_WRITE);
  WM_event_add_notifier(C, NC_GPENCIL | ND_DATA | NA_EDITED, NULL);

  return OPERATOR_FINISHED;
}

void GPENCIL_OT_extrude(wmOperatorType *ot)
{
  /* identifiers */
  ot->name = "Extrude Stroke Points";
  ot->idname = "GPENCIL_OT_extrude";
  ot->description = "Extrude the selected Grease Pencil points";

  /* callbacks */
  ot->exec = gp_extrude_exec;
  ot->poll = gp_stroke_edit_poll;

  /* flags */
  ot->flag = OPTYPE_REGISTER | OPTYPE_UNDO;
}

/* ******************* Copy/Paste Strokes ************************* */
/* Grease Pencil stroke data copy/paste buffer:
 * - The copy operation collects all segments of selected strokes,
 *   dumping "ready to be copied" copies of the strokes into the buffer.
 * - The paste operation makes a copy of those elements, and adds them
 *   to the active layer. This effectively flattens down the strokes
 *   from several different layers into a single layer.
 */

/* list of bGPDstroke instances */
/* NOTE: is exposed within the editors/gpencil module so that other tools can use it too */
ListBase gp_strokes_copypastebuf = {NULL, NULL};

/* Hash for hanging on to all the colors used by strokes in the buffer
 *
 * This is needed to prevent dangling and unsafe pointers when pasting across data-blocks,
 * or after a color used by a stroke in the buffer gets deleted (via user action or undo).
 */
static GHash *gp_strokes_copypastebuf_colors = NULL;

static GHash *gp_strokes_copypastebuf_colors_material_to_name_create(Main *bmain)
{
  GHash *ma_to_name = BLI_ghash_ptr_new(__func__);

  for (Material *ma = bmain->materials.first; ma != NULL; ma = ma->id.next) {
    char *name = BKE_id_to_unique_string_key(&ma->id);
    BLI_ghash_insert(ma_to_name, ma, name);
  }

  return ma_to_name;
}

static void gp_strokes_copypastebuf_colors_material_to_name_free(GHash *ma_to_name)
{
  BLI_ghash_free(ma_to_name, NULL, MEM_freeN);
}

static GHash *gp_strokes_copypastebuf_colors_name_to_material_create(Main *bmain)
{
  GHash *name_to_ma = BLI_ghash_str_new(__func__);

  for (Material *ma = bmain->materials.first; ma != NULL; ma = ma->id.next) {
    char *name = BKE_id_to_unique_string_key(&ma->id);
    BLI_ghash_insert(name_to_ma, name, ma);
  }

  return name_to_ma;
}

static void gp_strokes_copypastebuf_colors_name_to_material_free(GHash *name_to_ma)
{
  BLI_ghash_free(name_to_ma, MEM_freeN, NULL);
}

/* Free copy/paste buffer data */
void ED_gpencil_strokes_copybuf_free(void)
{
  bGPDstroke *gps, *gpsn;

  /* Free the colors buffer
   * NOTE: This is done before the strokes so that the ptrs are still safe
   */
  if (gp_strokes_copypastebuf_colors) {
    BLI_ghash_free(gp_strokes_copypastebuf_colors, NULL, MEM_freeN);
    gp_strokes_copypastebuf_colors = NULL;
  }

  /* Free the stroke buffer */
  for (gps = gp_strokes_copypastebuf.first; gps; gps = gpsn) {
    gpsn = gps->next;

    if (gps->points) {
      MEM_freeN(gps->points);
    }
    if (gps->dvert) {
      BKE_gpencil_free_stroke_weights(gps);
      MEM_freeN(gps->dvert);
    }

    MEM_SAFE_FREE(gps->triangles);

    BLI_freelinkN(&gp_strokes_copypastebuf, gps);
  }

  gp_strokes_copypastebuf.first = gp_strokes_copypastebuf.last = NULL;
}

/**
 * Ensure that destination datablock has all the colors the pasted strokes need.
 * Helper function for copy-pasting strokes
 */
GHash *gp_copybuf_validate_colormap(bContext *C)
{
  Main *bmain = CTX_data_main(C);
  Object *ob = CTX_data_active_object(C);
  GHash *new_colors = BLI_ghash_int_new("GPencil Paste Dst Colors");
  GHashIterator gh_iter;

  /* For each color, check if exist and add if not */
  GHash *name_to_ma = gp_strokes_copypastebuf_colors_name_to_material_create(bmain);

  GHASH_ITER (gh_iter, gp_strokes_copypastebuf_colors) {
    int *key = BLI_ghashIterator_getKey(&gh_iter);
    char *ma_name = BLI_ghashIterator_getValue(&gh_iter);
    Material *ma = BLI_ghash_lookup(name_to_ma, ma_name);

    BKE_gpencil_object_material_ensure(bmain, ob, ma);

    /* Store this mapping (for use later when pasting) */
    if (!BLI_ghash_haskey(new_colors, POINTER_FROM_INT(*key))) {
      BLI_ghash_insert(new_colors, POINTER_FROM_INT(*key), ma);
    }
  }

  gp_strokes_copypastebuf_colors_name_to_material_free(name_to_ma);

  return new_colors;
}

/* --------------------- */
/* Copy selected strokes */

static int gp_strokes_copy_exec(bContext *C, wmOperator *op)
{
  Main *bmain = CTX_data_main(C);
  Object *ob = CTX_data_active_object(C);
  bGPdata *gpd = ED_gpencil_data_get_active(C);

  if (gpd == NULL) {
    BKE_report(op->reports, RPT_ERROR, "No Grease Pencil data");
    return OPERATOR_CANCELLED;
  }

  if (GPENCIL_MULTIEDIT_SESSIONS_ON(gpd)) {
    BKE_report(op->reports, RPT_ERROR, "Operator not supported in multiframe edition");
    return OPERATOR_CANCELLED;
  }

  /* clear the buffer first */
  ED_gpencil_strokes_copybuf_free();

  /* for each visible (and editable) layer's selected strokes,
   * copy the strokes into a temporary buffer, then append
   * once all done
   */
  CTX_DATA_BEGIN (C, bGPDlayer *, gpl, editable_gpencil_layers) {
    bGPDframe *gpf = gpl->actframe;
    bGPDstroke *gps;

    if (gpf == NULL) {
      continue;
    }

    /* make copies of selected strokes, and deselect these once we're done */
    for (gps = gpf->strokes.first; gps; gps = gps->next) {
      /* skip strokes that are invalid for current view */
      if (ED_gpencil_stroke_can_use(C, gps) == false) {
        continue;
      }

      if (gps->flag & GP_STROKE_SELECT) {
        if (gps->totpoints == 1) {
          /* Special Case: If there's just a single point in this stroke... */
          bGPDstroke *gpsd;

          /* make direct copies of the stroke and its points */
          gpsd = BKE_gpencil_stroke_duplicate(gps, false);

          /* saves original layer name */
          BLI_strncpy(gpsd->runtime.tmp_layerinfo, gpl->info, sizeof(gpsd->runtime.tmp_layerinfo));
          gpsd->points = MEM_dupallocN(gps->points);
          if (gps->dvert != NULL) {
            gpsd->dvert = MEM_dupallocN(gps->dvert);
            BKE_gpencil_stroke_weights_duplicate(gps, gpsd);
          }

          /* Calc geometry data. */
          BKE_gpencil_stroke_geometry_update(gpsd);

          /* add to temp buffer */
          gpsd->next = gpsd->prev = NULL;
          BLI_addtail(&gp_strokes_copypastebuf, gpsd);
        }
        else {
          /* delegate to a helper, as there's too much to fit in here (for copying subsets)... */
          gp_duplicate_points(gps, &gp_strokes_copypastebuf, gpl->info);
        }
      }
    }
  }
  CTX_DATA_END;

  /* Build up hash of material colors used in these strokes */
  if (gp_strokes_copypastebuf.first) {
    gp_strokes_copypastebuf_colors = BLI_ghash_int_new("GPencil CopyBuf Colors");
    GHash *ma_to_name = gp_strokes_copypastebuf_colors_material_to_name_create(bmain);
    for (bGPDstroke *gps = gp_strokes_copypastebuf.first; gps; gps = gps->next) {
      if (ED_gpencil_stroke_can_use(C, gps)) {
        Material *ma = BKE_object_material_get(ob, gps->mat_nr + 1);
        /* Avoid default material. */
        if (ma == NULL) {
          continue;
        }

        char **ma_name_val;
        if (!BLI_ghash_ensure_p(
                gp_strokes_copypastebuf_colors, &gps->mat_nr, (void ***)&ma_name_val)) {
          char *ma_name = BLI_ghash_lookup(ma_to_name, ma);
          *ma_name_val = MEM_dupallocN(ma_name);
        }
      }
    }
    gp_strokes_copypastebuf_colors_material_to_name_free(ma_to_name);
  }

  /* updates (to ensure operator buttons are refreshed, when used via hotkeys) */
  WM_event_add_notifier(C, NC_GPENCIL | ND_DATA, NULL);  // XXX?

  /* done */
  return OPERATOR_FINISHED;
}

void GPENCIL_OT_copy(wmOperatorType *ot)
{
  /* identifiers */
  ot->name = "Copy Strokes";
  ot->idname = "GPENCIL_OT_copy";
  ot->description = "Copy selected Grease Pencil points and strokes";

  /* callbacks */
  ot->exec = gp_strokes_copy_exec;
  ot->poll = gp_stroke_edit_poll;

  /* flags */
  // ot->flag = OPTYPE_REGISTER;
}

/* --------------------- */
/* Paste selected strokes */

static bool gp_strokes_paste_poll(bContext *C)
{
  if (CTX_wm_area(C)->spacetype != SPACE_VIEW3D) {
    return false;
  }
  /* 1) Must have GP datablock to paste to
   *    - We don't need to have an active layer though, as that can easily get added
   *    - If the active layer is locked, we can't paste there,
   *      but that should prompt a warning instead.
   * 2) Copy buffer must at least have something (though it may be the wrong sort...).
   */
  return (ED_gpencil_data_get_active(C) != NULL) &&
         (!BLI_listbase_is_empty(&gp_strokes_copypastebuf));
}

typedef enum eGP_PasteMode {
  GP_COPY_BY_LAYER = -1,
  GP_COPY_TO_ACTIVE = 1,
} eGP_PasteMode;

static int gp_strokes_paste_exec(bContext *C, wmOperator *op)
{
  Object *ob = CTX_data_active_object(C);
  bGPdata *gpd = (bGPdata *)ob->data;
  bGPDlayer *gpl = BKE_gpencil_layer_active_get(gpd); /* only use active for copy merge */
  Scene *scene = CTX_data_scene(C);
  bGPDframe *gpf;

  eGP_PasteMode type = RNA_enum_get(op->ptr, "type");
  const bool on_back = RNA_boolean_get(op->ptr, "paste_back");
  GHash *new_colors;

  /* Check for various error conditions. */
  if (GPENCIL_MULTIEDIT_SESSIONS_ON(gpd)) {
    BKE_report(op->reports, RPT_ERROR, "Operator not supported in multiframe edition");
    return OPERATOR_CANCELLED;
  }
  else if (BLI_listbase_is_empty(&gp_strokes_copypastebuf)) {
    BKE_report(op->reports,
               RPT_ERROR,
               "No strokes to paste, select and copy some points before trying again");
    return OPERATOR_CANCELLED;
  }
  else if (gpl == NULL) {
    /* no active layer - let's just create one */
    gpl = BKE_gpencil_layer_addnew(gpd, DATA_("GP_Layer"), true);
  }
  else if ((BKE_gpencil_layer_is_editable(gpl) == false) && (type == GP_COPY_TO_ACTIVE)) {
    BKE_report(
        op->reports, RPT_ERROR, "Can not paste strokes when active layer is hidden or locked");
    return OPERATOR_CANCELLED;
  }
  else {
    /* Check that some of the strokes in the buffer can be used */
    bGPDstroke *gps;
    bool ok = false;

    for (gps = gp_strokes_copypastebuf.first; gps; gps = gps->next) {
      if (ED_gpencil_stroke_can_use(C, gps)) {
        ok = true;
        break;
      }
    }

    if (ok == false) {
      return OPERATOR_CANCELLED;
    }
  }

  /* Deselect all strokes first */
  CTX_DATA_BEGIN (C, bGPDstroke *, gps, editable_gpencil_strokes) {
    bGPDspoint *pt;
    int i;

    for (i = 0, pt = gps->points; i < gps->totpoints; i++, pt++) {
      pt->flag &= ~GP_SPOINT_SELECT;
    }

    gps->flag &= ~GP_STROKE_SELECT;
  }
  CTX_DATA_END;

  /* Ensure that all the necessary colors exist */
  new_colors = gp_copybuf_validate_colormap(C);

  /* Copy over the strokes from the buffer (and adjust the colors) */
  bGPDstroke *gps_init = (!on_back) ? gp_strokes_copypastebuf.first : gp_strokes_copypastebuf.last;
  for (bGPDstroke *gps = gps_init; gps; gps = (!on_back) ? gps->next : gps->prev) {
    if (ED_gpencil_stroke_can_use(C, gps)) {
      /* Need to verify if layer exists */
      if (type != GP_COPY_TO_ACTIVE) {
        gpl = BLI_findstring(&gpd->layers, gps->runtime.tmp_layerinfo, offsetof(bGPDlayer, info));
        if (gpl == NULL) {
          /* no layer - use active (only if layer deleted before paste) */
          gpl = BKE_gpencil_layer_active_get(gpd);
        }
      }

      /* Ensure we have a frame to draw into
       * NOTE: Since this is an op which creates strokes,
       *       we are obliged to add a new frame if one
       *       doesn't exist already
       */
      gpf = BKE_gpencil_layer_frame_get(gpl, CFRA, GP_GETFRAME_ADD_NEW);
      if (gpf) {
        /* Create new stroke */
        bGPDstroke *new_stroke = BKE_gpencil_stroke_duplicate(gps, true);
        new_stroke->runtime.tmp_layerinfo[0] = '\0';
        new_stroke->next = new_stroke->prev = NULL;

        /* Calc geometry data. */
        BKE_gpencil_stroke_geometry_update(new_stroke);

        if (on_back) {
          BLI_addhead(&gpf->strokes, new_stroke);
        }
        else {
          BLI_addtail(&gpf->strokes, new_stroke);
        }

        /* Remap material */
        Material *ma = BLI_ghash_lookup(new_colors, POINTER_FROM_INT(new_stroke->mat_nr));
        new_stroke->mat_nr = BKE_gpencil_object_material_index_get(ob, ma);
        CLAMP_MIN(new_stroke->mat_nr, 0);
      }
    }
  }

  /* free temp data */
  BLI_ghash_free(new_colors, NULL, NULL);

  /* updates */
  DEG_id_tag_update(&gpd->id, ID_RECALC_TRANSFORM | ID_RECALC_GEOMETRY);
  WM_event_add_notifier(C, NC_GPENCIL | ND_DATA | NA_EDITED, NULL);

  return OPERATOR_FINISHED;
}

void GPENCIL_OT_paste(wmOperatorType *ot)
{
  PropertyRNA *prop;

  static const EnumPropertyItem copy_type[] = {
      {GP_COPY_TO_ACTIVE, "ACTIVE", 0, "Paste to Active", ""},
      {GP_COPY_BY_LAYER, "LAYER", 0, "Paste by Layer", ""},
      {0, NULL, 0, NULL, NULL},
  };

  /* identifiers */
  ot->name = "Paste Strokes";
  ot->idname = "GPENCIL_OT_paste";
  ot->description = "Paste previously copied strokes to active layer or to original layer";

  /* callbacks */
  ot->exec = gp_strokes_paste_exec;
  ot->poll = gp_strokes_paste_poll;

  /* flags */
  ot->flag = OPTYPE_REGISTER | OPTYPE_UNDO;

  /* properties */
  ot->prop = RNA_def_enum(ot->srna, "type", copy_type, GP_COPY_TO_ACTIVE, "Type", "");

  prop = RNA_def_boolean(
      ot->srna, "paste_back", 0, "Paste on Back", "Add pasted strokes behind all strokes");
  RNA_def_property_flag(prop, PROP_SKIP_SAVE);
}

/* ******************* Move To Layer ****************************** */

static int gp_move_to_layer_exec(bContext *C, wmOperator *op)
{
  Object *ob = CTX_data_active_object(C);
  bGPdata *gpd = (bGPdata *)ob->data;
  Scene *scene = CTX_data_scene(C);
  bGPDlayer *target_layer = NULL;
  ListBase strokes = {NULL, NULL};
  int layer_num = RNA_int_get(op->ptr, "layer");
  const bool use_autolock = (bool)(gpd->flag & GP_DATA_AUTOLOCK_LAYERS);

  if (GPENCIL_MULTIEDIT_SESSIONS_ON(gpd)) {
    BKE_report(op->reports, RPT_ERROR, "Operator not supported in multiframe edition");
    return OPERATOR_CANCELLED;
  }

  /* if autolock enabled, disabled now */
  if (use_autolock) {
    gpd->flag &= ~GP_DATA_AUTOLOCK_LAYERS;
  }

  /* Try to get layer */
  target_layer = BLI_findlink(&gpd->layers, layer_num);

  if (target_layer == NULL) {
    /* back autolock status */
    if (use_autolock) {
      gpd->flag |= GP_DATA_AUTOLOCK_LAYERS;
    }
    BKE_reportf(op->reports, RPT_ERROR, "There is no layer number %d", layer_num);
    return OPERATOR_CANCELLED;
  }

  /* Extract all strokes to move to this layer
   * NOTE: We need to do this in a two-pass system to avoid conflicts with strokes
   *       getting repeatedly moved
   */
  CTX_DATA_BEGIN (C, bGPDlayer *, gpl, editable_gpencil_layers) {
    bGPDframe *gpf = gpl->actframe;

    /* skip if no frame with strokes, or if this is the layer we're moving strokes to */
    if ((gpl == target_layer) || (gpf == NULL)) {
      continue;
    }

    /* make copies of selected strokes, and deselect these once we're done */
    LISTBASE_FOREACH_MUTABLE (bGPDstroke *, gps, &gpf->strokes) {

      /* skip strokes that are invalid for current view */
      if (ED_gpencil_stroke_can_use(C, gps) == false) {
        continue;
      }

      /* Check if the color is editable. */
      if (ED_gpencil_stroke_color_use(ob, gpl, gps) == false) {
        continue;
      }

      /* TODO: Don't just move entire strokes - instead, only copy the selected portions... */
      if (gps->flag & GP_STROKE_SELECT) {
        BLI_remlink(&gpf->strokes, gps);
        BLI_addtail(&strokes, gps);
      }
    }

    /* if new layer and autolock, lock old layer */
    if ((layer_num == -1) && (use_autolock)) {
      gpl->flag |= GP_LAYER_LOCKED;
    }
  }
  CTX_DATA_END;

  /* Paste them all in one go */
  if (strokes.first) {
    bGPDframe *gpf = BKE_gpencil_layer_frame_get(target_layer, CFRA, GP_GETFRAME_ADD_NEW);

    BLI_movelisttolist(&gpf->strokes, &strokes);
    BLI_assert((strokes.first == strokes.last) && (strokes.first == NULL));
  }

  /* back autolock status */
  if (use_autolock) {
    gpd->flag |= GP_DATA_AUTOLOCK_LAYERS;
  }

  /* updates */
  DEG_id_tag_update(&gpd->id, ID_RECALC_TRANSFORM | ID_RECALC_GEOMETRY);
  WM_event_add_notifier(C, NC_GPENCIL | ND_DATA | NA_EDITED, NULL);

  return OPERATOR_FINISHED;
}

void GPENCIL_OT_move_to_layer(wmOperatorType *ot)
{
  /* identifiers */
  ot->name = "Move Strokes to Layer";
  ot->idname = "GPENCIL_OT_move_to_layer";
  ot->description =
      "Move selected strokes to another layer";  // XXX: allow moving individual points too?

  /* callbacks */
  ot->exec = gp_move_to_layer_exec;
  ot->poll = gp_stroke_edit_poll;  // XXX?

  /* flags */
  ot->flag = OPTYPE_REGISTER | OPTYPE_UNDO;

  /* GPencil layer to use. */
  ot->prop = RNA_def_int(ot->srna, "layer", 0, 0, INT_MAX, "Grease Pencil Layer", "", 0, INT_MAX);
  RNA_def_property_flag(ot->prop, PROP_HIDDEN | PROP_SKIP_SAVE);
}

/* ********************* Add Blank Frame *************************** */

static int gp_blank_frame_add_exec(bContext *C, wmOperator *op)
{
  bGPdata *gpd = ED_gpencil_data_get_active(C);
  Scene *scene = CTX_data_scene(C);
  int cfra = CFRA;

  bGPDlayer *active_gpl = BKE_gpencil_layer_active_get(gpd);

  const bool all_layers = RNA_boolean_get(op->ptr, "all_layers");

  /* Initialise datablock and an active layer if nothing exists yet */
  if (ELEM(NULL, gpd, active_gpl)) {
    /* Let's just be lazy, and call the "Add New Layer" operator,
     * which sets everything up as required. */
    WM_operator_name_call(C, "GPENCIL_OT_layer_add", WM_OP_EXEC_DEFAULT, NULL);
  }

  /* Go through each layer, adding a frame after the active one
   * and/or shunting all the others out of the way
   */
  CTX_DATA_BEGIN (C, bGPDlayer *, gpl, editable_gpencil_layers) {
    if ((all_layers == false) && (gpl != active_gpl)) {
      continue;
    }

    /* 1) Check for an existing frame on the current frame */
    bGPDframe *gpf = BKE_gpencil_layer_frame_find(gpl, cfra);
    if (gpf) {
      /* Shunt all frames after (and including) the existing one later by 1-frame */
      for (; gpf; gpf = gpf->next) {
        gpf->framenum += 1;
      }
    }

    /* 2) Now add a new frame, with nothing in it */
    gpl->actframe = BKE_gpencil_layer_frame_get(gpl, cfra, GP_GETFRAME_ADD_NEW);
  }
  CTX_DATA_END;

  /* notifiers */
  DEG_id_tag_update(&gpd->id, ID_RECALC_TRANSFORM | ID_RECALC_GEOMETRY);
  WM_event_add_notifier(C, NC_GPENCIL | ND_DATA | NA_EDITED, NULL);

  return OPERATOR_FINISHED;
}

void GPENCIL_OT_blank_frame_add(wmOperatorType *ot)
{
  PropertyRNA *prop;

  /* identifiers */
  ot->name = "Insert Blank Frame";
  ot->idname = "GPENCIL_OT_blank_frame_add";
  ot->description =
      "Insert a blank frame on the current frame "
      "(all subsequently existing frames, if any, are shifted right by one frame)";

  /* callbacks */
  ot->exec = gp_blank_frame_add_exec;
  ot->poll = gp_add_poll;

  ot->flag = OPTYPE_REGISTER | OPTYPE_UNDO;

  /* properties */
  prop = RNA_def_boolean(ot->srna,
                         "all_layers",
                         false,
                         "All Layers",
                         "Create blank frame in all layers, not only active");
  RNA_def_property_flag(prop, PROP_SKIP_SAVE);
}

/* ******************* Delete Active Frame ************************ */

static bool gp_actframe_delete_poll(bContext *C)
{
  bGPdata *gpd = ED_gpencil_data_get_active(C);
  bGPDlayer *gpl = BKE_gpencil_layer_active_get(gpd);

  /* only if there's an active layer with an active frame */
  return (gpl && gpl->actframe);
}

static bool gp_annotation_actframe_delete_poll(bContext *C)
{
  bGPdata *gpd = ED_annotation_data_get_active(C);
  bGPDlayer *gpl = BKE_gpencil_layer_active_get(gpd);

  /* only if there's an active layer with an active frame */
  return (gpl && gpl->actframe);
}

/* delete active frame - wrapper around API calls */
static int gp_actframe_delete_exec(bContext *C, wmOperator *op)
{
  const bool is_annotation = STREQ(op->idname, "GPENCIL_OT_annotation_active_frame_delete");

  bGPdata *gpd = (!is_annotation) ? ED_gpencil_data_get_active(C) :
                                    ED_annotation_data_get_active(C);

  bGPDlayer *gpl = BKE_gpencil_layer_active_get(gpd);

  Scene *scene = CTX_data_scene(C);

  bGPDframe *gpf = BKE_gpencil_layer_frame_get(gpl, CFRA, GP_GETFRAME_USE_PREV);

  /* if there's no existing Grease-Pencil data there, add some */
  if (gpd == NULL) {
    BKE_report(op->reports, RPT_ERROR, "No grease pencil data");
    return OPERATOR_CANCELLED;
  }
  if (ELEM(NULL, gpl, gpf)) {
    BKE_report(op->reports, RPT_ERROR, "No active frame to delete");
    return OPERATOR_CANCELLED;
  }

  /* delete it... */
  BKE_gpencil_layer_frame_delete(gpl, gpf);

  /* notifiers */
  DEG_id_tag_update(&gpd->id, ID_RECALC_TRANSFORM | ID_RECALC_GEOMETRY);
  WM_event_add_notifier(C, NC_GPENCIL | ND_DATA | NA_EDITED, NULL);

  return OPERATOR_FINISHED;
}

void GPENCIL_OT_active_frame_delete(wmOperatorType *ot)
{
  /* identifiers */
  ot->name = "Delete Active Frame";
  ot->idname = "GPENCIL_OT_active_frame_delete";
  ot->description = "Delete the active frame for the active Grease Pencil Layer";

  ot->flag = OPTYPE_REGISTER | OPTYPE_UNDO;

  /* callbacks */
  ot->exec = gp_actframe_delete_exec;
  ot->poll = gp_actframe_delete_poll;
}

void GPENCIL_OT_annotation_active_frame_delete(wmOperatorType *ot)
{
  /* identifiers */
  ot->name = "Delete Active Frame";
  ot->idname = "GPENCIL_OT_annotation_active_frame_delete";
  ot->description = "Delete the active frame for the active Annotation Layer";

  ot->flag = OPTYPE_REGISTER | OPTYPE_UNDO;

  /* callbacks */
  ot->exec = gp_actframe_delete_exec;
  ot->poll = gp_annotation_actframe_delete_poll;
}
/* **************** Delete All Active Frames ****************** */

static bool gp_actframe_delete_all_poll(bContext *C)
{
  bGPdata *gpd = ED_gpencil_data_get_active(C);

  /* 1) There must be grease pencil data
   * 2) Hopefully some of the layers have stuff we can use
   */
  return (gpd && gpd->layers.first);
}

static int gp_actframe_delete_all_exec(bContext *C, wmOperator *op)
{
  bGPdata *gpd = ED_gpencil_data_get_active(C);
  Scene *scene = CTX_data_scene(C);

  bool success = false;

  CTX_DATA_BEGIN (C, bGPDlayer *, gpl, editable_gpencil_layers) {
    /* try to get the "active" frame - but only if it actually occurs on this frame */
    bGPDframe *gpf = BKE_gpencil_layer_frame_get(gpl, CFRA, GP_GETFRAME_USE_PREV);

    if (gpf == NULL) {
      continue;
    }

    /* delete it... */
    BKE_gpencil_layer_frame_delete(gpl, gpf);

    /* we successfully modified something */
    success = true;
  }
  CTX_DATA_END;

  /* updates */
  if (success) {
    DEG_id_tag_update(&gpd->id, ID_RECALC_TRANSFORM | ID_RECALC_GEOMETRY);
    WM_event_add_notifier(C, NC_GPENCIL | ND_DATA | NA_EDITED, NULL);
    return OPERATOR_FINISHED;
  }
  else {
    BKE_report(op->reports, RPT_ERROR, "No active frame(s) to delete");
    return OPERATOR_CANCELLED;
  }
}

void GPENCIL_OT_active_frames_delete_all(wmOperatorType *ot)
{
  /* identifiers */
  ot->name = "Delete All Active Frames";
  ot->idname = "GPENCIL_OT_active_frames_delete_all";
  ot->description = "Delete the active frame(s) of all editable Grease Pencil layers";

  ot->flag = OPTYPE_REGISTER | OPTYPE_UNDO;

  /* callbacks */
  ot->exec = gp_actframe_delete_all_exec;
  ot->poll = gp_actframe_delete_all_poll;
}

/* ******************* Delete Operator ************************ */

typedef enum eGP_DeleteMode {
  /* delete selected stroke points */
  GP_DELETEOP_POINTS = 0,
  /* delete selected strokes */
  GP_DELETEOP_STROKES = 1,
  /* delete active frame */
  GP_DELETEOP_FRAME = 2,
} eGP_DeleteMode;

typedef enum eGP_DissolveMode {
  /* dissolve all selected points */
  GP_DISSOLVE_POINTS = 0,
  /* dissolve between selected points */
  GP_DISSOLVE_BETWEEN = 1,
  /* dissolve unselected points */
  GP_DISSOLVE_UNSELECT = 2,
} eGP_DissolveMode;

/* ----------------------------------- */

/* Delete selected strokes */
static int gp_delete_selected_strokes(bContext *C)
{
  bool changed = false;
  bGPdata *gpd = ED_gpencil_data_get_active(C);
  const bool is_multiedit = (bool)GPENCIL_MULTIEDIT_SESSIONS_ON(gpd);

  CTX_DATA_BEGIN (C, bGPDlayer *, gpl, editable_gpencil_layers) {
    bGPDframe *init_gpf = (is_multiedit) ? gpl->frames.first : gpl->actframe;

    for (bGPDframe *gpf = init_gpf; gpf; gpf = gpf->next) {
      if ((gpf == gpl->actframe) || ((gpf->flag & GP_FRAME_SELECT) && (is_multiedit))) {

        if (gpf == NULL) {
          continue;
        }

        /* simply delete strokes which are selected */
        LISTBASE_FOREACH_MUTABLE (bGPDstroke *, gps, &gpf->strokes) {

          /* skip strokes that are invalid for current view */
          if (ED_gpencil_stroke_can_use(C, gps) == false) {
            continue;
          }

          /* free stroke if selected */
          if (gps->flag & GP_STROKE_SELECT) {
            /* free stroke memory arrays, then stroke itself */
            if (gps->points) {
              MEM_freeN(gps->points);
            }
            if (gps->dvert) {
              BKE_gpencil_free_stroke_weights(gps);
              MEM_freeN(gps->dvert);
            }
            MEM_SAFE_FREE(gps->triangles);
            BLI_freelinkN(&gpf->strokes, gps);

            changed = true;
          }
        }
      }
    }
  }
  CTX_DATA_END;

  if (changed) {
    DEG_id_tag_update(&gpd->id, ID_RECALC_TRANSFORM | ID_RECALC_GEOMETRY);
    WM_event_add_notifier(C, NC_GPENCIL | ND_DATA | NA_EDITED, NULL);
    return OPERATOR_FINISHED;
  }
  else {
    return OPERATOR_CANCELLED;
  }
}

/* ----------------------------------- */

/* Delete selected points but keep the stroke */
static int gp_dissolve_selected_points(bContext *C, eGP_DissolveMode mode)
{
  Object *ob = CTX_data_active_object(C);
  bGPdata *gpd = (bGPdata *)ob->data;
  bool changed = false;
  int first = 0;
  int last = 0;

  GP_EDITABLE_STROKES_BEGIN (gpstroke_iter, C, gpl, gps) {
    /* the stroke must have at least one point selected for any operator */
    if (gps->flag & GP_STROKE_SELECT) {
      bGPDspoint *pt;
      MDeformVert *dvert = NULL;
      int i;

      int tot = gps->totpoints; /* number of points in new buffer */

      /* first pass: count points to remove */
      switch (mode) {
        case GP_DISSOLVE_POINTS:
          /* Count how many points are selected (i.e. how many to remove) */
          for (i = 0, pt = gps->points; i < gps->totpoints; i++, pt++) {
            if (pt->flag & GP_SPOINT_SELECT) {
              /* selected point - one of the points to remove */
              tot--;
            }
          }
          break;
        case GP_DISSOLVE_BETWEEN:
          /* need to find first and last point selected */
          first = -1;
          last = 0;
          for (i = 0, pt = gps->points; i < gps->totpoints; i++, pt++) {
            if (pt->flag & GP_SPOINT_SELECT) {
              if (first < 0) {
                first = i;
              }
              last = i;
            }
          }
          /* count unselected points in the range */
          for (i = first, pt = gps->points + first; i < last; i++, pt++) {
            if ((pt->flag & GP_SPOINT_SELECT) == 0) {
              tot--;
            }
          }
          break;
        case GP_DISSOLVE_UNSELECT:
          /* count number of unselected points */
          for (i = 0, pt = gps->points; i < gps->totpoints; i++, pt++) {
            if ((pt->flag & GP_SPOINT_SELECT) == 0) {
              tot--;
            }
          }
          break;
        default:
          return false;
          break;
      }

      /* if no points are left, we simply delete the entire stroke */
      if (tot <= 0) {
        /* remove the entire stroke */
        if (gps->points) {
          MEM_freeN(gps->points);
        }
        if (gps->dvert) {
          BKE_gpencil_free_stroke_weights(gps);
          MEM_freeN(gps->dvert);
        }
        if (gps->triangles) {
          MEM_freeN(gps->triangles);
        }
        BLI_freelinkN(&gpf_->strokes, gps);
        DEG_id_tag_update(&gpd->id, ID_RECALC_TRANSFORM | ID_RECALC_GEOMETRY);
      }
      else {
        /* just copy all points to keep into a smaller buffer */
        bGPDspoint *new_points = MEM_callocN(sizeof(bGPDspoint) * tot,
                                             "new gp stroke points copy");
        bGPDspoint *npt = new_points;

        MDeformVert *new_dvert = NULL;
        MDeformVert *ndvert = NULL;

        if (gps->dvert != NULL) {
          new_dvert = MEM_callocN(sizeof(MDeformVert) * tot, "new gp stroke weights copy");
          ndvert = new_dvert;
        }

        switch (mode) {
          case GP_DISSOLVE_POINTS:
            (gps->dvert != NULL) ? dvert = gps->dvert : NULL;
            for (i = 0, pt = gps->points; i < gps->totpoints; i++, pt++) {
              if ((pt->flag & GP_SPOINT_SELECT) == 0) {
                *npt = *pt;
                npt++;

                if (gps->dvert != NULL) {
                  *ndvert = *dvert;
                  ndvert->dw = MEM_dupallocN(dvert->dw);
                  ndvert++;
                }
              }
              if (gps->dvert != NULL) {
                dvert++;
              }
            }
            break;
          case GP_DISSOLVE_BETWEEN:
            /* copy first segment */
            (gps->dvert != NULL) ? dvert = gps->dvert : NULL;
            for (i = 0, pt = gps->points; i < first; i++, pt++) {
              *npt = *pt;
              npt++;

              if (gps->dvert != NULL) {
                *ndvert = *dvert;
                ndvert->dw = MEM_dupallocN(dvert->dw);
                ndvert++;
                dvert++;
              }
            }
            /* copy segment (selected points) */
            (gps->dvert != NULL) ? dvert = gps->dvert + first : NULL;
            for (i = first, pt = gps->points + first; i < last; i++, pt++) {
              if (pt->flag & GP_SPOINT_SELECT) {
                *npt = *pt;
                npt++;

                if (gps->dvert != NULL) {
                  *ndvert = *dvert;
                  ndvert->dw = MEM_dupallocN(dvert->dw);
                  ndvert++;
                }
              }
              if (gps->dvert != NULL) {
                dvert++;
              }
            }
            /* copy last segment */
            (gps->dvert != NULL) ? dvert = gps->dvert + last : NULL;
            for (i = last, pt = gps->points + last; i < gps->totpoints; i++, pt++) {
              *npt = *pt;
              npt++;

              if (gps->dvert != NULL) {
                *ndvert = *dvert;
                ndvert->dw = MEM_dupallocN(dvert->dw);
                ndvert++;
                dvert++;
              }
            }

            break;
          case GP_DISSOLVE_UNSELECT:
            /* copy any selected point */
            (gps->dvert != NULL) ? dvert = gps->dvert : NULL;
            for (i = 0, pt = gps->points; i < gps->totpoints; i++, pt++) {
              if (pt->flag & GP_SPOINT_SELECT) {
                *npt = *pt;
                npt++;

                if (gps->dvert != NULL) {
                  *ndvert = *dvert;
                  ndvert->dw = MEM_dupallocN(dvert->dw);
                  ndvert++;
                }
              }
              if (gps->dvert != NULL) {
                dvert++;
              }
            }
            break;
        }

        /* free the old buffer */
        if (gps->points) {
          MEM_freeN(gps->points);
        }
        if (gps->dvert) {
          BKE_gpencil_free_stroke_weights(gps);
          MEM_freeN(gps->dvert);
        }

        /* save the new buffer */
        gps->points = new_points;
        gps->dvert = new_dvert;
        gps->totpoints = tot;

        /* Calc geometry data. */
        BKE_gpencil_stroke_geometry_update(gps);

        /* deselect the stroke, since none of its selected points will still be selected */
        gps->flag &= ~GP_STROKE_SELECT;
        for (i = 0, pt = gps->points; i < gps->totpoints; i++, pt++) {
          pt->flag &= ~GP_SPOINT_SELECT;
        }
      }

      changed = true;
    }
  }
  GP_EDITABLE_STROKES_END(gpstroke_iter);

  if (changed) {
    DEG_id_tag_update(&gpd->id, ID_RECALC_TRANSFORM | ID_RECALC_GEOMETRY);
    WM_event_add_notifier(C, NC_GPENCIL | ND_DATA | NA_EDITED, NULL);
    return OPERATOR_FINISHED;
  }
  else {
    return OPERATOR_CANCELLED;
  }
}

/* ----------------------------------- */

/* Temp data for storing information about an "island" of points
 * that should be kept when splitting up a stroke. Used in:
 * gp_stroke_delete_tagged_points()
 */
typedef struct tGPDeleteIsland {
  int start_idx;
  int end_idx;
} tGPDeleteIsland;

static void gp_stroke_join_islands(bGPDframe *gpf, bGPDstroke *gps_first, bGPDstroke *gps_last)
{
  bGPDspoint *pt = NULL;
  bGPDspoint *pt_final = NULL;
  const int totpoints = gps_first->totpoints + gps_last->totpoints;

  /* create new stroke */
  bGPDstroke *join_stroke = BKE_gpencil_stroke_duplicate(gps_first, false);

  join_stroke->points = MEM_callocN(sizeof(bGPDspoint) * totpoints, __func__);
  join_stroke->totpoints = totpoints;
  join_stroke->flag &= ~GP_STROKE_CYCLIC;

  /* copy points (last before) */
  int e1 = 0;
  int e2 = 0;
  float delta = 0.0f;

  for (int i = 0; i < totpoints; i++) {
    pt_final = &join_stroke->points[i];
    if (i < gps_last->totpoints) {
      pt = &gps_last->points[e1];
      e1++;
    }
    else {
      pt = &gps_first->points[e2];
      e2++;
    }

    /* copy current point */
    copy_v3_v3(&pt_final->x, &pt->x);
    pt_final->pressure = pt->pressure;
    pt_final->strength = pt->strength;
    pt_final->time = delta;
    pt_final->flag = pt->flag;
    copy_v4_v4(pt_final->vert_color, pt->vert_color);

    /* retiming with fixed time interval (we cannot determine real time) */
    delta += 0.01f;
  }

  /* Copy over vertex weight data (if available) */
  if ((gps_first->dvert != NULL) || (gps_last->dvert != NULL)) {
    join_stroke->dvert = MEM_callocN(sizeof(MDeformVert) * totpoints, __func__);
    MDeformVert *dvert_src = NULL;
    MDeformVert *dvert_dst = NULL;

    /* Copy weights (last before)*/
    e1 = 0;
    e2 = 0;
    for (int i = 0; i < totpoints; i++) {
      dvert_dst = &join_stroke->dvert[i];
      dvert_src = NULL;
      if (i < gps_last->totpoints) {
        if (gps_last->dvert) {
          dvert_src = &gps_last->dvert[e1];
          e1++;
        }
      }
      else {
        if (gps_first->dvert) {
          dvert_src = &gps_first->dvert[e2];
          e2++;
        }
      }

      if ((dvert_src) && (dvert_src->dw)) {
        dvert_dst->dw = MEM_dupallocN(dvert_src->dw);
      }
    }
  }

  /* add new stroke at head */
  BLI_addhead(&gpf->strokes, join_stroke);
  /* Calc geometry data. */
  BKE_gpencil_stroke_geometry_update(join_stroke);

  /* remove first stroke */
  BLI_remlink(&gpf->strokes, gps_first);
  BKE_gpencil_free_stroke(gps_first);

  /* remove last stroke */
  BLI_remlink(&gpf->strokes, gps_last);
  BKE_gpencil_free_stroke(gps_last);
}

/* Split the given stroke into several new strokes, partitioning
 * it based on whether the stroke points have a particular flag
 * is set (e.g. "GP_SPOINT_SELECT" in most cases, but not always)
 *
 * The algorithm used here is as follows:
 * 1) We firstly identify the number of "islands" of non-tagged points
 *    which will all end up being in new strokes.
 *    - In the most extreme case (i.e. every other vert is a 1-vert island),
 *      we have at most n / 2 islands
 *    - Once we start having larger islands than that, the number required
 *      becomes much less
 * 2) Each island gets converted to a new stroke
 * If the number of points is <= limit, the stroke is deleted
 */
void gp_stroke_delete_tagged_points(bGPDframe *gpf,
                                    bGPDstroke *gps,
                                    bGPDstroke *next_stroke,
                                    int tag_flags,
                                    bool select,
                                    int limit)
{
  tGPDeleteIsland *islands = MEM_callocN(sizeof(tGPDeleteIsland) * (gps->totpoints + 1) / 2,
                                         "gp_point_islands");
  bool in_island = false;
  int num_islands = 0;

  bGPDstroke *gps_first = NULL;
  const bool is_cyclic = (bool)(gps->flag & GP_STROKE_CYCLIC);

  /* First Pass: Identify start/end of islands */
  bGPDspoint *pt = gps->points;
  for (int i = 0; i < gps->totpoints; i++, pt++) {
    if (pt->flag & tag_flags) {
      /* selected - stop accumulating to island */
      in_island = false;
    }
    else {
      /* unselected - start of a new island? */
      int idx;

      if (in_island) {
        /* extend existing island */
        idx = num_islands - 1;
        islands[idx].end_idx = i;
      }
      else {
        /* start of new island */
        in_island = true;
        num_islands++;

        idx = num_islands - 1;
        islands[idx].start_idx = islands[idx].end_idx = i;
      }
    }
  }

  /* Watch out for special case where No islands = All points selected = Delete Stroke only */
  if (num_islands) {
    /* There are islands, so create a series of new strokes,
     * adding them before the "next" stroke. */
    int idx;
    bGPDstroke *new_stroke = NULL;

    /* Create each new stroke... */
    for (idx = 0; idx < num_islands; idx++) {
      tGPDeleteIsland *island = &islands[idx];
      new_stroke = BKE_gpencil_stroke_duplicate(gps, false);

      /* if cyclic and first stroke, save to join later */
      if ((is_cyclic) && (gps_first == NULL)) {
        gps_first = new_stroke;
      }

      new_stroke->flag &= ~GP_STROKE_CYCLIC;

      /* Compute new buffer size (+ 1 needed as the endpoint index is "inclusive") */
      new_stroke->totpoints = island->end_idx - island->start_idx + 1;

      /* Copy over the relevant point data */
      new_stroke->points = MEM_callocN(sizeof(bGPDspoint) * new_stroke->totpoints,
                                       "gp delete stroke fragment");
      memcpy(new_stroke->points,
             gps->points + island->start_idx,
             sizeof(bGPDspoint) * new_stroke->totpoints);

      /* Copy over vertex weight data (if available) */
      if (gps->dvert != NULL) {
        /* Copy over the relevant vertex-weight points */
        new_stroke->dvert = MEM_callocN(sizeof(MDeformVert) * new_stroke->totpoints,
                                        "gp delete stroke fragment weight");
        memcpy(new_stroke->dvert,
               gps->dvert + island->start_idx,
               sizeof(MDeformVert) * new_stroke->totpoints);

        /* Copy weights */
        int e = island->start_idx;
        for (int i = 0; i < new_stroke->totpoints; i++) {
          MDeformVert *dvert_src = &gps->dvert[e];
          MDeformVert *dvert_dst = &new_stroke->dvert[i];
          if (dvert_src->dw) {
            dvert_dst->dw = MEM_dupallocN(dvert_src->dw);
          }
          e++;
        }
      }
      /* Each island corresponds to a new stroke.
       * We must adjust the timings of these new strokes:
       *
       * Each point's timing data is a delta from stroke's inittime, so as we erase some points
       * from the start of the stroke, we have to offset this inittime and all remaining points'
       * delta values. This way we get a new stroke with exactly the same timing as if user had
       * started drawing from the first non-removed point.
       */
      {
        bGPDspoint *pts;
        float delta = gps->points[island->start_idx].time;
        int j;

        new_stroke->inittime += (double)delta;

        pts = new_stroke->points;
        for (j = 0; j < new_stroke->totpoints; j++, pts++) {
          pts->time -= delta;
          /* set flag for select again later */
          if (select == true) {
            pts->flag &= ~GP_SPOINT_SELECT;
            pts->flag |= GP_SPOINT_TAG;
          }
        }
      }

      /* Add new stroke to the frame or delete if below limit */
      if ((limit > 0) && (new_stroke->totpoints <= limit)) {
        BKE_gpencil_free_stroke(new_stroke);
      }
      else {
        /* Calc geometry data. */
        BKE_gpencil_stroke_geometry_update(new_stroke);

        if (next_stroke) {
          BLI_insertlinkbefore(&gpf->strokes, next_stroke, new_stroke);
        }
        else {
          BLI_addtail(&gpf->strokes, new_stroke);
        }
      }
    }
    /* if cyclic, need to join last stroke with first stroke */
    if ((is_cyclic) && (gps_first != NULL) && (gps_first != new_stroke)) {
      gp_stroke_join_islands(gpf, gps_first, new_stroke);
    }
  }

  /* free islands */
  MEM_freeN(islands);

  /* Delete the old stroke */
  BLI_remlink(&gpf->strokes, gps);
  BKE_gpencil_free_stroke(gps);
}

/* Split selected strokes into segments, splitting on selected points */
static int gp_delete_selected_points(bContext *C)
{
  Object *ob = CTX_data_active_object(C);
  bGPdata *gpd = ED_gpencil_data_get_active(C);
  const bool is_multiedit = (bool)GPENCIL_MULTIEDIT_SESSIONS_ON(gpd);
  bool changed = false;

  CTX_DATA_BEGIN (C, bGPDlayer *, gpl, editable_gpencil_layers) {
    bGPDframe *init_gpf = (is_multiedit) ? gpl->frames.first : gpl->actframe;

    for (bGPDframe *gpf = init_gpf; gpf; gpf = gpf->next) {
      if ((gpf == gpl->actframe) || ((gpf->flag & GP_FRAME_SELECT) && (is_multiedit))) {

        if (gpf == NULL) {
          continue;
        }

        /* simply delete strokes which are selected */
        LISTBASE_FOREACH_MUTABLE (bGPDstroke *, gps, &gpf->strokes) {

          /* skip strokes that are invalid for current view */
          if (ED_gpencil_stroke_can_use(C, gps) == false) {
            continue;
          }
          /* check if the color is editable */
          if (ED_gpencil_stroke_color_use(ob, gpl, gps) == false) {
            continue;
          }

          if (gps->flag & GP_STROKE_SELECT) {
            /* deselect old stroke, since it will be used as template for the new strokes */
            gps->flag &= ~GP_STROKE_SELECT;

            /* delete unwanted points by splitting stroke into several smaller ones */
            gp_stroke_delete_tagged_points(gpf, gps, gps->next, GP_SPOINT_SELECT, false, 0);

            changed = true;
          }
        }
      }
    }
  }
  CTX_DATA_END;

  if (changed) {
    DEG_id_tag_update(&gpd->id, ID_RECALC_TRANSFORM | ID_RECALC_GEOMETRY);
    WM_event_add_notifier(C, NC_GPENCIL | ND_DATA | NA_EDITED, NULL);
    return OPERATOR_FINISHED;
  }
  else {
    return OPERATOR_CANCELLED;
  }
}

/* simple wrapper to external call */
int gp_delete_selected_point_wrap(bContext *C)
{
  return gp_delete_selected_points(C);
}

/* ----------------------------------- */

static int gp_delete_exec(bContext *C, wmOperator *op)
{
  eGP_DeleteMode mode = RNA_enum_get(op->ptr, "type");
  int result = OPERATOR_CANCELLED;

  switch (mode) {
    case GP_DELETEOP_STROKES: /* selected strokes */
      result = gp_delete_selected_strokes(C);
      break;

    case GP_DELETEOP_POINTS: /* selected points (breaks the stroke into segments) */
      result = gp_delete_selected_points(C);
      break;

    case GP_DELETEOP_FRAME: /* active frame */
      result = gp_actframe_delete_exec(C, op);
      break;
  }

  return result;
}

void GPENCIL_OT_delete(wmOperatorType *ot)
{
  static const EnumPropertyItem prop_gpencil_delete_types[] = {
      {GP_DELETEOP_POINTS,
       "POINTS",
       0,
       "Points",
       "Delete selected points and split strokes into segments"},
      {GP_DELETEOP_STROKES, "STROKES", 0, "Strokes", "Delete selected strokes"},
      {GP_DELETEOP_FRAME, "FRAME", 0, "Frame", "Delete active frame"},
      {0, NULL, 0, NULL, NULL},
  };

  /* identifiers */
  ot->name = "Delete";
  ot->idname = "GPENCIL_OT_delete";
  ot->description = "Delete selected Grease Pencil strokes, vertices, or frames";

  /* callbacks */
  ot->invoke = WM_menu_invoke;
  ot->exec = gp_delete_exec;
  ot->poll = gp_stroke_edit_poll;

  /* flags */
  ot->flag = OPTYPE_UNDO | OPTYPE_REGISTER;

  /* props */
  ot->prop = RNA_def_enum(ot->srna,
                          "type",
                          prop_gpencil_delete_types,
                          0,
                          "Type",
                          "Method used for deleting Grease Pencil data");
}

static int gp_dissolve_exec(bContext *C, wmOperator *op)
{
  eGP_DissolveMode mode = RNA_enum_get(op->ptr, "type");

  return gp_dissolve_selected_points(C, mode);
}

void GPENCIL_OT_dissolve(wmOperatorType *ot)
{
  static EnumPropertyItem prop_gpencil_dissolve_types[] = {
      {GP_DISSOLVE_POINTS, "POINTS", 0, "Dissolve", "Dissolve selected points"},
      {GP_DISSOLVE_BETWEEN,
       "BETWEEN",
       0,
       "Dissolve Between",
       "Dissolve points between selected points"},
      {GP_DISSOLVE_UNSELECT, "UNSELECT", 0, "Dissolve Unselect", "Dissolve all unselected points"},
      {0, NULL, 0, NULL, NULL},
  };

  /* identifiers */
  ot->name = "Dissolve";
  ot->idname = "GPENCIL_OT_dissolve";
  ot->description = "Delete selected points without splitting strokes";

  /* callbacks */
  ot->invoke = WM_menu_invoke;
  ot->exec = gp_dissolve_exec;
  ot->poll = gp_stroke_edit_poll;

  /* flags */
  ot->flag = OPTYPE_UNDO | OPTYPE_REGISTER;

  /* props */
  ot->prop = RNA_def_enum(ot->srna,
                          "type",
                          prop_gpencil_dissolve_types,
                          0,
                          "Type",
                          "Method used for dissolving Stroke points");
}

/* ****************** Snapping - Strokes <-> Cursor ************************ */

/* Poll callback for snap operators */
/* NOTE: For now, we only allow these in the 3D view, as other editors do not
 *       define a cursor or gridstep which can be used
 */
static bool gp_snap_poll(bContext *C)
{
  ScrArea *sa = CTX_wm_area(C);
  Object *ob = CTX_data_active_object(C);

  return (ob != NULL) && (ob->type == OB_GPENCIL) &&
         ((sa != NULL) && (sa->spacetype == SPACE_VIEW3D));
}

/* --------------------------------- */

static int gp_snap_to_grid(bContext *C, wmOperator *UNUSED(op))
{
  bGPdata *gpd = ED_gpencil_data_get_active(C);
  RegionView3D *rv3d = CTX_wm_region_data(C);
  View3D *v3d = CTX_wm_view3d(C);
  Scene *scene = CTX_data_scene(C);
  Depsgraph *depsgraph = CTX_data_ensure_evaluated_depsgraph(C);
  Object *obact = CTX_data_active_object(C);
  const float gridf = ED_view3d_grid_view_scale(scene, v3d, rv3d, NULL);

  LISTBASE_FOREACH (bGPDlayer *, gpl, &gpd->layers) {
    /* only editable and visible layers are considered */
    if (BKE_gpencil_layer_is_editable(gpl) && (gpl->actframe != NULL)) {
      bGPDframe *gpf = gpl->actframe;
      float diff_mat[4][4];

      /* calculate difference matrix object */
      BKE_gpencil_parent_matrix_get(depsgraph, obact, gpl, diff_mat);

      LISTBASE_FOREACH (bGPDstroke *, gps, &gpf->strokes) {
        bGPDspoint *pt;
        int i;

        /* skip strokes that are invalid for current view */
        if (ED_gpencil_stroke_can_use(C, gps) == false) {
          continue;
        }
        /* check if the color is editable */
        if (ED_gpencil_stroke_color_use(obact, gpl, gps) == false) {
          continue;
        }

        // TODO: if entire stroke is selected, offset entire stroke by same amount?
        for (i = 0, pt = gps->points; i < gps->totpoints; i++, pt++) {
          /* only if point is selected */
          if (pt->flag & GP_SPOINT_SELECT) {
            /* apply parent transformations */
            float fpt[3];
            mul_v3_m4v3(fpt, diff_mat, &pt->x);

            fpt[0] = gridf * floorf(0.5f + fpt[0] / gridf);
            fpt[1] = gridf * floorf(0.5f + fpt[1] / gridf);
            fpt[2] = gridf * floorf(0.5f + fpt[2] / gridf);

            /* return data */
            copy_v3_v3(&pt->x, fpt);
            gp_apply_parent_point(depsgraph, obact, gpl, pt);
          }
        }
      }
    }
  }

  DEG_id_tag_update(&gpd->id, ID_RECALC_TRANSFORM | ID_RECALC_GEOMETRY);
  DEG_id_tag_update(&obact->id, ID_RECALC_COPY_ON_WRITE);
  WM_event_add_notifier(C, NC_GPENCIL | ND_DATA | NA_EDITED, NULL);
  return OPERATOR_FINISHED;
}

void GPENCIL_OT_snap_to_grid(wmOperatorType *ot)
{
  /* identifiers */
  ot->name = "Snap Selection to Grid";
  ot->idname = "GPENCIL_OT_snap_to_grid";
  ot->description = "Snap selected points to the nearest grid points";

  /* callbacks */
  ot->exec = gp_snap_to_grid;
  ot->poll = gp_snap_poll;

  /* flags */
  ot->flag = OPTYPE_REGISTER | OPTYPE_UNDO;
}

/* ------------------------------- */

static int gp_snap_to_cursor(bContext *C, wmOperator *op)
{
  bGPdata *gpd = ED_gpencil_data_get_active(C);

  Scene *scene = CTX_data_scene(C);
  Depsgraph *depsgraph = CTX_data_ensure_evaluated_depsgraph(C);
  Object *obact = CTX_data_active_object(C);

  const bool use_offset = RNA_boolean_get(op->ptr, "use_offset");
  const float *cursor_global = scene->cursor.location;

  LISTBASE_FOREACH (bGPDlayer *, gpl, &gpd->layers) {
    /* only editable and visible layers are considered */
    if (BKE_gpencil_layer_is_editable(gpl) && (gpl->actframe != NULL)) {
      bGPDframe *gpf = gpl->actframe;
      float diff_mat[4][4];

      /* calculate difference matrix */
      BKE_gpencil_parent_matrix_get(depsgraph, obact, gpl, diff_mat);

      LISTBASE_FOREACH (bGPDstroke *, gps, &gpf->strokes) {
        bGPDspoint *pt;
        int i;

        /* skip strokes that are invalid for current view */
        if (ED_gpencil_stroke_can_use(C, gps) == false) {
          continue;
        }
        /* check if the color is editable */
        if (ED_gpencil_stroke_color_use(obact, gpl, gps) == false) {
          continue;
        }
        /* only continue if this stroke is selected (editable doesn't guarantee this)... */
        if ((gps->flag & GP_STROKE_SELECT) == 0) {
          continue;
        }

        if (use_offset) {
          float offset[3];

          /* compute offset from first point of stroke to cursor */
          /* TODO: Allow using midpoint instead? */
          sub_v3_v3v3(offset, cursor_global, &gps->points->x);

          /* apply offset to all points in the stroke */
          for (i = 0, pt = gps->points; i < gps->totpoints; i++, pt++) {
            add_v3_v3(&pt->x, offset);
          }
        }
        else {
          /* affect each selected point */
          for (i = 0, pt = gps->points; i < gps->totpoints; i++, pt++) {
            if (pt->flag & GP_SPOINT_SELECT) {
              copy_v3_v3(&pt->x, cursor_global);
              gp_apply_parent_point(depsgraph, obact, gpl, pt);
            }
          }
        }
      }
    }
  }

  DEG_id_tag_update(&gpd->id, ID_RECALC_TRANSFORM | ID_RECALC_GEOMETRY);
  DEG_id_tag_update(&obact->id, ID_RECALC_COPY_ON_WRITE);
  WM_event_add_notifier(C, NC_GPENCIL | ND_DATA | NA_EDITED, NULL);
  return OPERATOR_FINISHED;
}

void GPENCIL_OT_snap_to_cursor(wmOperatorType *ot)
{
  /* identifiers */
  ot->name = "Snap Selection to Cursor";
  ot->idname = "GPENCIL_OT_snap_to_cursor";
  ot->description = "Snap selected points/strokes to the cursor";

  /* callbacks */
  ot->exec = gp_snap_to_cursor;
  ot->poll = gp_snap_poll;

  /* flags */
  ot->flag = OPTYPE_REGISTER | OPTYPE_UNDO;

  /* props */
  ot->prop = RNA_def_boolean(ot->srna,
                             "use_offset",
                             true,
                             "With Offset",
                             "Offset the entire stroke instead of selected points only");
}

/* ------------------------------- */

static int gp_snap_cursor_to_sel(bContext *C, wmOperator *UNUSED(op))
{
  Depsgraph *depsgraph = CTX_data_ensure_evaluated_depsgraph(C);
  Object *obact = CTX_data_active_object(C);
  Object *ob_eval = DEG_get_evaluated_object(depsgraph, obact);
  bGPdata *gpd = (bGPdata *)ob_eval->data;

  Scene *scene = CTX_data_scene(C);
  View3D *v3d = CTX_wm_view3d(C);

  float *cursor = scene->cursor.location;
  float centroid[3] = {0.0f};
  float min[3], max[3];
  size_t count = 0;

  INIT_MINMAX(min, max);

  /* calculate midpoints from selected points */
  LISTBASE_FOREACH (bGPDlayer *, gpl, &gpd->layers) {
    /* only editable and visible layers are considered */
    if (BKE_gpencil_layer_is_editable(gpl) && (gpl->actframe != NULL)) {
      bGPDframe *gpf = gpl->actframe;
      float diff_mat[4][4];

      /* calculate difference matrix */
      BKE_gpencil_parent_matrix_get(depsgraph, obact, gpl, diff_mat);

      LISTBASE_FOREACH (bGPDstroke *, gps, &gpf->strokes) {
        bGPDspoint *pt;
        int i;

        /* skip strokes that are invalid for current view */
        if (ED_gpencil_stroke_can_use(C, gps) == false) {
          continue;
        }
        /* check if the color is editable */
        if (ED_gpencil_stroke_color_use(obact, gpl, gps) == false) {
          continue;
        }
        /* only continue if this stroke is selected (editable doesn't guarantee this)... */
        if ((gps->flag & GP_STROKE_SELECT) == 0) {
          continue;
        }

        for (i = 0, pt = gps->points; i < gps->totpoints; i++, pt++) {
          if (pt->flag & GP_SPOINT_SELECT) {
            /* apply parent transformations */
            float fpt[3];
            mul_v3_m4v3(fpt, diff_mat, &pt->x);

            add_v3_v3(centroid, fpt);
            minmax_v3v3_v3(min, max, fpt);

            count++;
          }
        }
      }
    }
  }

  if (scene->toolsettings->transform_pivot_point == V3D_AROUND_CENTER_MEDIAN && count) {
    mul_v3_fl(centroid, 1.0f / (float)count);
    copy_v3_v3(cursor, centroid);
  }
  else {
    mid_v3_v3v3(cursor, min, max);
  }

  DEG_id_tag_update(&scene->id, ID_RECALC_COPY_ON_WRITE);
  WM_event_add_notifier(C, NC_SPACE | ND_SPACE_VIEW3D, v3d);

  return OPERATOR_FINISHED;
}

void GPENCIL_OT_snap_cursor_to_selected(wmOperatorType *ot)
{
  /* identifiers */
  ot->name = "Snap Cursor to Selected Points";
  ot->idname = "GPENCIL_OT_snap_cursor_to_selected";
  ot->description = "Snap cursor to center of selected points";

  /* callbacks */
  ot->exec = gp_snap_cursor_to_sel;
  ot->poll = gp_snap_poll;

  /* flags */
  ot->flag = OPTYPE_REGISTER | OPTYPE_UNDO;
}

/* ******************* Apply layer thickness change to strokes ************************** */

static int gp_stroke_apply_thickness_exec(bContext *C, wmOperator *UNUSED(op))
{
  bGPdata *gpd = ED_gpencil_data_get_active(C);
  bGPDlayer *gpl = BKE_gpencil_layer_active_get(gpd);

  /* sanity checks */
  if (ELEM(NULL, gpd, gpl, gpl->frames.first)) {
    return OPERATOR_CANCELLED;
  }

  /* loop all strokes */
  LISTBASE_FOREACH (bGPDframe *, gpf, &gpl->frames) {
    LISTBASE_FOREACH (bGPDstroke *, gps, &gpf->strokes) {
      /* Apply thickness */
      if ((gps->thickness == 0) && (gpl->line_change == 0)) {
        gps->thickness = gpl->thickness;
      }
      else {
        gps->thickness = gps->thickness + gpl->line_change;
      }
    }
  }
  /* clear value */
  gpl->thickness = 0.0f;
  gpl->line_change = 0;

  /* notifiers */
  DEG_id_tag_update(&gpd->id, ID_RECALC_TRANSFORM | ID_RECALC_GEOMETRY);
  WM_event_add_notifier(C, NC_GPENCIL | ND_DATA | NA_EDITED, NULL);

  return OPERATOR_FINISHED;
}

void GPENCIL_OT_stroke_apply_thickness(wmOperatorType *ot)
{
  /* identifiers */
  ot->name = "Apply Stroke Thickness";
  ot->idname = "GPENCIL_OT_stroke_apply_thickness";
  ot->description = "Apply the thickness change of the layer to its strokes";

  /* api callbacks */
  ot->exec = gp_stroke_apply_thickness_exec;
  ot->poll = gp_active_layer_poll;
}

/* ******************* Close Strokes ************************** */

enum {
  GP_STROKE_CYCLIC_CLOSE = 1,
  GP_STROKE_CYCLIC_OPEN = 2,
  GP_STROKE_CYCLIC_TOGGLE = 3,
};

static int gp_stroke_cyclical_set_exec(bContext *C, wmOperator *op)
{
  bGPdata *gpd = ED_gpencil_data_get_active(C);
  Object *ob = CTX_data_active_object(C);

  const int type = RNA_enum_get(op->ptr, "type");
  const bool geometry = RNA_boolean_get(op->ptr, "geometry");
  const bool is_multiedit = (bool)GPENCIL_MULTIEDIT_SESSIONS_ON(gpd);
  bGPDstroke *gps = NULL;

  /* sanity checks */
  if (ELEM(NULL, gpd)) {
    return OPERATOR_CANCELLED;
  }

  /* loop all selected strokes */
  CTX_DATA_BEGIN (C, bGPDlayer *, gpl, editable_gpencil_layers) {
    bGPDframe *init_gpf = (is_multiedit) ? gpl->frames.first : gpl->actframe;

    for (bGPDframe *gpf = init_gpf; gpf; gpf = gpf->next) {
      if ((gpf == gpl->actframe) || ((gpf->flag & GP_FRAME_SELECT) && (is_multiedit))) {
        if (gpf == NULL) {
          continue;
        }

        for (gps = gpf->strokes.first; gps; gps = gps->next) {
          MaterialGPencilStyle *gp_style = BKE_gpencil_material_settings(ob, gps->mat_nr + 1);
          /* skip strokes that are not selected or invalid for current view */
          if (((gps->flag & GP_STROKE_SELECT) == 0) ||
              ED_gpencil_stroke_can_use(C, gps) == false) {
            continue;
          }
          /* skip hidden or locked colors */
          if (!gp_style || (gp_style->flag & GP_MATERIAL_HIDE) ||
              (gp_style->flag & GP_MATERIAL_LOCKED)) {
            continue;
          }

          switch (type) {
            case GP_STROKE_CYCLIC_CLOSE:
              /* Close all (enable) */
              gps->flag |= GP_STROKE_CYCLIC;
              break;
            case GP_STROKE_CYCLIC_OPEN:
              /* Open all (disable) */
              gps->flag &= ~GP_STROKE_CYCLIC;
              break;
            case GP_STROKE_CYCLIC_TOGGLE:
              /* Just toggle flag... */
              gps->flag ^= GP_STROKE_CYCLIC;
              break;
            default:
              BLI_assert(0);
              break;
          }

          /* Create new geometry. */
          if ((gps->flag & GP_STROKE_CYCLIC) && (geometry)) {
            BKE_gpencil_stroke_close(gps);
          }
        }

        /* if not multiedit, exit loop*/
        if (!is_multiedit) {
          break;
        }
      }
    }
  }
  CTX_DATA_END;

  /* notifiers */
  DEG_id_tag_update(&gpd->id, ID_RECALC_TRANSFORM | ID_RECALC_GEOMETRY);
  WM_event_add_notifier(C, NC_GPENCIL | ND_DATA | NA_EDITED, NULL);

  return OPERATOR_FINISHED;
}

/**
 * Similar to #CURVE_OT_cyclic_toggle or #MASK_OT_cyclic_toggle, but with
 * option to force opened/closed strokes instead of just toggle behavior.
 */
void GPENCIL_OT_stroke_cyclical_set(wmOperatorType *ot)
{
  PropertyRNA *prop;

  static const EnumPropertyItem cyclic_type[] = {
      {GP_STROKE_CYCLIC_CLOSE, "CLOSE", 0, "Close all", ""},
      {GP_STROKE_CYCLIC_OPEN, "OPEN", 0, "Open all", ""},
      {GP_STROKE_CYCLIC_TOGGLE, "TOGGLE", 0, "Toggle", ""},
      {0, NULL, 0, NULL, NULL},
  };

  /* identifiers */
  ot->name = "Set Cyclical State";
  ot->idname = "GPENCIL_OT_stroke_cyclical_set";
  ot->description = "Close or open the selected stroke adding an edge from last to first point";

  /* api callbacks */
  ot->exec = gp_stroke_cyclical_set_exec;
  ot->poll = gp_active_layer_poll;

  /* flags */
  ot->flag = OPTYPE_REGISTER | OPTYPE_UNDO;

  /* properties */
  ot->prop = RNA_def_enum(ot->srna, "type", cyclic_type, GP_STROKE_CYCLIC_TOGGLE, "Type", "");
  prop = RNA_def_boolean(
      ot->srna, "geometry", false, "Create Geometry", "Create new geometry for closing stroke");
  RNA_def_property_flag(prop, PROP_SKIP_SAVE);
}

/* ******************* Flat Stroke Caps ************************** */

enum {
  GP_STROKE_CAPS_TOGGLE_BOTH = 0,
  GP_STROKE_CAPS_TOGGLE_START = 1,
  GP_STROKE_CAPS_TOGGLE_END = 2,
  GP_STROKE_CAPS_TOGGLE_DEFAULT = 3,
};

static int gp_stroke_caps_set_exec(bContext *C, wmOperator *op)
{
  bGPdata *gpd = ED_gpencil_data_get_active(C);
  Object *ob = CTX_data_active_object(C);

  const int type = RNA_enum_get(op->ptr, "type");

  /* sanity checks */
  if (ELEM(NULL, gpd)) {
    return OPERATOR_CANCELLED;
  }

  /* loop all selected strokes */
  CTX_DATA_BEGIN (C, bGPDlayer *, gpl, editable_gpencil_layers) {
    if (gpl->actframe == NULL) {
      continue;
    }

    for (bGPDstroke *gps = gpl->actframe->strokes.last; gps; gps = gps->prev) {
      MaterialGPencilStyle *gp_style = BKE_gpencil_material_settings(ob, gps->mat_nr + 1);

      /* skip strokes that are not selected or invalid for current view */
      if (((gps->flag & GP_STROKE_SELECT) == 0) || (ED_gpencil_stroke_can_use(C, gps) == false)) {
        continue;
      }
      /* skip hidden or locked colors */
      if (!gp_style || (gp_style->flag & GP_MATERIAL_HIDE) ||
          (gp_style->flag & GP_MATERIAL_LOCKED)) {
        continue;
      }

      if ((type == GP_STROKE_CAPS_TOGGLE_BOTH) || (type == GP_STROKE_CAPS_TOGGLE_START)) {
        ++gps->caps[0];
        if (gps->caps[0] >= GP_STROKE_CAP_MAX) {
          gps->caps[0] = GP_STROKE_CAP_ROUND;
        }
      }
      if ((type == GP_STROKE_CAPS_TOGGLE_BOTH) || (type == GP_STROKE_CAPS_TOGGLE_END)) {
        ++gps->caps[1];
        if (gps->caps[1] >= GP_STROKE_CAP_MAX) {
          gps->caps[1] = GP_STROKE_CAP_ROUND;
        }
      }
      if (type == GP_STROKE_CAPS_TOGGLE_DEFAULT) {
        gps->caps[0] = GP_STROKE_CAP_ROUND;
        gps->caps[1] = GP_STROKE_CAP_ROUND;
      }
    }
  }
  CTX_DATA_END;

  /* notifiers */
  DEG_id_tag_update(&gpd->id, ID_RECALC_TRANSFORM | ID_RECALC_GEOMETRY);
  WM_event_add_notifier(C, NC_GPENCIL | ND_DATA | NA_EDITED, NULL);

  return OPERATOR_FINISHED;
}

/**
 * Change Stroke caps mode Rounded or Flat
 */
void GPENCIL_OT_stroke_caps_set(wmOperatorType *ot)
{
  static const EnumPropertyItem toggle_type[] = {
      {GP_STROKE_CAPS_TOGGLE_BOTH, "TOGGLE", 0, "Both", ""},
      {GP_STROKE_CAPS_TOGGLE_START, "START", 0, "Start", ""},
      {GP_STROKE_CAPS_TOGGLE_END, "END", 0, "End", ""},
      {GP_STROKE_CAPS_TOGGLE_DEFAULT, "TOGGLE", 0, "Default", "Set as default rounded"},
      {0, NULL, 0, NULL, NULL},
  };

  /* identifiers */
  ot->name = "Set Caps Mode";
  ot->idname = "GPENCIL_OT_stroke_caps_set";
  ot->description = "Change Stroke caps mode (rounded or flat)";

  /* api callbacks */
  ot->exec = gp_stroke_caps_set_exec;
  ot->poll = gp_active_layer_poll;

  /* flags */
  ot->flag = OPTYPE_REGISTER | OPTYPE_UNDO;

  /* properties */
  ot->prop = RNA_def_enum(ot->srna, "type", toggle_type, GP_STROKE_CAPS_TOGGLE_BOTH, "Type", "");
}

/* ******************* Stroke join ************************** */

/* Helper: flip stroke */
static void gpencil_flip_stroke(bGPDstroke *gps)
{
  int end = gps->totpoints - 1;

  for (int i = 0; i < gps->totpoints / 2; i++) {
    bGPDspoint *point, *point2;
    bGPDspoint pt;

    /* save first point */
    point = &gps->points[i];
    pt.x = point->x;
    pt.y = point->y;
    pt.z = point->z;
    pt.flag = point->flag;
    pt.pressure = point->pressure;
    pt.strength = point->strength;
    pt.time = point->time;
    copy_v4_v4(pt.vert_color, point->vert_color);

    /* replace first point with last point */
    point2 = &gps->points[end];
    point->x = point2->x;
    point->y = point2->y;
    point->z = point2->z;
    point->flag = point2->flag;
    point->pressure = point2->pressure;
    point->strength = point2->strength;
    point->time = point2->time;
    copy_v4_v4(point->vert_color, point2->vert_color);

    /* replace last point with first saved before */
    point = &gps->points[end];
    point->x = pt.x;
    point->y = pt.y;
    point->z = pt.z;
    point->flag = pt.flag;
    point->pressure = pt.pressure;
    point->strength = pt.strength;
    point->time = pt.time;
    copy_v4_v4(point->vert_color, pt.vert_color);

    end--;
  }
}

/* Helper: copy point between strokes */
static void gpencil_stroke_copy_point(bGPDstroke *gps,
                                      bGPDspoint *point,
                                      int idx,
                                      const float delta[3],
                                      float pressure,
                                      float strength,
                                      float deltatime)
{
  bGPDspoint *newpoint;

  gps->points = MEM_reallocN(gps->points, sizeof(bGPDspoint) * (gps->totpoints + 1));
  if (gps->dvert != NULL) {
    gps->dvert = MEM_reallocN(gps->dvert, sizeof(MDeformVert) * (gps->totpoints + 1));
  }
  gps->totpoints++;
  newpoint = &gps->points[gps->totpoints - 1];

  newpoint->x = point->x * delta[0];
  newpoint->y = point->y * delta[1];
  newpoint->z = point->z * delta[2];
  newpoint->flag = point->flag;
  newpoint->pressure = pressure;
  newpoint->strength = strength;
  newpoint->time = point->time + deltatime;
  copy_v4_v4(newpoint->vert_color, point->vert_color);

  if (gps->dvert != NULL) {
    MDeformVert *dvert = &gps->dvert[idx];
    MDeformVert *newdvert = &gps->dvert[gps->totpoints - 1];

    newdvert->totweight = dvert->totweight;
    newdvert->dw = MEM_dupallocN(dvert->dw);
  }
}

/* Helper: join two strokes using the shortest distance (reorder stroke if necessary ) */
static void gpencil_stroke_join_strokes(bGPDstroke *gps_a,
                                        bGPDstroke *gps_b,
                                        const bool leave_gaps)
{
  bGPDspoint point;
  bGPDspoint *pt;
  int i;
  float delta[3] = {1.0f, 1.0f, 1.0f};
  float deltatime = 0.0f;

  /* sanity checks */
  if (ELEM(NULL, gps_a, gps_b)) {
    return;
  }

  if ((gps_a->totpoints == 0) || (gps_b->totpoints == 0)) {
    return;
  }

  /* define start and end points of each stroke */
  float sa[3], sb[3], ea[3], eb[3];
  pt = &gps_a->points[0];
  copy_v3_v3(sa, &pt->x);

  pt = &gps_a->points[gps_a->totpoints - 1];
  copy_v3_v3(ea, &pt->x);

  pt = &gps_b->points[0];
  copy_v3_v3(sb, &pt->x);

  pt = &gps_b->points[gps_b->totpoints - 1];
  copy_v3_v3(eb, &pt->x);

  /* review if need flip stroke B */
  float ea_sb = len_squared_v3v3(ea, sb);
  float ea_eb = len_squared_v3v3(ea, eb);
  /* flip if distance to end point is shorter */
  if (ea_eb < ea_sb) {
    gpencil_flip_stroke(gps_b);
  }

  /* don't visibly link the first and last points? */
  if (leave_gaps) {
    /* 1st: add one tail point to start invisible area */
    point = gps_a->points[gps_a->totpoints - 1];
    deltatime = point.time;
    gpencil_stroke_copy_point(gps_a, &point, gps_a->totpoints - 1, delta, 0.0f, 0.0f, 0.0f);

    /* 2nd: add one head point to finish invisible area */
    point = gps_b->points[0];
    gpencil_stroke_copy_point(gps_a, &point, 0, delta, 0.0f, 0.0f, deltatime);
  }

  /* 3rd: add all points */
  for (i = 0, pt = gps_b->points; i < gps_b->totpoints && pt; i++, pt++) {
    gpencil_stroke_copy_point(gps_a, pt, i, delta, pt->pressure, pt->strength, deltatime);
  }
}

static int gp_stroke_join_exec(bContext *C, wmOperator *op)
{
  bGPdata *gpd = ED_gpencil_data_get_active(C);
  bGPDlayer *activegpl = BKE_gpencil_layer_active_get(gpd);
  Object *ob = CTX_data_active_object(C);

  bGPDframe *gpf_a = NULL;
  bGPDstroke *stroke_a = NULL;
  bGPDstroke *stroke_b = NULL;
  bGPDstroke *new_stroke = NULL;

  const int type = RNA_enum_get(op->ptr, "type");
  const bool leave_gaps = RNA_boolean_get(op->ptr, "leave_gaps");

  /* sanity checks */
  if (ELEM(NULL, gpd)) {
    return OPERATOR_CANCELLED;
  }

  if (activegpl->flag & GP_LAYER_LOCKED) {
    return OPERATOR_CANCELLED;
  }

  BLI_assert(ELEM(type, GP_STROKE_JOIN, GP_STROKE_JOINCOPY));

  /* read all selected strokes */
  bool first = false;
  CTX_DATA_BEGIN (C, bGPDlayer *, gpl, editable_gpencil_layers) {
    bGPDframe *gpf = gpl->actframe;
    if (gpf == NULL) {
      continue;
    }

    LISTBASE_FOREACH_MUTABLE (bGPDstroke *, gps, &gpf->strokes) {
      if (gps->flag & GP_STROKE_SELECT) {
        /* skip strokes that are invalid for current view */
        if (ED_gpencil_stroke_can_use(C, gps) == false) {
          continue;
        }
        /* check if the color is editable */
        if (ED_gpencil_stroke_color_use(ob, gpl, gps) == false) {
          continue;
        }

        /* to join strokes, cyclic must be disabled */
        gps->flag &= ~GP_STROKE_CYCLIC;

        /* saves first frame and stroke */
        if (!first) {
          first = true;
          gpf_a = gpf;
          stroke_a = gps;
        }
        else {
          stroke_b = gps;

          /* create a new stroke if was not created before (only created if something to join) */
          if (new_stroke == NULL) {
            new_stroke = BKE_gpencil_stroke_duplicate(stroke_a, true);

            /* if new, set current color */
            if (type == GP_STROKE_JOINCOPY) {
              new_stroke->mat_nr = stroke_a->mat_nr;
            }
          }

          /* join new_stroke and stroke B. New stroke will contain all the previous data */
          gpencil_stroke_join_strokes(new_stroke, stroke_b, leave_gaps);

          /* if join only, delete old strokes */
          if (type == GP_STROKE_JOIN) {
            if (stroke_a) {
              /* Calc geometry data. */
              BKE_gpencil_stroke_geometry_update(new_stroke);

              BLI_insertlinkbefore(&gpf_a->strokes, stroke_a, new_stroke);
              BLI_remlink(&gpf->strokes, stroke_a);
              BKE_gpencil_free_stroke(stroke_a);
              stroke_a = NULL;
            }
            if (stroke_b) {
              BLI_remlink(&gpf->strokes, stroke_b);
              BKE_gpencil_free_stroke(stroke_b);
              stroke_b = NULL;
            }
          }
        }
      }
    }
  }
  CTX_DATA_END;

  /* add new stroke if was not added before */
  if (type == GP_STROKE_JOINCOPY) {
    if (new_stroke) {
      /* Add a new frame if needed */
      if (activegpl->actframe == NULL) {
        activegpl->actframe = BKE_gpencil_frame_addnew(activegpl, gpf_a->framenum);
      }
      /* Calc geometry data. */
      BKE_gpencil_stroke_geometry_update(new_stroke);

      BLI_addtail(&activegpl->actframe->strokes, new_stroke);
    }
  }

  /* notifiers */
  DEG_id_tag_update(&gpd->id, ID_RECALC_TRANSFORM | ID_RECALC_GEOMETRY);
  WM_event_add_notifier(C, NC_GPENCIL | ND_DATA | NA_EDITED, NULL);

  return OPERATOR_FINISHED;
}

void GPENCIL_OT_stroke_join(wmOperatorType *ot)
{
  static const EnumPropertyItem join_type[] = {
      {GP_STROKE_JOIN, "JOIN", 0, "Join", ""},
      {GP_STROKE_JOINCOPY, "JOINCOPY", 0, "Join and Copy", ""},
      {0, NULL, 0, NULL, NULL},
  };

  /* identifiers */
  ot->name = "Join Strokes";
  ot->idname = "GPENCIL_OT_stroke_join";
  ot->description = "Join selected strokes (optionally as new stroke)";

  /* api callbacks */
  ot->exec = gp_stroke_join_exec;
  ot->poll = gp_active_layer_poll;

  /* flags */
  ot->flag = OPTYPE_REGISTER | OPTYPE_UNDO;

  /* properties */
  ot->prop = RNA_def_enum(ot->srna, "type", join_type, GP_STROKE_JOIN, "Type", "");
  RNA_def_boolean(ot->srna,
                  "leave_gaps",
                  false,
                  "Leave Gaps",
                  "Leave gaps between joined strokes instead of linking them");
}

/* ******************* Stroke flip ************************** */

static int gp_stroke_flip_exec(bContext *C, wmOperator *UNUSED(op))
{
  bGPdata *gpd = ED_gpencil_data_get_active(C);
  Object *ob = CTX_data_active_object(C);

  /* sanity checks */
  if (ELEM(NULL, gpd)) {
    return OPERATOR_CANCELLED;
  }

  /* read all selected strokes */
  CTX_DATA_BEGIN (C, bGPDlayer *, gpl, editable_gpencil_layers) {
    bGPDframe *gpf = gpl->actframe;
    if (gpf == NULL) {
      continue;
    }

    LISTBASE_FOREACH (bGPDstroke *, gps, &gpf->strokes) {
      if (gps->flag & GP_STROKE_SELECT) {
        /* skip strokes that are invalid for current view */
        if (ED_gpencil_stroke_can_use(C, gps) == false) {
          continue;
        }
        /* check if the color is editable */
        if (ED_gpencil_stroke_color_use(ob, gpl, gps) == false) {
          continue;
        }

        /* flip stroke */
        gpencil_flip_stroke(gps);
      }
    }
  }
  CTX_DATA_END;

  /* notifiers */
  DEG_id_tag_update(&gpd->id, ID_RECALC_TRANSFORM | ID_RECALC_GEOMETRY);
  WM_event_add_notifier(C, NC_GPENCIL | ND_DATA | NA_EDITED, NULL);

  return OPERATOR_FINISHED;
}

void GPENCIL_OT_stroke_flip(wmOperatorType *ot)
{
  /* identifiers */
  ot->name = "Flip Stroke";
  ot->idname = "GPENCIL_OT_stroke_flip";
  ot->description = "Change direction of the points of the selected strokes";

  /* api callbacks */
  ot->exec = gp_stroke_flip_exec;
  ot->poll = gp_active_layer_poll;

  /* flags */
  ot->flag = OPTYPE_REGISTER | OPTYPE_UNDO;
}

/* ***************** Reproject Strokes ********************** */

typedef enum eGP_ReprojectModes {
  /* Axis */
  GP_REPROJECT_FRONT = 0,
  GP_REPROJECT_SIDE,
  GP_REPROJECT_TOP,
  /* On same plane, parallel to view-plane. */
  GP_REPROJECT_VIEW,
  /* Reprojected on to the scene geometry */
  GP_REPROJECT_SURFACE,
  /* Reprojected on 3D cursor orientation */
  GP_REPROJECT_CURSOR,
} eGP_ReprojectModes;

static int gp_strokes_reproject_exec(bContext *C, wmOperator *op)
{
  bGPdata *gpd = ED_gpencil_data_get_active(C);
  Scene *scene = CTX_data_scene(C);
  Main *bmain = CTX_data_main(C);
  ToolSettings *ts = CTX_data_tool_settings(C);
  Depsgraph *depsgraph = CTX_data_ensure_evaluated_depsgraph(C);
  Object *ob = CTX_data_active_object(C);
  ARegion *region = CTX_wm_region(C);
  RegionView3D *rv3d = region->regiondata;
  SnapObjectContext *sctx = NULL;
  int oldframe = (int)DEG_get_ctime(depsgraph);

  GP_SpaceConversion gsc = {NULL};
  eGP_ReprojectModes mode = RNA_enum_get(op->ptr, "type");

  float origin[3];

  /* init space conversion stuff */
  gp_point_conversion_init(C, &gsc);

  int cfra_prv = INT_MIN;
  /* init snap context for geometry projection */
  sctx = ED_transform_snap_object_context_create_view3d(bmain, scene, 0, region, CTX_wm_view3d(C));

  /* Go through each editable + selected stroke, adjusting each of its points one by one... */
  GP_EDITABLE_STROKES_BEGIN (gpstroke_iter, C, gpl, gps) {
    if (gps->flag & GP_STROKE_SELECT) {

      /* update frame to get the new location of objects */
      if ((mode == GP_REPROJECT_SURFACE) && (cfra_prv != gpf_->framenum)) {
        cfra_prv = gpf_->framenum;
        CFRA = gpf_->framenum;
        BKE_scene_graph_update_for_newframe(depsgraph, bmain);
      }

      bGPDspoint *pt;
      int i;
      /* Adjust each point */
      for (i = 0, pt = gps->points; i < gps->totpoints; i++, pt++) {
        float xy[2];

        /* 3D to Screen-space */
        /* Note: We can't use gp_point_to_xy() here because that uses ints for the screen-space
         * coordinates, resulting in lost precision, which in turn causes stair-stepping
         * artifacts in the final points. */

        bGPDspoint pt2;
        gp_point_to_parent_space(pt, gpstroke_iter.diff_mat, &pt2);
        gp_point_to_xy_fl(&gsc, gps, &pt2, &xy[0], &xy[1]);

        /* Project stroke in one axis */
        if (ELEM(mode,
                 GP_REPROJECT_FRONT,
                 GP_REPROJECT_SIDE,
                 GP_REPROJECT_TOP,
                 GP_REPROJECT_CURSOR)) {
          if (mode != GP_REPROJECT_CURSOR) {
            ED_gpencil_drawing_reference_get(scene, ob, gpl, ts->gpencil_v3d_align, origin);
          }
          else {
            copy_v3_v3(origin, scene->cursor.location);
          }

          int axis = 0;
          switch (mode) {
            case GP_REPROJECT_FRONT: {
              axis = 1;
              break;
            }
            case GP_REPROJECT_SIDE: {
              axis = 0;
              break;
            }
            case GP_REPROJECT_TOP: {
              axis = 2;
              break;
            }
            case GP_REPROJECT_CURSOR: {
              axis = 3;
              break;
            }
            default: {
              axis = 1;
              break;
            }
          }

          ED_gp_project_point_to_plane(scene, ob, rv3d, origin, axis, &pt2);

          copy_v3_v3(&pt->x, &pt2.x);

          /* apply parent again */
          gp_apply_parent_point(depsgraph, ob, gpl, pt);
        }
        /* Project screen-space back to 3D space (from current perspective)
         * so that all points have been treated the same way. */
        else if (mode == GP_REPROJECT_VIEW) {
          /* Planar - All on same plane parallel to the view-plane. */
          gp_point_xy_to_3d(&gsc, scene, xy, &pt->x);
        }
        else {
          /* Geometry - Snap to surfaces of visible geometry */
          float ray_start[3];
          float ray_normal[3];
          /* magic value for initial depth copied from the default
           * value of Python's Scene.ray_cast function
           */
          float depth = 1.70141e+38f;
          float location[3] = {0.0f, 0.0f, 0.0f};
          float normal[3] = {0.0f, 0.0f, 0.0f};

          ED_view3d_win_to_ray(region, xy, &ray_start[0], &ray_normal[0]);
          if (ED_transform_snap_object_project_ray(sctx,
                                                   depsgraph,
                                                   &(const struct SnapObjectParams){
                                                       .snap_select = SNAP_ALL,
                                                   },
                                                   &ray_start[0],
                                                   &ray_normal[0],
                                                   &depth,
                                                   &location[0],
                                                   &normal[0])) {
            copy_v3_v3(&pt->x, location);
          }
          else {
            /* Default to planar */
            gp_point_xy_to_3d(&gsc, scene, xy, &pt->x);
          }
        }

        /* Unapply parent corrections */
        if (!ELEM(mode, GP_REPROJECT_FRONT, GP_REPROJECT_SIDE, GP_REPROJECT_TOP)) {
          mul_m4_v3(gpstroke_iter.inverse_diff_mat, &pt->x);
        }
      }
    }
  }
  GP_EDITABLE_STROKES_END(gpstroke_iter);

  /* return frame state and DB to original state */
  CFRA = oldframe;
  BKE_scene_graph_update_for_newframe(depsgraph, bmain);

  if (sctx != NULL) {
    ED_transform_snap_object_context_destroy(sctx);
  }

  /* update changed data */
  DEG_id_tag_update(&gpd->id, ID_RECALC_TRANSFORM | ID_RECALC_GEOMETRY);
  WM_event_add_notifier(C, NC_GPENCIL | ND_DATA | NA_EDITED, NULL);
  return OPERATOR_FINISHED;
}

void GPENCIL_OT_reproject(wmOperatorType *ot)
{
  static const EnumPropertyItem reproject_type[] = {
      {GP_REPROJECT_FRONT, "FRONT", 0, "Front", "Reproject the strokes using the X-Z plane"},
      {GP_REPROJECT_SIDE, "SIDE", 0, "Side", "Reproject the strokes using the Y-Z plane"},
      {GP_REPROJECT_TOP, "TOP", 0, "Top", "Reproject the strokes using the X-Y plane"},
      {GP_REPROJECT_VIEW,
       "VIEW",
       0,
       "View",
       "Reproject the strokes to end up on the same plane, as if drawn from the current viewpoint "
       "using 'Cursor' Stroke Placement"},
      {GP_REPROJECT_SURFACE,
       "SURFACE",
       0,
       "Surface",
       "Reproject the strokes on to the scene geometry, as if drawn using 'Surface' placement"},
      {GP_REPROJECT_CURSOR,
       "CURSOR",
       0,
       "Cursor",
       "Reproject the strokes using the orientation of 3D cursor"},
      {0, NULL, 0, NULL, NULL},
  };

  /* identifiers */
  ot->name = "Reproject Strokes";
  ot->idname = "GPENCIL_OT_reproject";
  ot->description =
      "Reproject the selected strokes from the current viewpoint as if they had been newly drawn "
      "(e.g. to fix problems from accidental 3D cursor movement or accidental viewport changes, "
      "or for matching deforming geometry)";

  /* callbacks */
  ot->invoke = WM_menu_invoke;
  ot->exec = gp_strokes_reproject_exec;
  ot->poll = gp_strokes_edit3d_poll;

  /* flags */
  ot->flag = OPTYPE_REGISTER | OPTYPE_UNDO;

  /* properties */
  ot->prop = RNA_def_enum(
      ot->srna, "type", reproject_type, GP_REPROJECT_VIEW, "Projection Type", "");
}

static int gp_recalc_geometry_exec(bContext *C, wmOperator *UNUSED(op))
{
  Object *ob = CTX_data_active_object(C);
  if ((ob == NULL) || (ob->type != OB_GPENCIL)) {
    return OPERATOR_CANCELLED;
  }

  bGPdata *gpd = (bGPdata *)ob->data;
  LISTBASE_FOREACH (bGPDlayer *, gpl, &gpd->layers) {
    LISTBASE_FOREACH (bGPDframe *, gpf, &gpl->frames) {
      LISTBASE_FOREACH (bGPDstroke *, gps, &gpf->strokes) {
        BKE_gpencil_stroke_geometry_update(gps);
      }
    }
  }
  /* update changed data */
  DEG_id_tag_update(&gpd->id, ID_RECALC_TRANSFORM | ID_RECALC_GEOMETRY);
  WM_event_add_notifier(C, NC_GPENCIL | ND_DATA | NA_EDITED, NULL);
  return OPERATOR_FINISHED;
}

void GPENCIL_OT_recalc_geometry(wmOperatorType *ot)
{

  /* identifiers */
  ot->name = "Recalculate internal geometry";
  ot->idname = "GPENCIL_OT_recalc_geometry";
  ot->description = "Update all internal geometry data";

  /* callbacks */
  ot->exec = gp_recalc_geometry_exec;
  ot->poll = gp_active_layer_poll;

  /* flags */
  ot->flag = OPTYPE_REGISTER | OPTYPE_UNDO;
}

/* ******************* Stroke subdivide ************************** */
/* helper to smooth */
static void gp_smooth_stroke(bContext *C, wmOperator *op)
{
  const int repeat = RNA_int_get(op->ptr, "repeat");
  float factor = RNA_float_get(op->ptr, "factor");
  const bool only_selected = RNA_boolean_get(op->ptr, "only_selected");
  const bool smooth_position = RNA_boolean_get(op->ptr, "smooth_position");
  const bool smooth_thickness = RNA_boolean_get(op->ptr, "smooth_thickness");
  const bool smooth_strength = RNA_boolean_get(op->ptr, "smooth_strength");
  const bool smooth_uv = RNA_boolean_get(op->ptr, "smooth_uv");

  if (factor == 0.0f) {
    return;
  }

  GP_EDITABLE_STROKES_BEGIN (gpstroke_iter, C, gpl, gps) {
    if (gps->flag & GP_STROKE_SELECT) {
      for (int r = 0; r < repeat; r++) {
        for (int i = 0; i < gps->totpoints; i++) {
          bGPDspoint *pt = &gps->points[i];
          if ((only_selected) && ((pt->flag & GP_SPOINT_SELECT) == 0)) {
            continue;
          }

          /* perform smoothing */
          if (smooth_position) {
            BKE_gpencil_stroke_smooth(gps, i, factor);
          }
          if (smooth_strength) {
            BKE_gpencil_stroke_smooth_strength(gps, i, factor);
          }
          if (smooth_thickness) {
            /* thickness need to repeat process several times */
            for (int r2 = 0; r2 < r * 20; r2++) {
              BKE_gpencil_stroke_smooth_thickness(gps, i, factor);
            }
          }
          if (smooth_uv) {
            BKE_gpencil_stroke_smooth_uv(gps, i, factor);
          }
        }
      }
    }
  }
  GP_EDITABLE_STROKES_END(gpstroke_iter);
}

/* helper: Count how many points need to be inserted */
static int gp_count_subdivision_cuts(bGPDstroke *gps)
{
  bGPDspoint *pt;
  int i;
  int totnewpoints = 0;
  for (i = 0, pt = gps->points; i < gps->totpoints && pt; i++, pt++) {
    if (pt->flag & GP_SPOINT_SELECT) {
      if (i + 1 < gps->totpoints) {
        if (gps->points[i + 1].flag & GP_SPOINT_SELECT) {
          totnewpoints++;
        }
      }
    }
  }

  return totnewpoints;
}

static int gp_stroke_subdivide_exec(bContext *C, wmOperator *op)
{
  bGPdata *gpd = ED_gpencil_data_get_active(C);
  bGPDspoint *temp_points;
  const int cuts = RNA_int_get(op->ptr, "number_cuts");

  int totnewpoints, oldtotpoints;
  int i2;

  /* sanity checks */
  if (ELEM(NULL, gpd)) {
    return OPERATOR_CANCELLED;
  }

  /* Go through each editable + selected stroke */
  GP_EDITABLE_STROKES_BEGIN (gpstroke_iter, C, gpl, gps) {
    if (gps->flag & GP_STROKE_SELECT) {
      /* loop as many times as cuts */
      for (int s = 0; s < cuts; s++) {
        totnewpoints = gp_count_subdivision_cuts(gps);
        if (totnewpoints == 0) {
          continue;
        }
        /* duplicate points in a temp area */
        temp_points = MEM_dupallocN(gps->points);
        oldtotpoints = gps->totpoints;

        MDeformVert *temp_dverts = NULL;
        MDeformVert *dvert_final = NULL;
        MDeformVert *dvert = NULL;
        MDeformVert *dvert_next = NULL;
        if (gps->dvert != NULL) {
          temp_dverts = MEM_dupallocN(gps->dvert);
        }

        /* resize the points arrays */
        gps->totpoints += totnewpoints;
        gps->points = MEM_recallocN(gps->points, sizeof(*gps->points) * gps->totpoints);
        if (gps->dvert != NULL) {
          gps->dvert = MEM_recallocN(gps->dvert, sizeof(*gps->dvert) * gps->totpoints);
        }

        /* loop and interpolate */
        i2 = 0;
        for (int i = 0; i < oldtotpoints; i++) {
          bGPDspoint *pt = &temp_points[i];
          bGPDspoint *pt_final = &gps->points[i2];

          /* copy current point */
          copy_v3_v3(&pt_final->x, &pt->x);
          pt_final->pressure = pt->pressure;
          pt_final->strength = pt->strength;
          pt_final->time = pt->time;
          pt_final->flag = pt->flag;
          copy_v4_v4(pt_final->vert_color, pt->vert_color);

          if (gps->dvert != NULL) {
            dvert = &temp_dverts[i];
            dvert_final = &gps->dvert[i2];
            dvert_final->totweight = dvert->totweight;
            dvert_final->dw = dvert->dw;
          }
          i2++;

          /* if next point is selected add a half way point */
          if (pt->flag & GP_SPOINT_SELECT) {
            if (i + 1 < oldtotpoints) {
              if (temp_points[i + 1].flag & GP_SPOINT_SELECT) {
                pt_final = &gps->points[i2];
                if (gps->dvert != NULL) {
                  dvert_final = &gps->dvert[i2];
                }
                /* Interpolate all values */
                bGPDspoint *next = &temp_points[i + 1];
                interp_v3_v3v3(&pt_final->x, &pt->x, &next->x, 0.5f);
                pt_final->pressure = interpf(pt->pressure, next->pressure, 0.5f);
                pt_final->strength = interpf(pt->strength, next->strength, 0.5f);
                CLAMP(pt_final->strength, GPENCIL_STRENGTH_MIN, 1.0f);
                interp_v4_v4v4(pt_final->vert_color, pt->vert_color, next->vert_color, 0.5f);
                pt_final->time = interpf(pt->time, next->time, 0.5f);
                pt_final->flag |= GP_SPOINT_SELECT;

                /* interpolate weights */
                if (gps->dvert != NULL) {
                  dvert = &temp_dverts[i];
                  dvert_next = &temp_dverts[i + 1];
                  dvert_final = &gps->dvert[i2];

                  dvert_final->totweight = dvert->totweight;
                  dvert_final->dw = MEM_dupallocN(dvert->dw);

                  /* interpolate weight values */
                  for (int d = 0; d < dvert->totweight; d++) {
                    MDeformWeight *dw_a = &dvert->dw[d];
                    if (dvert_next->totweight > d) {
                      MDeformWeight *dw_b = &dvert_next->dw[d];
                      MDeformWeight *dw_final = &dvert_final->dw[d];
                      dw_final->weight = interpf(dw_a->weight, dw_b->weight, 0.5f);
                    }
                  }
                }

                i2++;
              }
            }
          }
        }
        /* free temp memory */
        MEM_SAFE_FREE(temp_points);
        MEM_SAFE_FREE(temp_dverts);
      }

      /* Calc geometry data. */
      BKE_gpencil_stroke_geometry_update(gps);
    }
  }
  GP_EDITABLE_STROKES_END(gpstroke_iter);

  /* smooth stroke */
  gp_smooth_stroke(C, op);

  /* notifiers */
  DEG_id_tag_update(&gpd->id, ID_RECALC_TRANSFORM | ID_RECALC_GEOMETRY);
  WM_event_add_notifier(C, NC_GPENCIL | ND_DATA | NA_EDITED, NULL);

  return OPERATOR_FINISHED;
}

void GPENCIL_OT_stroke_subdivide(wmOperatorType *ot)
{
  PropertyRNA *prop;

  /* identifiers */
  ot->name = "Subdivide Stroke";
  ot->idname = "GPENCIL_OT_stroke_subdivide";
  ot->description =
      "Subdivide between continuous selected points of the stroke adding a point half way between "
      "them";

  /* api callbacks */
  ot->exec = gp_stroke_subdivide_exec;
  ot->poll = gp_active_layer_poll;

  /* flags */
  ot->flag = OPTYPE_REGISTER | OPTYPE_UNDO;

  /* properties */
  prop = RNA_def_int(ot->srna, "number_cuts", 1, 1, 10, "Number of Cuts", "", 1, 5);
  /* avoid re-using last var because it can cause _very_ high value and annoy users */
  RNA_def_property_flag(prop, PROP_SKIP_SAVE);

  /* Smooth parameters */
  RNA_def_float(ot->srna, "factor", 0.0f, 0.0f, 2.0f, "Smooth", "", 0.0f, 2.0f);
  prop = RNA_def_int(ot->srna, "repeat", 1, 1, 10, "Repeat", "", 1, 5);
  RNA_def_property_flag(prop, PROP_SKIP_SAVE);
  RNA_def_boolean(ot->srna,
                  "only_selected",
                  true,
                  "Selected Points",
                  "Smooth only selected points in the stroke");
  RNA_def_boolean(ot->srna, "smooth_position", true, "Position", "");
  RNA_def_boolean(ot->srna, "smooth_thickness", true, "Thickness", "");
  RNA_def_boolean(ot->srna, "smooth_strength", false, "Strength", "");
  RNA_def_boolean(ot->srna, "smooth_uv", false, "UV", "");
}

/* ** simplify stroke *** */
static int gp_stroke_simplify_exec(bContext *C, wmOperator *op)
{
  bGPdata *gpd = ED_gpencil_data_get_active(C);
  float factor = RNA_float_get(op->ptr, "factor");

  /* sanity checks */
  if (ELEM(NULL, gpd)) {
    return OPERATOR_CANCELLED;
  }

  /* Go through each editable + selected stroke */
  GP_EDITABLE_STROKES_BEGIN (gpstroke_iter, C, gpl, gps) {
    if (gps->flag & GP_STROKE_SELECT) {
      /* simplify stroke using Ramer-Douglas-Peucker algorithm */
      BKE_gpencil_stroke_simplify_adaptive(gps, factor);
    }
  }
  GP_EDITABLE_STROKES_END(gpstroke_iter);

  /* notifiers */
  DEG_id_tag_update(&gpd->id, ID_RECALC_TRANSFORM | ID_RECALC_GEOMETRY);
  WM_event_add_notifier(C, NC_GPENCIL | ND_DATA | NA_EDITED, NULL);

  return OPERATOR_FINISHED;
}

void GPENCIL_OT_stroke_simplify(wmOperatorType *ot)
{
  PropertyRNA *prop;

  /* identifiers */
  ot->name = "Simplify Stroke";
  ot->idname = "GPENCIL_OT_stroke_simplify";
  ot->description = "Simplify selected stroked reducing number of points";

  /* api callbacks */
  ot->exec = gp_stroke_simplify_exec;
  ot->poll = gp_active_layer_poll;

  /* flags */
  ot->flag = OPTYPE_REGISTER | OPTYPE_UNDO;

  /* properties */
  prop = RNA_def_float(ot->srna, "factor", 0.0f, 0.0f, 100.0f, "Factor", "", 0.0f, 100.0f);
  /* avoid re-using last var */
  RNA_def_property_flag(prop, PROP_SKIP_SAVE);
}

/* ** simplify stroke using fixed algorithm *** */
static int gp_stroke_simplify_fixed_exec(bContext *C, wmOperator *op)
{
  bGPdata *gpd = ED_gpencil_data_get_active(C);
  int steps = RNA_int_get(op->ptr, "step");

  /* sanity checks */
  if (ELEM(NULL, gpd)) {
    return OPERATOR_CANCELLED;
  }

  /* Go through each editable + selected stroke */
  GP_EDITABLE_STROKES_BEGIN (gpstroke_iter, C, gpl, gps) {
    if (gps->flag & GP_STROKE_SELECT) {
      for (int i = 0; i < steps; i++) {
        BKE_gpencil_stroke_simplify_fixed(gps);
      }
    }
  }
  GP_EDITABLE_STROKES_END(gpstroke_iter);

  /* notifiers */
  DEG_id_tag_update(&gpd->id, ID_RECALC_TRANSFORM | ID_RECALC_GEOMETRY);
  WM_event_add_notifier(C, NC_GPENCIL | ND_DATA | NA_EDITED, NULL);

  return OPERATOR_FINISHED;
}

void GPENCIL_OT_stroke_simplify_fixed(wmOperatorType *ot)
{
  PropertyRNA *prop;

  /* identifiers */
  ot->name = "Simplify Fixed Stroke";
  ot->idname = "GPENCIL_OT_stroke_simplify_fixed";
  ot->description = "Simplify selected stroked reducing number of points using fixed algorithm";

  /* api callbacks */
  ot->exec = gp_stroke_simplify_fixed_exec;
  ot->poll = gp_active_layer_poll;

  /* flags */
  ot->flag = OPTYPE_REGISTER | OPTYPE_UNDO;

  /* properties */
  prop = RNA_def_int(ot->srna, "step", 1, 1, 100, "Steps", "Number of simplify steps", 1, 10);

  /* avoid re-using last var */
  RNA_def_property_flag(prop, PROP_SKIP_SAVE);
}

/* ** Resample stroke *** */
static int gp_stroke_sample_exec(bContext *C, wmOperator *op)
{
  bGPdata *gpd = ED_gpencil_data_get_active(C);
  const float length = RNA_float_get(op->ptr, "length");

  /* sanity checks */
  if (ELEM(NULL, gpd)) {
    return OPERATOR_CANCELLED;
  }

  /* Go through each editable + selected stroke */
  GP_EDITABLE_STROKES_BEGIN (gpstroke_iter, C, gpl, gps) {
    if (gps->flag & GP_STROKE_SELECT) {
      BKE_gpencil_stroke_sample(gps, length, true);
    }
  }
  GP_EDITABLE_STROKES_END(gpstroke_iter);

  /* notifiers */
  DEG_id_tag_update(&gpd->id, ID_RECALC_TRANSFORM | ID_RECALC_GEOMETRY);
  WM_event_add_notifier(C, NC_GPENCIL | ND_DATA | NA_EDITED, NULL);

  return OPERATOR_FINISHED;
}

void GPENCIL_OT_stroke_sample(wmOperatorType *ot)
{
  PropertyRNA *prop;

  /* identifiers */
  ot->name = "Sample Stroke";
  ot->idname = "GPENCIL_OT_stroke_sample";
  ot->description = "Sample stroke points to predefined segment length";

  /* api callbacks */
  ot->exec = gp_stroke_sample_exec;
  ot->poll = gp_active_layer_poll;

  /* flags */
  ot->flag = OPTYPE_REGISTER | OPTYPE_UNDO;

  /* properties */
  prop = RNA_def_float(ot->srna, "length", 0.1f, 0.0f, 100.0f, "Length", "", 0.0f, 100.0f);
  /* avoid re-using last var */
  RNA_def_property_flag(prop, PROP_SKIP_SAVE);
}

/* ******************* Stroke trim ************************** */
static int gp_stroke_trim_exec(bContext *C, wmOperator *UNUSED(op))
{
  bGPdata *gpd = ED_gpencil_data_get_active(C);

  /* sanity checks */
  if (ELEM(NULL, gpd)) {
    return OPERATOR_CANCELLED;
  }

  /* Go through each editable + selected stroke */
  const bool is_multiedit = (bool)GPENCIL_MULTIEDIT_SESSIONS_ON(gpd);

  CTX_DATA_BEGIN (C, bGPDlayer *, gpl, editable_gpencil_layers) {
    bGPDframe *init_gpf = (is_multiedit) ? gpl->frames.first : gpl->actframe;

    for (bGPDframe *gpf = init_gpf; gpf; gpf = gpf->next) {
      if ((gpf == gpl->actframe) || ((gpf->flag & GP_FRAME_SELECT) && (is_multiedit))) {

        if (gpf == NULL) {
          continue;
        }

        LISTBASE_FOREACH_MUTABLE (bGPDstroke *, gps, &gpf->strokes) {

          /* skip strokes that are invalid for current view */
          if (ED_gpencil_stroke_can_use(C, gps) == false) {
            continue;
          }

          if (gps->flag & GP_STROKE_SELECT) {
            BKE_gpencil_stroke_trim(gps);
          }
        }
        /* if not multiedit, exit loop*/
        if (!is_multiedit) {
          break;
        }
      }
    }
  }
  CTX_DATA_END;

  /* notifiers */
  DEG_id_tag_update(&gpd->id, ID_RECALC_TRANSFORM | ID_RECALC_GEOMETRY);
  WM_event_add_notifier(C, NC_GPENCIL | ND_DATA | NA_EDITED, NULL);

  return OPERATOR_FINISHED;
}

void GPENCIL_OT_stroke_trim(wmOperatorType *ot)
{
  /* identifiers */
  ot->name = "Trim Stroke";
  ot->idname = "GPENCIL_OT_stroke_trim";
  ot->description = "Trim selected stroke to first loop or intersection";

  /* api callbacks */
  ot->exec = gp_stroke_trim_exec;
  ot->poll = gp_active_layer_poll;

  /* flags */
  ot->flag = OPTYPE_REGISTER | OPTYPE_UNDO;
}

/* ***************** Separate Strokes ********************** */
typedef enum eGP_SeparateModes {
  /* Points */
  GP_SEPARATE_POINT = 0,
  /* Selected Strokes */
  GP_SEPARATE_STROKE,
  /* Current Layer */
  GP_SEPARATE_LAYER,
} eGP_SeparateModes;

static int gp_stroke_separate_exec(bContext *C, wmOperator *op)
{
  Base *base_new;
  Main *bmain = CTX_data_main(C);
  Scene *scene = CTX_data_scene(C);
  ViewLayer *view_layer = CTX_data_view_layer(C);
  Base *base_prev = CTX_data_active_base(C);
  bGPdata *gpd_src = ED_gpencil_data_get_active(C);
  Object *ob = CTX_data_active_object(C);

  Object *ob_dst = NULL;
  bGPdata *gpd_dst = NULL;
  bGPDlayer *gpl_dst = NULL;
  bGPDframe *gpf_dst = NULL;
  bGPDspoint *pt;
  Material *ma = NULL;
  int i, idx;

  eGP_SeparateModes mode = RNA_enum_get(op->ptr, "mode");

  /* sanity checks */
  if (ELEM(NULL, gpd_src)) {
    return OPERATOR_CANCELLED;
  }

  if ((mode == GP_SEPARATE_LAYER) && (BLI_listbase_count(&gpd_src->layers) == 1)) {
    BKE_report(op->reports, RPT_ERROR, "Cannot separate an object with one layer only");
    return OPERATOR_CANCELLED;
  }

  const bool is_multiedit = (bool)GPENCIL_MULTIEDIT_SESSIONS_ON(gpd_src);

  /* Create a new object. */
  /* Take into account user preferences for duplicating actions. */
  short dupflag = (U.dupflag & USER_DUP_ACT);

  base_new = ED_object_add_duplicate(bmain, scene, view_layer, base_prev, dupflag);
  ob_dst = base_new->object;
  ob_dst->mode = OB_MODE_OBJECT;
  /* create new grease pencil datablock */
  gpd_dst = BKE_gpencil_data_addnew(bmain, gpd_src->id.name + 2);
  ob_dst->data = (bGPdata *)gpd_dst;

  /* loop old datablock and separate parts */
  if ((mode == GP_SEPARATE_POINT) || (mode == GP_SEPARATE_STROKE)) {
    CTX_DATA_BEGIN (C, bGPDlayer *, gpl, editable_gpencil_layers) {
      gpl_dst = NULL;
      bGPDframe *init_gpf = (is_multiedit) ? gpl->frames.first : gpl->actframe;

      for (bGPDframe *gpf = init_gpf; gpf; gpf = gpf->next) {
        if ((gpf == gpl->actframe) || ((gpf->flag & GP_FRAME_SELECT) && (is_multiedit))) {

          if (gpf == NULL) {
            continue;
          }

          gpf_dst = NULL;

          LISTBASE_FOREACH_MUTABLE (bGPDstroke *, gps, &gpf->strokes) {

            /* skip strokes that are invalid for current view */
            if (ED_gpencil_stroke_can_use(C, gps) == false) {
              continue;
            }
            /* check if the color is editable */
            if (ED_gpencil_stroke_color_use(ob, gpl, gps) == false) {
              continue;
            }
            /*  separate selected strokes */
            if (gps->flag & GP_STROKE_SELECT) {
              /* add layer if not created before */
              if (gpl_dst == NULL) {
                gpl_dst = BKE_gpencil_layer_addnew(gpd_dst, gpl->info, false);
              }

              /* add frame if not created before */
              if (gpf_dst == NULL) {
                gpf_dst = BKE_gpencil_layer_frame_get(gpl_dst, gpf->framenum, GP_GETFRAME_ADD_NEW);
              }

              /* add duplicate materials */

              /* XXX same material can be in multiple slots. */
              ma = BKE_gpencil_material(ob, gps->mat_nr + 1);

              idx = BKE_gpencil_object_material_ensure(bmain, ob_dst, ma);

              /* selected points mode */
              if (mode == GP_SEPARATE_POINT) {
                /* make copy of source stroke */
                bGPDstroke *gps_dst = BKE_gpencil_stroke_duplicate(gps, true);

                /* Reassign material. */
                gps_dst->mat_nr = idx;

                /* link to destination frame */
                BLI_addtail(&gpf_dst->strokes, gps_dst);

                /* Invert selection status of all points in destination stroke */
                for (i = 0, pt = gps_dst->points; i < gps_dst->totpoints; i++, pt++) {
                  pt->flag ^= GP_SPOINT_SELECT;
                }

                /* delete selected points from destination stroke */
                gp_stroke_delete_tagged_points(gpf_dst, gps_dst, NULL, GP_SPOINT_SELECT, false, 0);

                /* delete selected points from origin stroke */
                gp_stroke_delete_tagged_points(gpf, gps, gps->next, GP_SPOINT_SELECT, false, 0);
              }
              /* selected strokes mode */
              else if (mode == GP_SEPARATE_STROKE) {
                /* deselect old stroke */
                gps->flag &= ~GP_STROKE_SELECT;
                /* unlink from source frame */
                BLI_remlink(&gpf->strokes, gps);
                gps->prev = gps->next = NULL;
                /* relink to destination frame */
                BLI_addtail(&gpf_dst->strokes, gps);
                /* Reassign material. */
                gps->mat_nr = idx;
              }
            }
          }
        }

        /* if not multiedit, exit loop*/
        if (!is_multiedit) {
          break;
        }
      }
    }
    CTX_DATA_END;
  }
  else if (mode == GP_SEPARATE_LAYER) {
    bGPDlayer *gpl = CTX_data_active_gpencil_layer(C);
    if (gpl) {
      /* try to set a new active layer in source datablock */
      if (gpl->prev) {
        BKE_gpencil_layer_active_set(gpd_src, gpl->prev);
      }
      else if (gpl->next) {
        BKE_gpencil_layer_active_set(gpd_src, gpl->next);
      }
      /* unlink from source datablock */
      BLI_remlink(&gpd_src->layers, gpl);
      gpl->prev = gpl->next = NULL;
      /* relink to destination datablock */
      BLI_addtail(&gpd_dst->layers, gpl);

      /* add duplicate materials */
      LISTBASE_FOREACH (bGPDframe *, gpf, &gpl->frames) {
        LISTBASE_FOREACH (bGPDstroke *, gps, &gpf->strokes) {
          /* skip strokes that are invalid for current view */
          if (ED_gpencil_stroke_can_use(C, gps) == false) {
            continue;
          }
          ma = BKE_gpencil_material(ob, gps->mat_nr + 1);
          gps->mat_nr = BKE_gpencil_object_material_ensure(bmain, ob_dst, ma);
        }
      }
    }
  }

  /* Ensure destination object has one active layer. */
  if (gpd_dst->layers.first != NULL) {
    if (BKE_gpencil_layer_active_get(gpd_dst) == NULL) {
      BKE_gpencil_layer_active_set(gpd_dst, gpd_dst->layers.first);
    }
  }

  DEG_id_tag_update(&gpd_src->id, ID_RECALC_TRANSFORM | ID_RECALC_GEOMETRY);
  DEG_id_tag_update(&gpd_dst->id, ID_RECALC_TRANSFORM | ID_RECALC_GEOMETRY);

  DEG_relations_tag_update(bmain);
  WM_event_add_notifier(C, NC_OBJECT | ND_DRAW, NULL);
  WM_event_add_notifier(C, NC_GPENCIL | ND_DATA | NA_EDITED, NULL);

  return OPERATOR_FINISHED;
}

void GPENCIL_OT_stroke_separate(wmOperatorType *ot)
{
  static const EnumPropertyItem separate_type[] = {
      {GP_SEPARATE_POINT, "POINT", 0, "Selected Points", "Separate the selected points"},
      {GP_SEPARATE_STROKE, "STROKE", 0, "Selected Strokes", "Separate the selected strokes"},
      {GP_SEPARATE_LAYER, "LAYER", 0, "Active Layer", "Separate the strokes of the current layer"},
      {0, NULL, 0, NULL, NULL},
  };

  /* identifiers */
  ot->name = "Separate Strokes";
  ot->idname = "GPENCIL_OT_stroke_separate";
  ot->description = "Separate the selected strokes or layer in a new grease pencil object";

  /* callbacks */
  ot->invoke = WM_menu_invoke;
  ot->exec = gp_stroke_separate_exec;
  ot->poll = gp_strokes_edit3d_poll;

  /* flags */
  ot->flag = OPTYPE_REGISTER | OPTYPE_UNDO;

  /* properties */
  ot->prop = RNA_def_enum(ot->srna, "mode", separate_type, GP_SEPARATE_POINT, "Mode", "");
}

/* ***************** Split Strokes ********************** */
static int gp_stroke_split_exec(bContext *C, wmOperator *UNUSED(op))
{
  Object *ob = CTX_data_active_object(C);
  bGPdata *gpd = ED_gpencil_data_get_active(C);
  bGPDspoint *pt;
  int i;

  /* sanity checks */
  if (ELEM(NULL, gpd)) {
    return OPERATOR_CANCELLED;
  }
  const bool is_multiedit = (bool)GPENCIL_MULTIEDIT_SESSIONS_ON(gpd);

  /* loop strokes and split parts */
  CTX_DATA_BEGIN (C, bGPDlayer *, gpl, editable_gpencil_layers) {
    bGPDframe *init_gpf = (is_multiedit) ? gpl->frames.first : gpl->actframe;

    for (bGPDframe *gpf = init_gpf; gpf; gpf = gpf->next) {
      if ((gpf == gpl->actframe) || ((gpf->flag & GP_FRAME_SELECT) && (is_multiedit))) {

        if (gpf == NULL) {
          continue;
        }

        LISTBASE_FOREACH_MUTABLE (bGPDstroke *, gps, &gpf->strokes) {

          /* skip strokes that are invalid for current view */
          if (ED_gpencil_stroke_can_use(C, gps) == false) {
            continue;
          }
          /* check if the color is editable */
          if (ED_gpencil_stroke_color_use(ob, gpl, gps) == false) {
            continue;
          }
          /*  split selected strokes */
          if (gps->flag & GP_STROKE_SELECT) {
            /* make copy of source stroke */
            bGPDstroke *gps_dst = BKE_gpencil_stroke_duplicate(gps, true);

            /* link to same frame */
            BLI_addtail(&gpf->strokes, gps_dst);

            /* invert selection status of all points in destination stroke */
            for (i = 0, pt = gps_dst->points; i < gps_dst->totpoints; i++, pt++) {
              pt->flag ^= GP_SPOINT_SELECT;
            }

            /* delete selected points from destination stroke */
            gp_stroke_delete_tagged_points(gpf, gps_dst, NULL, GP_SPOINT_SELECT, true, 0);

            /* delete selected points from origin stroke */
            gp_stroke_delete_tagged_points(gpf, gps, gps->next, GP_SPOINT_SELECT, false, 0);
          }
        }
        /* select again tagged points */
        LISTBASE_FOREACH (bGPDstroke *, gps, &gpf->strokes) {
          bGPDspoint *ptn = gps->points;
          for (int i2 = 0; i2 < gps->totpoints; i2++, ptn++) {
            if (ptn->flag & GP_SPOINT_TAG) {
              ptn->flag |= GP_SPOINT_SELECT;
              ptn->flag &= ~GP_SPOINT_TAG;
            }
          }
        }
      }

      /* if not multiedit, exit loop*/
      if (!is_multiedit) {
        break;
      }
    }
  }
  CTX_DATA_END;

  DEG_id_tag_update(&gpd->id, ID_RECALC_TRANSFORM | ID_RECALC_GEOMETRY);

  WM_event_add_notifier(C, NC_GPENCIL | ND_DATA | NA_EDITED, NULL);

  return OPERATOR_FINISHED;
}

void GPENCIL_OT_stroke_split(wmOperatorType *ot)
{
  /* identifiers */
  ot->name = "Split Strokes";
  ot->idname = "GPENCIL_OT_stroke_split";
  ot->description = "Split selected points as new stroke on same frame";

  /* callbacks */
  ot->exec = gp_stroke_split_exec;
  ot->poll = gp_strokes_edit3d_poll;

  /* flags */
  ot->flag = OPTYPE_REGISTER | OPTYPE_UNDO;
}

static int gp_stroke_smooth_exec(bContext *C, wmOperator *op)
{
  bGPdata *gpd = ED_gpencil_data_get_active(C);

  /* sanity checks */
  if (ELEM(NULL, gpd)) {
    return OPERATOR_CANCELLED;
  }

  gp_smooth_stroke(C, op);

  /* notifiers */
  DEG_id_tag_update(&gpd->id, ID_RECALC_TRANSFORM | ID_RECALC_GEOMETRY);
  WM_event_add_notifier(C, NC_GPENCIL | ND_DATA | NA_EDITED, NULL);

  return OPERATOR_FINISHED;
}

void GPENCIL_OT_stroke_smooth(wmOperatorType *ot)
{
  PropertyRNA *prop;

  /* identifiers */
  ot->name = "Smooth Stroke";
  ot->idname = "GPENCIL_OT_stroke_smooth";
  ot->description = "Smooth selected strokes";

  /* api callbacks */
  ot->exec = gp_stroke_smooth_exec;
  ot->poll = gp_active_layer_poll;

  /* flags */
  ot->flag = OPTYPE_REGISTER | OPTYPE_UNDO;

  /* properties */
  prop = RNA_def_int(ot->srna, "repeat", 1, 1, 50, "Repeat", "", 1, 20);
  RNA_def_property_flag(prop, PROP_SKIP_SAVE);

  RNA_def_float(ot->srna, "factor", 0.5f, 0.0f, 2.0f, "Factor", "", 0.0f, 2.0f);
  RNA_def_boolean(ot->srna,
                  "only_selected",
                  true,
                  "Selected Points",
                  "Smooth only selected points in the stroke");
  RNA_def_boolean(ot->srna, "smooth_position", true, "Position", "");
  RNA_def_boolean(ot->srna, "smooth_thickness", true, "Thickness", "");
  RNA_def_boolean(ot->srna, "smooth_strength", false, "Strength", "");
  RNA_def_boolean(ot->srna, "smooth_uv", false, "UV", "");
}

/* smart stroke cutter for trimming stroke ends */
struct GP_SelectLassoUserData {
  rcti rect;
  const int (*mcords)[2];
  int mcords_len;
};

static bool gpencil_test_lasso(bGPDstroke *gps,
                               bGPDspoint *pt,
                               const GP_SpaceConversion *gsc,
                               const float diff_mat[4][4],
                               void *user_data)
{
  const struct GP_SelectLassoUserData *data = user_data;
  bGPDspoint pt2;
  int x0, y0;
  gp_point_to_parent_space(pt, diff_mat, &pt2);
  gp_point_to_xy(gsc, gps, &pt2, &x0, &y0);
  /* test if in lasso */
  return ((!ELEM(V2D_IS_CLIPPED, x0, y0)) && BLI_rcti_isect_pt(&data->rect, x0, y0) &&
          BLI_lasso_is_point_inside(data->mcords, data->mcords_len, x0, y0, INT_MAX));
}

typedef bool (*GPencilTestFn)(bGPDstroke *gps,
                              bGPDspoint *pt,
                              const GP_SpaceConversion *gsc,
                              const float diff_mat[4][4],
                              void *user_data);

static void gpencil_cutter_dissolve(bGPDlayer *hit_layer, bGPDstroke *hit_stroke)
{
  bGPDspoint *pt = NULL;
  bGPDspoint *pt1 = NULL;
  int i;

  bGPDstroke *gpsn = hit_stroke->next;

  int totselect = 0;
  for (i = 0, pt = hit_stroke->points; i < hit_stroke->totpoints; i++, pt++) {
    if (pt->flag & GP_SPOINT_SELECT) {
      totselect++;
    }
  }

  /* if all points selected delete or only 2 points and 1 selected */
  if (((totselect == 1) && (hit_stroke->totpoints == 2)) || (hit_stroke->totpoints == totselect)) {
    BLI_remlink(&hit_layer->actframe->strokes, hit_stroke);
    BKE_gpencil_free_stroke(hit_stroke);
    hit_stroke = NULL;
  }

  /* if very small distance delete */
  if ((hit_stroke) && (hit_stroke->totpoints == 2)) {
    pt = &hit_stroke->points[0];
    pt1 = &hit_stroke->points[1];
    if (len_v3v3(&pt->x, &pt1->x) < 0.001f) {
      BLI_remlink(&hit_layer->actframe->strokes, hit_stroke);
      BKE_gpencil_free_stroke(hit_stroke);
      hit_stroke = NULL;
    }
  }

  if (hit_stroke) {
    /* tag and dissolve (untag new points) */
    for (i = 0, pt = hit_stroke->points; i < hit_stroke->totpoints; i++, pt++) {
      if (pt->flag & GP_SPOINT_SELECT) {
        pt->flag &= ~GP_SPOINT_SELECT;
        pt->flag |= GP_SPOINT_TAG;
      }
      else if (pt->flag & GP_SPOINT_TAG) {
        pt->flag &= ~GP_SPOINT_TAG;
      }
    }
    gp_stroke_delete_tagged_points(hit_layer->actframe, hit_stroke, gpsn, GP_SPOINT_TAG, false, 1);
  }
}

static int gpencil_cutter_lasso_select(bContext *C,
                                       wmOperator *op,
                                       GPencilTestFn is_inside_fn,
                                       void *user_data)
{
  bGPdata *gpd = ED_gpencil_data_get_active(C);
  ScrArea *sa = CTX_wm_area(C);
  ToolSettings *ts = CTX_data_tool_settings(C);
  const float scale = ts->gp_sculpt.isect_threshold;

  bGPDspoint *pt;
  int i;
  GP_SpaceConversion gsc = {NULL};

  bool changed = false;

  /* sanity checks */
  if (sa == NULL) {
    BKE_report(op->reports, RPT_ERROR, "No active area");
    return OPERATOR_CANCELLED;
  }

  /* init space conversion stuff */
  gp_point_conversion_init(C, &gsc);

  /* deselect all strokes first */
  CTX_DATA_BEGIN (C, bGPDstroke *, gps, editable_gpencil_strokes) {
    for (i = 0, pt = gps->points; i < gps->totpoints; i++, pt++) {
      pt->flag &= ~GP_SPOINT_SELECT;
    }

    gps->flag &= ~GP_STROKE_SELECT;
  }
  CTX_DATA_END;

  /* select points */
  GP_EDITABLE_STROKES_BEGIN (gpstroke_iter, C, gpl, gps) {
    int tot_inside = 0;
    const int oldtot = gps->totpoints;
    for (i = 0; i < gps->totpoints; i++) {
      pt = &gps->points[i];
      if ((pt->flag & GP_SPOINT_SELECT) || (pt->flag & GP_SPOINT_TAG)) {
        continue;
      }
      /* convert point coords to screen-space */
      const bool is_inside = is_inside_fn(gps, pt, &gsc, gpstroke_iter.diff_mat, user_data);
      if (is_inside) {
        tot_inside++;
        changed = true;
        pt->flag |= GP_SPOINT_SELECT;
        gps->flag |= GP_STROKE_SELECT;
        float r_hita[3], r_hitb[3];
        if (gps->totpoints > 1) {
          ED_gpencil_select_stroke_segment(gpl, gps, pt, true, true, scale, r_hita, r_hitb);
        }
        /* avoid infinite loops */
        if (gps->totpoints > oldtot) {
          break;
        }
      }
    }
    /* if mark all points inside lasso set to remove all stroke */
    if ((tot_inside == oldtot) || ((tot_inside == 1) && (oldtot == 2))) {
      for (i = 0; i < gps->totpoints; i++) {
        pt = &gps->points[i];
        pt->flag |= GP_SPOINT_SELECT;
      }
    }
  }
  GP_EDITABLE_STROKES_END(gpstroke_iter);

  /* dissolve selected points */
  LISTBASE_FOREACH (bGPDlayer *, gpl, &gpd->layers) {
    if (gpl->flag & GP_LAYER_LOCKED) {
      continue;
    }

    bGPDframe *gpf = gpl->actframe;
    if (gpf == NULL) {
      continue;
    }
    LISTBASE_FOREACH_MUTABLE (bGPDstroke *, gps, &gpf->strokes) {
      if (gps->flag & GP_STROKE_SELECT) {
        gpencil_cutter_dissolve(gpl, gps);
      }
    }
  }

  /* updates */
  if (changed) {
    DEG_id_tag_update(&gpd->id, ID_RECALC_GEOMETRY | ID_RECALC_COPY_ON_WRITE);
    WM_event_add_notifier(C, NC_GPENCIL | NA_SELECTED, NULL);
    WM_event_add_notifier(C, NC_GEOM | ND_SELECT, NULL);
  }

  return OPERATOR_FINISHED;
}

static bool gpencil_cutter_poll(bContext *C)
{
  bGPdata *gpd = ED_gpencil_data_get_active(C);

  if (GPENCIL_PAINT_MODE(gpd)) {
    if (gpd->layers.first) {
      return true;
    }
  }

  return false;
}

static int gpencil_cutter_exec(bContext *C, wmOperator *op)
{
  ScrArea *sa = CTX_wm_area(C);
  /* sanity checks */
  if (sa == NULL) {
    BKE_report(op->reports, RPT_ERROR, "No active area");
    return OPERATOR_CANCELLED;
  }

  struct GP_SelectLassoUserData data = {0};
  data.mcords = WM_gesture_lasso_path_to_array(C, op, &data.mcords_len);

  /* Sanity check. */
  if (data.mcords == NULL) {
    return OPERATOR_PASS_THROUGH;
  }

  /* Compute boundbox of lasso (for faster testing later). */
  BLI_lasso_boundbox(&data.rect, data.mcords, data.mcords_len);

  gpencil_cutter_lasso_select(C, op, gpencil_test_lasso, &data);

  MEM_freeN((void *)data.mcords);

  return OPERATOR_FINISHED;
}

void GPENCIL_OT_stroke_cutter(wmOperatorType *ot)
{
  /* identifiers */
  ot->name = "Stroke Cutter";
  ot->description = "Select section and cut";
  ot->idname = "GPENCIL_OT_stroke_cutter";

  /* callbacks */
  ot->invoke = WM_gesture_lasso_invoke;
  ot->modal = WM_gesture_lasso_modal;
  ot->exec = gpencil_cutter_exec;
  ot->poll = gpencil_cutter_poll;
  ot->cancel = WM_gesture_lasso_cancel;

  /* flag */
  ot->flag = OPTYPE_UNDO;

  /* properties */
  WM_operator_properties_gesture_lasso(ot);
}

bool ED_object_gpencil_exit(struct Main *bmain, Object *ob)
{
  bool ok = false;
  if (ob) {
    bGPdata *gpd = (bGPdata *)ob->data;

    gpd->flag &= ~(GP_DATA_STROKE_PAINTMODE | GP_DATA_STROKE_EDITMODE | GP_DATA_STROKE_SCULPTMODE |
                   GP_DATA_STROKE_WEIGHTMODE | GP_DATA_STROKE_VERTEXMODE);

    ob->restore_mode = ob->mode;
    ob->mode &= ~(OB_MODE_PAINT_GPENCIL | OB_MODE_EDIT_GPENCIL | OB_MODE_SCULPT_GPENCIL |
                  OB_MODE_WEIGHT_GPENCIL | OB_MODE_VERTEX_GPENCIL);

    /* Inform all CoW versions that we changed the mode. */
    DEG_id_tag_update_ex(bmain, &ob->id, ID_RECALC_COPY_ON_WRITE);
    ok = true;
  }
  return ok;
}

/* ** merge by distance *** */
static bool gp_merge_by_distance_poll(bContext *C)
{
  Object *ob = CTX_data_active_object(C);
  if ((ob == NULL) || (ob->type != OB_GPENCIL)) {
    return false;
  }
  bGPdata *gpd = (bGPdata *)ob->data;
  if (gpd == NULL) {
    return false;
  }

  bGPDlayer *gpl = BKE_gpencil_layer_active_get(gpd);

  return ((gpl != NULL) && (ob->mode == OB_MODE_EDIT_GPENCIL));
}

static int gp_merge_by_distance_exec(bContext *C, wmOperator *op)
{
  Object *ob = CTX_data_active_object(C);
  bGPdata *gpd = (bGPdata *)ob->data;
  const float threshold = RNA_float_get(op->ptr, "threshold");
  const bool unselected = RNA_boolean_get(op->ptr, "use_unselected");

  /* sanity checks */
  if (ELEM(NULL, gpd)) {
    return OPERATOR_CANCELLED;
  }

  /* Go through each editable selected stroke */
  GP_EDITABLE_STROKES_BEGIN (gpstroke_iter, C, gpl, gps) {
    if (gps->flag & GP_STROKE_SELECT) {
      BKE_gpencil_stroke_merge_distance(gpf_, gps, threshold, unselected);
    }
  }
  GP_EDITABLE_STROKES_END(gpstroke_iter);

  /* notifiers */
  DEG_id_tag_update(&gpd->id, ID_RECALC_TRANSFORM | ID_RECALC_GEOMETRY);
  WM_event_add_notifier(C, NC_GPENCIL | ND_DATA | NA_EDITED, NULL);

  return OPERATOR_FINISHED;
}

void GPENCIL_OT_stroke_merge_by_distance(wmOperatorType *ot)
{
  PropertyRNA *prop;

  /* identifiers */
  ot->name = "Merge by Distance";
  ot->idname = "GPENCIL_OT_stroke_merge_by_distance";
  ot->description = "Merge points by distance";

  /* api callbacks */
  ot->exec = gp_merge_by_distance_exec;
  ot->poll = gp_merge_by_distance_poll;

  /* flags */
  ot->flag = OPTYPE_REGISTER | OPTYPE_UNDO;

  /* properties */
  prop = RNA_def_float(ot->srna, "threshold", 0.001f, 0.0f, 100.0f, "Threshold", "", 0.0f, 100.0f);
  /* avoid re-using last var */
  RNA_def_property_flag(prop, PROP_SKIP_SAVE);

  prop = RNA_def_boolean(
      ot->srna, "use_unselected", 0, "Unselected", "Use whole stroke, not only selected points");
  RNA_def_property_flag(prop, PROP_SKIP_SAVE);
}

/* ********** Stroke to perimeter ********** */

static bool gp_stroke_to_perimeter_poll(bContext *C)
{
  Object *ob = CTX_data_active_object(C);
  if ((ob == NULL) || (ob->type != OB_GPENCIL)) {
    return false;
  }
  bGPdata *gpd = (bGPdata *)ob->data;
  if (gpd == NULL) {
    return false;
  }

  bGPDlayer *gpl = BKE_gpencil_layer_active_get(gpd);

  return ((gpl != NULL) && (ob->mode == OB_MODE_EDIT_GPENCIL));
}

static int gp_stroke_to_perimeter_exec(bContext *C, wmOperator *op)
{
  bGPdata *gpd = ED_gpencil_data_get_active(C);
  ARegion *ar = CTX_wm_region(C);
  RegionView3D *rv3d = ar->regiondata;
  const int subdivisions = RNA_int_get(op->ptr, "subdivisions");
  const float dist = RNA_float_get(op->ptr, "sample_dist");
  bool changed = false;

  const bool is_multiedit_ = (bool)GPENCIL_MULTIEDIT_SESSIONS_ON(gpd);

  CTX_DATA_BEGIN (C, bGPDlayer *, gpl, editable_gpencil_layers) {
    bGPDframe *init_gpf = (is_multiedit_) ? gpl->frames.first : gpl->actframe;

    for (bGPDframe *gpf = init_gpf; gpf; gpf = gpf->next) {
      if ((gpf == gpl->actframe) || ((gpf->flag & GP_FRAME_SELECT) && is_multiedit_)) {
        /* loop over strokes */
        bGPDstroke *gps, *gps_next;

        for (gps = gpf->strokes.first; gps; gps = gps_next) {
          gps_next = gps->next;
          /* skip strokes that are invalid for current view, cyclic or not selected */
          if (ED_gpencil_stroke_can_use(C, gps) == false ||
              gps->flag & GP_STROKE_CYCLIC || (gps->flag & GP_STROKE_SELECT) == 0 ) {
            continue;
          }

          bGPDstroke *perimeter_stroke = BKE_gpencil_stroke_perimeter_from_view(rv3d, gpd, gpl, gps, subdivisions);

          /* project and sample stroke */
          ED_gpencil_project_stroke_to_view(C, gpl, perimeter_stroke);
          BKE_gpencil_stroke_sample(perimeter_stroke, dist, true);

          /* add to frame */
          BLI_addhead(&gpf->strokes, perimeter_stroke);

          changed = true;
        }
      }
    }
  }
  CTX_DATA_END;

  if (changed) {
    DEG_id_tag_update(&gpd->id, ID_RECALC_TRANSFORM | ID_RECALC_GEOMETRY );
    WM_event_add_notifier(C, NC_GPENCIL | ND_DATA | NA_EDITED | NA_SELECTED, NULL);
    return OPERATOR_FINISHED;
  }

  return OPERATOR_CANCELLED;
}

void GPENCIL_OT_stroke_to_perimeter(wmOperatorType *ot)
{
  PropertyRNA *prop;

  /* identifiers */
  ot->name = "Stroke to perimeter";
  ot->idname = "GPENCIL_OT_stroke_to_perimeter";
  ot->description = "Convert stroke to stroke perimeter";

  /* callbacks */
  ot->exec = gp_stroke_to_perimeter_exec;
  ot->poll = gp_stroke_to_perimeter_poll;

  /* flags */
  ot->flag = OPTYPE_REGISTER | OPTYPE_UNDO;

  /* properties */
  prop = RNA_def_int(ot->srna,
                    "subdivisions", 3, 0, 10,
                    "Corner subdivisions",
                    "Number of subdivisions on the rounded corners", 0, 6);
  RNA_def_property_flag(prop, PROP_SKIP_SAVE);

  prop = RNA_def_float(ot->srna, "sample_dist", 0.0f, 0.0f, 100.0f, "Sample length", "", 0.0f, 100.0f);
  RNA_def_property_flag(prop, PROP_SKIP_SAVE);
  RNA_def_property_ui_range(prop, 0.0f, 100.0f, 0.1f, 5);
}

/* ********** Stroke difference ********** */

static int gp_stroke_difference_exec(bContext *C)
{
  Object *ob = CTX_data_active_object(C);
  bGPdata *gpd = (bGPdata *)ob->data;

  /* sanity checks */
  if (ELEM(NULL, gpd)) {
    return OPERATOR_CANCELLED;
  }

  ListBase selected_strokes = {NULL, NULL};
  ListBase unselected_strokes = {NULL, NULL};

  GP_EDITABLE_STROKES_BEGIN (gpstroke_iter, C, gpl, gps) {
    if (gps->flag & GP_STROKE_SELECT) {
      BLI_addtail(&selected_strokes, gps);
    }
    else {
      BLI_addtail(&unselected_strokes, gps);
    }
  }
  GP_EDITABLE_STROKES_END(gpstroke_iter);

  bool changed = false;
  LISTBASE_FOREACH (bGPDstroke *, gps_B, &selected_strokes) {
    LISTBASE_FOREACH (bGPDstroke *, gps_A, &unselected_strokes) {
      BKE_gpencil_stroke_difference(gps_A, gps_B);
      changed = true;
    }
  }

  /* notifiers */
  if (changed) {
    DEG_id_tag_update(&gpd->id, ID_RECALC_TRANSFORM | ID_RECALC_GEOMETRY);
    WM_event_add_notifier(C, NC_GPENCIL | ND_DATA | NA_EDITED, NULL);
    return OPERATOR_FINISHED;
  }
  return OPERATOR_CANCELLED;
}


void GPENCIL_OT_stroke_difference(wmOperatorType *ot)
{
  ot->name = "Difference";
  ot->idname = "GPENCIL_OT_stroke_difference";
  ot->description = "Merge points by distance";

  /* api callbacks */
  ot->exec = gp_stroke_difference_exec;
  ot->poll = gp_active_layer_poll;

  /* flags */
  ot->flag = OPTYPE_REGISTER | OPTYPE_UNDO;
<<<<<<< HEAD
}

/* ********** Clip stroke ********** */

static int gp_stroke_clip_exec(bContext *C)
{
  Object *ob = CTX_data_active_object(C);
  bGPdata *gpd = (bGPdata *)ob->data;
  ARegion *ar = CTX_wm_region(C);
  RegionView3D *rv3d = ar->regiondata;

  /* sanity checks */
  if (ELEM(NULL, gpd)) {
    return OPERATOR_CANCELLED;
  }

  bool changed = false;
  GP_EDITABLE_STROKES_BEGIN (gpstroke_iter, C, gpl, gps) {
    if (gps->flag & GP_STROKE_SELECT) {
      changed = (bool)BKE_gpencil_stroke_resolve_self_overlapp(rv3d, gps);
    }
  }
  GP_EDITABLE_STROKES_END(gpstroke_iter);

  /* notifiers */
  if (changed) {
    DEG_id_tag_update(&gpd->id, ID_RECALC_TRANSFORM | ID_RECALC_GEOMETRY);
    WM_event_add_notifier(C, NC_GPENCIL | ND_DATA | NA_EDITED, NULL);
    return OPERATOR_FINISHED;
  }
  return OPERATOR_CANCELLED;
}


void GPENCIL_OT_clip_stroke(wmOperatorType *ot)
{
  ot->name = "Clip Stroke";
  ot->idname = "GPENCIL_OT_clip_stroke";
  ot->description = "Find the self intersection points of a stroke";

  /* api callbacks */
  ot->exec = gp_stroke_clip_exec;
  ot->poll = gp_active_layer_poll;

  /* flags */
  ot->flag = OPTYPE_REGISTER | OPTYPE_UNDO;
=======
>>>>>>> 6b43e7e4
}<|MERGE_RESOLUTION|>--- conflicted
+++ resolved
@@ -5012,7 +5012,6 @@
 
   /* flags */
   ot->flag = OPTYPE_REGISTER | OPTYPE_UNDO;
-<<<<<<< HEAD
 }
 
 /* ********** Clip stroke ********** */
@@ -5059,6 +5058,4 @@
 
   /* flags */
   ot->flag = OPTYPE_REGISTER | OPTYPE_UNDO;
-=======
->>>>>>> 6b43e7e4
 }