--- conflicted
+++ resolved
@@ -5205,8 +5205,6 @@
       ot->srna, "use_unselected", 0, "Unselected", "Use whole stroke, not only selected points");
   RNA_def_property_flag(prop, PROP_SKIP_SAVE);
 }
-<<<<<<< HEAD
-
 /** \} */
 
 /* -------------------------------------------------------------------- */
@@ -5372,6 +5370,4 @@
       ot->srna, "algorithm", algorithm, INTERNAL_OFFSET, "Algorithm", "The offsetting algorithm to use");
 }
 
-=======
->>>>>>> 237f9da4
 /** \} */