/*
 * This program is free software; you can redistribute it and/or
 * modify it under the terms of the GNU General Public License
 * as published by the Free Software Foundation; either version 2
 * of the License, or (at your option) any later version.
 *
 * This program is distributed in the hope that it will be useful,
 * but WITHOUT ANY WARRANTY; without even the implied warranty of
 * MERCHANTABILITY or FITNESS FOR A PARTICULAR PURPOSE.  See the
 * GNU General Public License for more details.
 *
 * You should have received a copy of the GNU General Public License
 * along with this program; if not, write to the Free Software Foundation,
 * Inc., 51 Franklin Street, Fifth Floor, Boston, MA 02110-1301, USA.
 *
 * The Original Code is Copyright (C) 2008, Blender Foundation
 * This is a new part of Blender
 * Operators for editing Grease Pencil strokes
 */

/** \file
 * \ingroup edgpencil
 */

#include <stdio.h>
#include <string.h>
#include <stdlib.h>
#include <stddef.h>
#include <math.h>

#include "MEM_guardedalloc.h"

#include "BLI_blenlib.h"
#include "BLI_ghash.h"
#include "BLI_lasso_2d.h"
#include "BLI_math.h"
#include "BLI_string.h"
#include "BLI_utildefines.h"

#include "BLT_translation.h"

#include "DNA_meshdata_types.h"
#include "DNA_object_types.h"
#include "DNA_scene_types.h"
#include "DNA_screen_types.h"
#include "DNA_space_types.h"
#include "DNA_view3d_types.h"
#include "DNA_gpencil_types.h"

#include "BKE_brush.h"
#include "BKE_context.h"
#include "BKE_global.h"
#include "BKE_gpencil.h"
#include "BKE_library.h"
#include "BKE_main.h"
#include "BKE_material.h"
#include "BKE_object.h"
#include "BKE_paint.h"
#include "BKE_report.h"
#include "BKE_workspace.h"
#include "BKE_scene.h"

#include "UI_interface.h"
#include "UI_resources.h"

#include "WM_api.h"
#include "WM_types.h"
#include "WM_message.h"
#include "WM_toolsystem.h"

#include "RNA_access.h"
#include "RNA_define.h"
#include "RNA_enum_types.h"

#include "UI_view2d.h"

#include "ED_gpencil.h"
#include "ED_object.h"
#include "ED_screen.h"
#include "ED_transform_snap_object_context.h"
#include "ED_view3d.h"
#include "ED_select_utils.h"
#include "ED_space_api.h"

#include "DEG_depsgraph.h"
#include "DEG_depsgraph_build.h"
#include "DEG_depsgraph_query.h"

#include "gpencil_intern.h"

/* ************************************************ */
/* Stroke Edit Mode Management */

/* poll callback for all stroke editing operators */
static bool gp_stroke_edit_poll(bContext *C)
{
  /* edit only supported with grease pencil objects */
  Object *ob = CTX_data_active_object(C);
  if ((ob == NULL) || (ob->type != OB_GPENCIL)) {
    return false;
  }

  /* NOTE: this is a bit slower, but is the most accurate... */
  return CTX_DATA_COUNT(C, editable_gpencil_strokes) != 0;
}

/* poll callback to verify edit mode in 3D view only */
static bool gp_strokes_edit3d_poll(bContext *C)
{
  /* edit only supported with grease pencil objects */
  Object *ob = CTX_data_active_object(C);
  if ((ob == NULL) || (ob->type != OB_GPENCIL)) {
    return false;
  }

  /* 2 Requirements:
   * - 1) Editable GP data
   * - 2) 3D View only
   */
  return (gp_stroke_edit_poll(C) && ED_operator_view3d_active(C));
}

static bool gpencil_editmode_toggle_poll(bContext *C)
{
  /* edit only supported with grease pencil objects */
  Object *ob = CTX_data_active_object(C);
  if ((ob == NULL) || (ob->type != OB_GPENCIL)) {
    return false;
  }

  /* if using gpencil object, use this gpd */
  if (ob->type == OB_GPENCIL) {
    return ob->data != NULL;
  }

  return ED_gpencil_data_get_active(C) != NULL;
}

static int gpencil_editmode_toggle_exec(bContext *C, wmOperator *op)
{
  const int back = RNA_boolean_get(op->ptr, "back");

  struct wmMsgBus *mbus = CTX_wm_message_bus(C);
  bGPdata *gpd = ED_gpencil_data_get_active(C);
  bool is_object = false;
  short mode;
  /* if using a gpencil object, use this datablock */
  Object *ob = CTX_data_active_object(C);
  if ((ob) && (ob->type == OB_GPENCIL)) {
    gpd = ob->data;
    is_object = true;
  }

  if (gpd == NULL) {
    BKE_report(op->reports, RPT_ERROR, "No active GP data");
    return OPERATOR_CANCELLED;
  }

  /* Just toggle editmode flag... */
  gpd->flag ^= GP_DATA_STROKE_EDITMODE;
  /* recalculate parent matrix */
  if (gpd->flag & GP_DATA_STROKE_EDITMODE) {
    Depsgraph *depsgraph = CTX_data_ensure_evaluated_depsgraph(C);
    ED_gpencil_reset_layers_parent(depsgraph, ob, gpd);
  }
  /* set mode */
  if (gpd->flag & GP_DATA_STROKE_EDITMODE) {
    mode = OB_MODE_EDIT_GPENCIL;
  }
  else {
    mode = OB_MODE_OBJECT;
  }

  if (is_object) {
    /* try to back previous mode */
    if ((ob->restore_mode) && ((gpd->flag & GP_DATA_STROKE_EDITMODE) == 0) && (back == 1)) {
      mode = ob->restore_mode;
    }
    ob->restore_mode = ob->mode;
    ob->mode = mode;
  }

  /* setup other modes */
  ED_gpencil_setup_modes(C, gpd, mode);
  /* set cache as dirty */
  DEG_id_tag_update(&gpd->id, ID_RECALC_TRANSFORM | ID_RECALC_GEOMETRY);

  WM_event_add_notifier(C, NC_GPENCIL | ND_DATA, NULL);
  WM_event_add_notifier(C, NC_GPENCIL | ND_GPENCIL_EDITMODE, NULL);
  WM_event_add_notifier(C, NC_SCENE | ND_MODE, NULL);

  if (is_object) {
    WM_msg_publish_rna_prop(mbus, &ob->id, ob, Object, mode);
  }
  if (G.background == false) {
    WM_toolsystem_update_from_context_view3d(C);
  }

  return OPERATOR_FINISHED;
}

void GPENCIL_OT_editmode_toggle(wmOperatorType *ot)
{
  PropertyRNA *prop;

  /* identifiers */
  ot->name = "Strokes Edit Mode Toggle";
  ot->idname = "GPENCIL_OT_editmode_toggle";
  ot->description = "Enter/Exit edit mode for Grease Pencil strokes";

  /* callbacks */
  ot->exec = gpencil_editmode_toggle_exec;
  ot->poll = gpencil_editmode_toggle_poll;

  /* flags */
  ot->flag = OPTYPE_UNDO | OPTYPE_REGISTER;

  /* properties */
  prop = RNA_def_boolean(
      ot->srna, "back", 0, "Return to Previous Mode", "Return to previous mode");
  RNA_def_property_flag(prop, PROP_HIDDEN | PROP_SKIP_SAVE);
}

/* set select mode */
static int gpencil_selectmode_toggle_exec(bContext *C, wmOperator *op)
{
  Scene *scene = CTX_data_scene(C);
  ToolSettings *ts = CTX_data_tool_settings(C);
  const int mode = RNA_int_get(op->ptr, "mode");

  /* Just set mode */
  ts->gpencil_selectmode = mode;

  WM_main_add_notifier(NC_SCENE | ND_TOOLSETTINGS, NULL);
  DEG_id_tag_update(&scene->id, ID_RECALC_COPY_ON_WRITE);

  return OPERATOR_FINISHED;
}

void GPENCIL_OT_selectmode_toggle(wmOperatorType *ot)
{
  PropertyRNA *prop;

  /* identifiers */
  ot->name = "Select Mode Toggle";
  ot->idname = "GPENCIL_OT_selectmode_toggle";
  ot->description = "Set selection mode for Grease Pencil strokes";

  /* callbacks */
  ot->exec = gpencil_selectmode_toggle_exec;
  ot->poll = gp_strokes_edit3d_poll;

  /* flags */
  ot->flag = OPTYPE_UNDO | OPTYPE_REGISTER;

  /* properties */
  prop = RNA_def_int(ot->srna, "mode", 0, 0, 2, "Select mode", "Select mode", 0, 2);
  RNA_def_property_flag(prop, PROP_HIDDEN | PROP_SKIP_SAVE);
}

/* Stroke Paint Mode Management */

static bool gpencil_paintmode_toggle_poll(bContext *C)
{
  /* if using gpencil object, use this gpd */
  Object *ob = CTX_data_active_object(C);
  if ((ob) && (ob->type == OB_GPENCIL)) {
    return ob->data != NULL;
  }
  return ED_gpencil_data_get_active(C) != NULL;
}

static int gpencil_paintmode_toggle_exec(bContext *C, wmOperator *op)
{
  const bool back = RNA_boolean_get(op->ptr, "back");

  struct wmMsgBus *mbus = CTX_wm_message_bus(C);
  Main *bmain = CTX_data_main(C);
  bGPdata *gpd = ED_gpencil_data_get_active(C);
  ToolSettings *ts = CTX_data_tool_settings(C);

  bool is_object = false;
  short mode;
  /* if using a gpencil object, use this datablock */
  Object *ob = CTX_data_active_object(C);
  if ((ob) && (ob->type == OB_GPENCIL)) {
    gpd = ob->data;
    is_object = true;
  }

  if (gpd == NULL) {
    return OPERATOR_CANCELLED;
  }

  /* Just toggle paintmode flag... */
  gpd->flag ^= GP_DATA_STROKE_PAINTMODE;
  /* set mode */
  if (gpd->flag & GP_DATA_STROKE_PAINTMODE) {
    mode = OB_MODE_PAINT_GPENCIL;
  }
  else {
    mode = OB_MODE_OBJECT;
  }

  if (is_object) {
    /* try to back previous mode */
    if ((ob->restore_mode) && ((gpd->flag & GP_DATA_STROKE_PAINTMODE) == 0) && (back == 1)) {
      mode = ob->restore_mode;
    }
    ob->restore_mode = ob->mode;
    ob->mode = mode;
  }

  if (mode == OB_MODE_PAINT_GPENCIL) {
    /* be sure we have brushes */
    BKE_paint_ensure(ts, (Paint **)&ts->gp_paint);
    Paint *paint = &ts->gp_paint->paint;
    /* if not exist, create a new one */
    if ((paint->brush == NULL) || (paint->brush->gpencil_settings == NULL)) {
      BKE_brush_gpencil_presets(C);
    }
    BKE_paint_toolslots_brush_validate(bmain, &ts->gp_paint->paint);
  }

  /* setup other modes */
  ED_gpencil_setup_modes(C, gpd, mode);
  /* set cache as dirty */
  DEG_id_tag_update(&gpd->id, ID_RECALC_TRANSFORM | ID_RECALC_GEOMETRY);

  WM_event_add_notifier(C, NC_GPENCIL | ND_DATA | ND_GPENCIL_EDITMODE, NULL);
  WM_event_add_notifier(C, NC_SCENE | ND_MODE, NULL);

  if (is_object) {
    WM_msg_publish_rna_prop(mbus, &ob->id, ob, Object, mode);
  }
  if (G.background == false) {
    WM_toolsystem_update_from_context_view3d(C);
  }

  return OPERATOR_FINISHED;
}

void GPENCIL_OT_paintmode_toggle(wmOperatorType *ot)
{
  PropertyRNA *prop;

  /* identifiers */
  ot->name = "Strokes Paint Mode Toggle";
  ot->idname = "GPENCIL_OT_paintmode_toggle";
  ot->description = "Enter/Exit paint mode for Grease Pencil strokes";

  /* callbacks */
  ot->exec = gpencil_paintmode_toggle_exec;
  ot->poll = gpencil_paintmode_toggle_poll;

  /* flags */
  ot->flag = OPTYPE_UNDO | OPTYPE_REGISTER;

  /* properties */
  prop = RNA_def_boolean(
      ot->srna, "back", 0, "Return to Previous Mode", "Return to previous mode");
  RNA_def_property_flag(prop, PROP_HIDDEN | PROP_SKIP_SAVE);
}

/* Stroke Sculpt Mode Management */

static bool gpencil_sculptmode_toggle_poll(bContext *C)
{
  /* if using gpencil object, use this gpd */
  Object *ob = CTX_data_active_object(C);
  if ((ob) && (ob->type == OB_GPENCIL)) {
    return ob->data != NULL;
  }
  return ED_gpencil_data_get_active(C) != NULL;
}

static int gpencil_sculptmode_toggle_exec(bContext *C, wmOperator *op)
{
  const bool back = RNA_boolean_get(op->ptr, "back");

  struct wmMsgBus *mbus = CTX_wm_message_bus(C);
  bGPdata *gpd = ED_gpencil_data_get_active(C);
  bool is_object = false;
  short mode;
  /* if using a gpencil object, use this datablock */
  Object *ob = CTX_data_active_object(C);
  if ((ob) && (ob->type == OB_GPENCIL)) {
    gpd = ob->data;
    is_object = true;
  }

  if (gpd == NULL) {
    return OPERATOR_CANCELLED;
  }

  /* Just toggle sculptmode flag... */
  gpd->flag ^= GP_DATA_STROKE_SCULPTMODE;
  /* set mode */
  if (gpd->flag & GP_DATA_STROKE_SCULPTMODE) {
    mode = OB_MODE_SCULPT_GPENCIL;
  }
  else {
    mode = OB_MODE_OBJECT;
  }

  if (is_object) {
    /* try to back previous mode */
    if ((ob->restore_mode) && ((gpd->flag & GP_DATA_STROKE_SCULPTMODE) == 0) && (back == 1)) {
      mode = ob->restore_mode;
    }
    ob->restore_mode = ob->mode;
    ob->mode = mode;
  }

  /* setup other modes */
  ED_gpencil_setup_modes(C, gpd, mode);
  /* set cache as dirty */
  DEG_id_tag_update(&gpd->id, ID_RECALC_TRANSFORM | ID_RECALC_GEOMETRY);

  WM_event_add_notifier(C, NC_GPENCIL | ND_DATA | ND_GPENCIL_EDITMODE, NULL);
  WM_event_add_notifier(C, NC_SCENE | ND_MODE, NULL);

  if (is_object) {
    WM_msg_publish_rna_prop(mbus, &ob->id, ob, Object, mode);
  }
  if (G.background == false) {
    WM_toolsystem_update_from_context_view3d(C);
  }

  return OPERATOR_FINISHED;
}

void GPENCIL_OT_sculptmode_toggle(wmOperatorType *ot)
{
  PropertyRNA *prop;

  /* identifiers */
  ot->name = "Strokes Sculpt Mode Toggle";
  ot->idname = "GPENCIL_OT_sculptmode_toggle";
  ot->description = "Enter/Exit sculpt mode for Grease Pencil strokes";

  /* callbacks */
  ot->exec = gpencil_sculptmode_toggle_exec;
  ot->poll = gpencil_sculptmode_toggle_poll;

  /* flags */
  ot->flag = OPTYPE_UNDO | OPTYPE_REGISTER;

  /* properties */
  prop = RNA_def_boolean(
      ot->srna, "back", 0, "Return to Previous Mode", "Return to previous mode");
  RNA_def_property_flag(prop, PROP_HIDDEN | PROP_SKIP_SAVE);
}

/* Stroke Weight Paint Mode Management */

static bool gpencil_weightmode_toggle_poll(bContext *C)
{
  /* if using gpencil object, use this gpd */
  Object *ob = CTX_data_active_object(C);
  if ((ob) && (ob->type == OB_GPENCIL)) {
    return ob->data != NULL;
  }
  return ED_gpencil_data_get_active(C) != NULL;
}

static int gpencil_weightmode_toggle_exec(bContext *C, wmOperator *op)
{
  const bool back = RNA_boolean_get(op->ptr, "back");

  struct wmMsgBus *mbus = CTX_wm_message_bus(C);
  bGPdata *gpd = ED_gpencil_data_get_active(C);
  bool is_object = false;
  short mode;
  /* if using a gpencil object, use this datablock */
  Object *ob = CTX_data_active_object(C);
  if ((ob) && (ob->type == OB_GPENCIL)) {
    gpd = ob->data;
    is_object = true;
  }

  if (gpd == NULL) {
    return OPERATOR_CANCELLED;
  }

  /* Just toggle weightmode flag... */
  gpd->flag ^= GP_DATA_STROKE_WEIGHTMODE;
  /* set mode */
  if (gpd->flag & GP_DATA_STROKE_WEIGHTMODE) {
    mode = OB_MODE_WEIGHT_GPENCIL;
  }
  else {
    mode = OB_MODE_OBJECT;
  }

  if (is_object) {
    /* try to back previous mode */
    if ((ob->restore_mode) && ((gpd->flag & GP_DATA_STROKE_WEIGHTMODE) == 0) && (back == 1)) {
      mode = ob->restore_mode;
    }
    ob->restore_mode = ob->mode;
    ob->mode = mode;
  }

  /* setup other modes */
  ED_gpencil_setup_modes(C, gpd, mode);
  /* set cache as dirty */
  DEG_id_tag_update(&gpd->id, ID_RECALC_TRANSFORM | ID_RECALC_GEOMETRY);

  WM_event_add_notifier(C, NC_GPENCIL | ND_DATA | ND_GPENCIL_EDITMODE, NULL);
  WM_event_add_notifier(C, NC_SCENE | ND_MODE, NULL);

  if (is_object) {
    WM_msg_publish_rna_prop(mbus, &ob->id, ob, Object, mode);
  }
  if (G.background == false) {
    WM_toolsystem_update_from_context_view3d(C);
  }

  return OPERATOR_FINISHED;
}

void GPENCIL_OT_weightmode_toggle(wmOperatorType *ot)
{
  PropertyRNA *prop;

  /* identifiers */
  ot->name = "Strokes Weight Mode Toggle";
  ot->idname = "GPENCIL_OT_weightmode_toggle";
  ot->description = "Enter/Exit weight paint mode for Grease Pencil strokes";

  /* callbacks */
  ot->exec = gpencil_weightmode_toggle_exec;
  ot->poll = gpencil_weightmode_toggle_poll;

  /* flags */
  ot->flag = OPTYPE_UNDO | OPTYPE_REGISTER;

  /* properties */
  prop = RNA_def_boolean(
      ot->srna, "back", 0, "Return to Previous Mode", "Return to previous mode");
  RNA_def_property_flag(prop, PROP_HIDDEN | PROP_SKIP_SAVE);
}

/* ************************************************ */
/* Stroke Editing Operators */

/* ************ Stroke Hide selection Toggle ************** */

static int gpencil_hideselect_toggle_exec(bContext *C, wmOperator *UNUSED(op))
{
  View3D *v3d = CTX_wm_view3d(C);
  if (v3d == NULL) {
    return OPERATOR_CANCELLED;
  }

  /* Just toggle alpha... */
  if (v3d->vertex_opacity > 0.0f) {
    v3d->vertex_opacity = 0.0f;
  }
  else {
    v3d->vertex_opacity = 1.0f;
  }

  WM_event_add_notifier(C, NC_GPENCIL | ND_DATA, NULL);
  WM_event_add_notifier(C, NC_GPENCIL | ND_GPENCIL_EDITMODE, NULL);
  WM_event_add_notifier(C, NC_SCENE | ND_MODE, NULL);

  return OPERATOR_FINISHED;
}

void GPENCIL_OT_selection_opacity_toggle(wmOperatorType *ot)
{
  /* identifiers */
  ot->name = "Hide Selected";
  ot->idname = "GPENCIL_OT_selection_opacity_toggle";
  ot->description = "Hide/Unhide selected points for Grease Pencil strokes setting alpha factor";

  /* callbacks */
  ot->exec = gpencil_hideselect_toggle_exec;
  ot->poll = gp_stroke_edit_poll;

  /* flags */
  ot->flag = OPTYPE_UNDO | OPTYPE_REGISTER;
}

/* ************** Duplicate Selected Strokes **************** */

/* Make copies of selected point segments in a selected stroke */
static void gp_duplicate_points(const bGPDstroke *gps,
                                ListBase *new_strokes,
                                const char *layername)
{
  bGPDspoint *pt;
  int i;

  int start_idx = -1;

  /* Step through the original stroke's points:
   * - We accumulate selected points (from start_idx to current index)
   *   and then convert that to a new stroke
   */
  for (i = 0, pt = gps->points; i < gps->totpoints; i++, pt++) {
    /* searching for start, are waiting for end? */
    if (start_idx == -1) {
      /* is this the first selected point for a new island? */
      if (pt->flag & GP_SPOINT_SELECT) {
        start_idx = i;
      }
    }
    else {
      size_t len = 0;

      /* is this the end of current island yet?
       * 1) Point i-1 was the last one that was selected
       * 2) Point i is the last in the array
       */
      if ((pt->flag & GP_SPOINT_SELECT) == 0) {
        len = i - start_idx;
      }
      else if (i == gps->totpoints - 1) {
        len = i - start_idx + 1;
      }
      // printf("copying from %d to %d = %d\n", start_idx, i, len);

      /* make copies of the relevant data */
      if (len) {
        bGPDstroke *gpsd;

        /* make a stupid copy first of the entire stroke (to get the flags too) */
        gpsd = MEM_dupallocN(gps);

        /* saves original layer name */
        BLI_strncpy(gpsd->runtime.tmp_layerinfo, layername, sizeof(gpsd->runtime.tmp_layerinfo));

        /* initialize triangle memory - will be calculated on next redraw */
        gpsd->triangles = NULL;
        gpsd->flag |= GP_STROKE_RECALC_GEOMETRY;
        gpsd->tot_triangles = 0;

        /* now, make a new points array, and copy of the relevant parts */
        gpsd->points = MEM_callocN(sizeof(bGPDspoint) * len, "gps stroke points copy");
        memcpy(gpsd->points, gps->points + start_idx, sizeof(bGPDspoint) * len);
        gpsd->totpoints = len;

        if (gps->dvert != NULL) {
          gpsd->dvert = MEM_callocN(sizeof(MDeformVert) * len, "gps stroke weights copy");
          memcpy(gpsd->dvert, gps->dvert + start_idx, sizeof(MDeformVert) * len);

          /* Copy weights */
          int e = start_idx;
          for (int j = 0; j < gpsd->totpoints; j++) {
            MDeformVert *dvert_dst = &gps->dvert[e];
            MDeformVert *dvert_src = &gps->dvert[j];
            dvert_dst->dw = MEM_dupallocN(dvert_src->dw);
            e++;
          }
        }

        /* add to temp buffer */
        gpsd->next = gpsd->prev = NULL;
        BLI_addtail(new_strokes, gpsd);

        /* cleanup + reset for next */
        start_idx = -1;
      }
    }
  }
}

static int gp_duplicate_exec(bContext *C, wmOperator *op)
{
  bGPdata *gpd = ED_gpencil_data_get_active(C);

  if (gpd == NULL) {
    BKE_report(op->reports, RPT_ERROR, "No Grease Pencil data");
    return OPERATOR_CANCELLED;
  }

  if (GPENCIL_MULTIEDIT_SESSIONS_ON(gpd)) {
    BKE_report(op->reports, RPT_ERROR, "Operator not supported in multiframe edition");
    return OPERATOR_CANCELLED;
  }

  /* for each visible (and editable) layer's selected strokes,
   * copy the strokes into a temporary buffer, then append
   * once all done
   */
  CTX_DATA_BEGIN (C, bGPDlayer *, gpl, editable_gpencil_layers) {
    ListBase new_strokes = {NULL, NULL};
    bGPDframe *gpf = gpl->actframe;
    bGPDstroke *gps;

    if (gpf == NULL) {
      continue;
    }

    /* make copies of selected strokes, and deselect these once we're done */
    for (gps = gpf->strokes.first; gps; gps = gps->next) {
      /* skip strokes that are invalid for current view */
      if (ED_gpencil_stroke_can_use(C, gps) == false) {
        continue;
      }

      if (gps->flag & GP_STROKE_SELECT) {
        if (gps->totpoints == 1) {
          /* Special Case: If there's just a single point in this stroke... */
          bGPDstroke *gpsd;

          /* make direct copies of the stroke and its points */
          gpsd = MEM_dupallocN(gps);
          BLI_strncpy(gpsd->runtime.tmp_layerinfo, gpl->info, sizeof(gpsd->runtime.tmp_layerinfo));
          gpsd->points = MEM_dupallocN(gps->points);
          if (gps->dvert != NULL) {
            gpsd->dvert = MEM_dupallocN(gps->dvert);
            BKE_gpencil_stroke_weights_duplicate(gps, gpsd);
          }

          /* triangle information - will be calculated on next redraw */
          gpsd->flag |= GP_STROKE_RECALC_GEOMETRY;
          gpsd->triangles = NULL;

          /* add to temp buffer */
          gpsd->next = gpsd->prev = NULL;
          BLI_addtail(&new_strokes, gpsd);
        }
        else {
          /* delegate to a helper, as there's too much to fit in here (for copying subsets)... */
          gp_duplicate_points(gps, &new_strokes, gpl->info);
        }

        /* deselect original stroke, or else the originals get moved too
         * (when using the copy + move macro)
         */
        gps->flag &= ~GP_STROKE_SELECT;
      }
    }

    /* add all new strokes in temp buffer to the frame (preventing double-copies) */
    BLI_movelisttolist(&gpf->strokes, &new_strokes);
    BLI_assert(new_strokes.first == NULL);
  }
  CTX_DATA_END;

  /* updates */
  DEG_id_tag_update(&gpd->id, ID_RECALC_TRANSFORM | ID_RECALC_GEOMETRY);
  WM_event_add_notifier(C, NC_GPENCIL | ND_DATA | NA_EDITED, NULL);

  return OPERATOR_FINISHED;
}

void GPENCIL_OT_duplicate(wmOperatorType *ot)
{
  /* identifiers */
  ot->name = "Duplicate Strokes";
  ot->idname = "GPENCIL_OT_duplicate";
  ot->description = "Duplicate the selected Grease Pencil strokes";

  /* callbacks */
  ot->exec = gp_duplicate_exec;
  ot->poll = gp_stroke_edit_poll;

  /* flags */
  ot->flag = OPTYPE_REGISTER | OPTYPE_UNDO;
}

/* ************** Extrude Selected Strokes **************** */

/* helper to copy a point to temp area */
static void copy_move_point(bGPDstroke *gps,
                            bGPDspoint *temp_points,
                            MDeformVert *temp_dverts,
                            int from_idx,
                            int to_idx,
                            const bool copy)
{
  bGPDspoint *pt = &temp_points[from_idx];
  bGPDspoint *pt_final = &gps->points[to_idx];

  copy_v3_v3(&pt_final->x, &pt->x);
  pt_final->pressure = pt->pressure;
  pt_final->strength = pt->strength;
  pt_final->time = pt->time;
  pt_final->flag = pt->flag;
  pt_final->uv_fac = pt->uv_fac;
  pt_final->uv_rot = pt->uv_rot;

  if (gps->dvert != NULL) {
    MDeformVert *dvert = &temp_dverts[from_idx];
    MDeformVert *dvert_final = &gps->dvert[to_idx];

    dvert_final->totweight = dvert->totweight;
    /* if copy, duplicate memory, otherwise move only the pointer */
    if (copy) {
      dvert_final->dw = MEM_dupallocN(dvert->dw);
    }
    else {
      dvert_final->dw = dvert->dw;
    }
  }
}

static void gpencil_add_move_points(bGPDframe *gpf, bGPDstroke *gps)
{
  bGPDspoint *temp_points = NULL;
  MDeformVert *temp_dverts = NULL;
  bGPDspoint *pt = NULL;
  const bGPDspoint *pt_start = &gps->points[0];
  const bGPDspoint *pt_last = &gps->points[gps->totpoints - 1];
  const bool do_first = (pt_start->flag & GP_SPOINT_SELECT);
  const bool do_last = ((pt_last->flag & GP_SPOINT_SELECT) && (pt_start != pt_last));
  const bool do_stroke = (do_first || do_last);

  /* review points in the middle of stroke to create new strokes */
  for (int i = 0; i < gps->totpoints; i++) {
    /* skip first and last point */
    if ((i == 0) || (i == gps->totpoints - 1)) {
      continue;
    }

    pt = &gps->points[i];
    if (pt->flag == GP_SPOINT_SELECT) {
      /* duplicate original stroke data */
      bGPDstroke *gps_new = MEM_dupallocN(gps);
      gps_new->prev = gps_new->next = NULL;

      /* add new points array */
      gps_new->totpoints = 1;
      gps_new->points = MEM_callocN(sizeof(bGPDspoint), __func__);
      gps_new->dvert = NULL;

      if (gps->dvert != NULL) {
        gps_new->dvert = MEM_callocN(sizeof(MDeformVert), __func__);
      }

      gps->flag |= GP_STROKE_RECALC_GEOMETRY;
      gps_new->triangles = NULL;
      gps_new->tot_triangles = 0;
      BLI_insertlinkafter(&gpf->strokes, gps, gps_new);

      /* copy selected point data to new stroke */
      copy_move_point(gps_new, gps->points, gps->dvert, i, 0, true);

      /* deselect orinal point */
      pt->flag &= ~GP_SPOINT_SELECT;
    }
  }

  /* review first and last point to reuse same stroke */
  int i2 = 0;
  int totnewpoints, oldtotpoints;
  /* if first or last, reuse stroke and resize */
  if ((do_first) || (do_last)) {
    totnewpoints = gps->totpoints;
    if (do_first) {
      totnewpoints++;
    }
    if (do_last) {
      totnewpoints++;
    }

    /* duplicate points in a temp area */
    temp_points = MEM_dupallocN(gps->points);
    oldtotpoints = gps->totpoints;
    if (gps->dvert != NULL) {
      temp_dverts = MEM_dupallocN(gps->dvert);
    }

    /* if first point, need move all one position */
    if (do_first) {
      i2 = 1;
    }

    /* resize the points arrays */
    gps->totpoints = totnewpoints;
    gps->points = MEM_recallocN(gps->points, sizeof(*gps->points) * gps->totpoints);
    if (gps->dvert != NULL) {
      gps->dvert = MEM_recallocN(gps->dvert, sizeof(*gps->dvert) * gps->totpoints);
    }

    /* move points to new position */
    for (int i = 0; i < oldtotpoints; i++) {
      copy_move_point(gps, temp_points, temp_dverts, i, i2, false);
      i2++;
    }
    gps->flag |= GP_STROKE_RECALC_GEOMETRY;

    /* If first point, add new point at the beginning. */
    if (do_first) {
      copy_move_point(gps, temp_points, temp_dverts, 0, 0, true);
      /* deselect old */
      pt = &gps->points[1];
      pt->flag &= ~GP_SPOINT_SELECT;
      /* select new */
      pt = &gps->points[0];
      pt->flag |= GP_SPOINT_SELECT;
    }

    /* if last point, add new point at the end */
    if (do_last) {
      copy_move_point(gps, temp_points, temp_dverts, oldtotpoints - 1, gps->totpoints - 1, true);

      /* deselect old */
      pt = &gps->points[gps->totpoints - 2];
      pt->flag &= ~GP_SPOINT_SELECT;
      /* select new */
      pt = &gps->points[gps->totpoints - 1];
      pt->flag |= GP_SPOINT_SELECT;
    }

    MEM_SAFE_FREE(temp_points);
    MEM_SAFE_FREE(temp_dverts);
  }

  /* if the stroke is not reused, deselect */
  if (!do_stroke) {
    gps->flag &= ~GP_STROKE_SELECT;
  }
}

static int gp_extrude_exec(bContext *C, wmOperator *op)
{
  Object *obact = CTX_data_active_object(C);
  bGPdata *gpd = (bGPdata *)obact->data;
  const bool is_multiedit = (bool)GPENCIL_MULTIEDIT_SESSIONS_ON(gpd);
  bGPDstroke *gps = NULL;

  if (gpd == NULL) {
    BKE_report(op->reports, RPT_ERROR, "No Grease Pencil data");
    return OPERATOR_CANCELLED;
  }

  CTX_DATA_BEGIN (C, bGPDlayer *, gpl, editable_gpencil_layers) {
    bGPDframe *init_gpf = (is_multiedit) ? gpl->frames.first : gpl->actframe;

    for (bGPDframe *gpf = init_gpf; gpf; gpf = gpf->next) {
      if ((gpf == gpl->actframe) || ((gpf->flag & GP_FRAME_SELECT) && (is_multiedit))) {
        if (gpf == NULL) {
          continue;
        }

        for (gps = gpf->strokes.first; gps; gps = gps->next) {
          /* skip strokes that are invalid for current view */
          if (ED_gpencil_stroke_can_use(C, gps) == false) {
            continue;
          }

          if (gps->flag & GP_STROKE_SELECT) {
            gpencil_add_move_points(gpf, gps);
          }
        }
        /* if not multiedit, exit loop*/
        if (!is_multiedit) {
          break;
        }
      }
    }
  }
  CTX_DATA_END;

  /* updates */
  DEG_id_tag_update(&gpd->id, ID_RECALC_TRANSFORM | ID_RECALC_GEOMETRY | ID_RECALC_COPY_ON_WRITE);
  DEG_id_tag_update(&obact->id, ID_RECALC_COPY_ON_WRITE);
  WM_event_add_notifier(C, NC_GPENCIL | ND_DATA | NA_EDITED, NULL);

  return OPERATOR_FINISHED;
}

void GPENCIL_OT_extrude(wmOperatorType *ot)
{
  /* identifiers */
  ot->name = "Extrude Stroke Points";
  ot->idname = "GPENCIL_OT_extrude";
  ot->description = "Extrude the selected Grease Pencil points";

  /* callbacks */
  ot->exec = gp_extrude_exec;
  ot->poll = gp_stroke_edit_poll;

  /* flags */
  ot->flag = OPTYPE_REGISTER | OPTYPE_UNDO;
}

/* ******************* Copy/Paste Strokes ************************* */
/* Grease Pencil stroke data copy/paste buffer:
 * - The copy operation collects all segments of selected strokes,
 *   dumping "ready to be copied" copies of the strokes into the buffer.
 * - The paste operation makes a copy of those elements, and adds them
 *   to the active layer. This effectively flattens down the strokes
 *   from several different layers into a single layer.
 */

/* list of bGPDstroke instances */
/* NOTE: is exposed within the editors/gpencil module so that other tools can use it too */
ListBase gp_strokes_copypastebuf = {NULL, NULL};

/* Hash for hanging on to all the colors used by strokes in the buffer
 *
 * This is needed to prevent dangling and unsafe pointers when pasting across data-blocks,
 * or after a color used by a stroke in the buffer gets deleted (via user action or undo).
 */
static GHash *gp_strokes_copypastebuf_colors = NULL;

static GHash *gp_strokes_copypastebuf_colors_material_to_name_create(Main *bmain)
{
  GHash *ma_to_name = BLI_ghash_ptr_new(__func__);

  for (Material *ma = bmain->materials.first; ma != NULL; ma = ma->id.next) {
    char *name = BKE_id_to_unique_string_key(&ma->id);
    BLI_ghash_insert(ma_to_name, ma, name);
  }

  return ma_to_name;
}

static void gp_strokes_copypastebuf_colors_material_to_name_free(GHash *ma_to_name)
{
  BLI_ghash_free(ma_to_name, NULL, MEM_freeN);
}

static GHash *gp_strokes_copypastebuf_colors_name_to_material_create(Main *bmain)
{
  GHash *name_to_ma = BLI_ghash_str_new(__func__);

  for (Material *ma = bmain->materials.first; ma != NULL; ma = ma->id.next) {
    char *name = BKE_id_to_unique_string_key(&ma->id);
    BLI_ghash_insert(name_to_ma, name, ma);
  }

  return name_to_ma;
}

static void gp_strokes_copypastebuf_colors_name_to_material_free(GHash *name_to_ma)
{
  BLI_ghash_free(name_to_ma, MEM_freeN, NULL);
}

/* Free copy/paste buffer data */
void ED_gpencil_strokes_copybuf_free(void)
{
  bGPDstroke *gps, *gpsn;

  /* Free the colors buffer
   * NOTE: This is done before the strokes so that the ptrs are still safe
   */
  if (gp_strokes_copypastebuf_colors) {
    BLI_ghash_free(gp_strokes_copypastebuf_colors, NULL, MEM_freeN);
    gp_strokes_copypastebuf_colors = NULL;
  }

  /* Free the stroke buffer */
  for (gps = gp_strokes_copypastebuf.first; gps; gps = gpsn) {
    gpsn = gps->next;

    if (gps->points) {
      MEM_freeN(gps->points);
    }
    if (gps->dvert) {
      BKE_gpencil_free_stroke_weights(gps);
      MEM_freeN(gps->dvert);
    }

    MEM_SAFE_FREE(gps->triangles);

    BLI_freelinkN(&gp_strokes_copypastebuf, gps);
  }

  gp_strokes_copypastebuf.first = gp_strokes_copypastebuf.last = NULL;
}

/**
 * Ensure that destination datablock has all the colors the pasted strokes need.
 * Helper function for copy-pasting strokes
 */
GHash *gp_copybuf_validate_colormap(bContext *C)
{
  Main *bmain = CTX_data_main(C);
  Object *ob = CTX_data_active_object(C);
  GHash *new_colors = BLI_ghash_int_new("GPencil Paste Dst Colors");
  GHashIterator gh_iter;

  /* For each color, check if exist and add if not */
  GHash *name_to_ma = gp_strokes_copypastebuf_colors_name_to_material_create(bmain);

  GHASH_ITER (gh_iter, gp_strokes_copypastebuf_colors) {
    int *key = BLI_ghashIterator_getKey(&gh_iter);
    char *ma_name = BLI_ghashIterator_getValue(&gh_iter);
    Material *ma = BLI_ghash_lookup(name_to_ma, ma_name);

    BKE_gpencil_object_material_ensure(bmain, ob, ma);

    /* Store this mapping (for use later when pasting) */
    if (!BLI_ghash_haskey(new_colors, POINTER_FROM_INT(*key))) {
      BLI_ghash_insert(new_colors, POINTER_FROM_INT(*key), ma);
    }
  }

  gp_strokes_copypastebuf_colors_name_to_material_free(name_to_ma);

  return new_colors;
}

/* --------------------- */
/* Copy selected strokes */

static int gp_strokes_copy_exec(bContext *C, wmOperator *op)
{
  Main *bmain = CTX_data_main(C);
  Object *ob = CTX_data_active_object(C);
  bGPdata *gpd = ED_gpencil_data_get_active(C);

  if (gpd == NULL) {
    BKE_report(op->reports, RPT_ERROR, "No Grease Pencil data");
    return OPERATOR_CANCELLED;
  }

  if (GPENCIL_MULTIEDIT_SESSIONS_ON(gpd)) {
    BKE_report(op->reports, RPT_ERROR, "Operator not supported in multiframe edition");
    return OPERATOR_CANCELLED;
  }

  /* clear the buffer first */
  ED_gpencil_strokes_copybuf_free();

  /* for each visible (and editable) layer's selected strokes,
   * copy the strokes into a temporary buffer, then append
   * once all done
   */
  CTX_DATA_BEGIN (C, bGPDlayer *, gpl, editable_gpencil_layers) {
    bGPDframe *gpf = gpl->actframe;
    bGPDstroke *gps;

    if (gpf == NULL) {
      continue;
    }

    /* make copies of selected strokes, and deselect these once we're done */
    for (gps = gpf->strokes.first; gps; gps = gps->next) {
      /* skip strokes that are invalid for current view */
      if (ED_gpencil_stroke_can_use(C, gps) == false) {
        continue;
      }

      if (gps->flag & GP_STROKE_SELECT) {
        if (gps->totpoints == 1) {
          /* Special Case: If there's just a single point in this stroke... */
          bGPDstroke *gpsd;

          /* make direct copies of the stroke and its points */
          gpsd = MEM_dupallocN(gps);
          /* saves original layer name */
          BLI_strncpy(gpsd->runtime.tmp_layerinfo, gpl->info, sizeof(gpsd->runtime.tmp_layerinfo));
          gpsd->points = MEM_dupallocN(gps->points);
          if (gps->dvert != NULL) {
            gpsd->dvert = MEM_dupallocN(gps->dvert);
            BKE_gpencil_stroke_weights_duplicate(gps, gpsd);
          }

          /* triangles cache - will be recalculated on next redraw */
          gpsd->flag |= GP_STROKE_RECALC_GEOMETRY;
          gpsd->tot_triangles = 0;
          gpsd->triangles = NULL;

          /* add to temp buffer */
          gpsd->next = gpsd->prev = NULL;
          BLI_addtail(&gp_strokes_copypastebuf, gpsd);
        }
        else {
          /* delegate to a helper, as there's too much to fit in here (for copying subsets)... */
          gp_duplicate_points(gps, &gp_strokes_copypastebuf, gpl->info);
        }
      }
    }
  }
  CTX_DATA_END;

  /* Build up hash of material colors used in these strokes */
  if (gp_strokes_copypastebuf.first) {
    gp_strokes_copypastebuf_colors = BLI_ghash_int_new("GPencil CopyBuf Colors");
    GHash *ma_to_name = gp_strokes_copypastebuf_colors_material_to_name_create(bmain);
    for (bGPDstroke *gps = gp_strokes_copypastebuf.first; gps; gps = gps->next) {
      if (ED_gpencil_stroke_can_use(C, gps)) {
        char **ma_name_val;
        if (!BLI_ghash_ensure_p(
                gp_strokes_copypastebuf_colors, &gps->mat_nr, (void ***)&ma_name_val)) {
          Material *ma = give_current_material(ob, gps->mat_nr + 1);
          char *ma_name = BLI_ghash_lookup(ma_to_name, ma);
          *ma_name_val = MEM_dupallocN(ma_name);
        }
      }
    }
    gp_strokes_copypastebuf_colors_material_to_name_free(ma_to_name);
  }

  /* updates (to ensure operator buttons are refreshed, when used via hotkeys) */
  WM_event_add_notifier(C, NC_GPENCIL | ND_DATA, NULL);  // XXX?

  /* done */
  return OPERATOR_FINISHED;
}

void GPENCIL_OT_copy(wmOperatorType *ot)
{
  /* identifiers */
  ot->name = "Copy Strokes";
  ot->idname = "GPENCIL_OT_copy";
  ot->description = "Copy selected Grease Pencil points and strokes";

  /* callbacks */
  ot->exec = gp_strokes_copy_exec;
  ot->poll = gp_stroke_edit_poll;

  /* flags */
  // ot->flag = OPTYPE_REGISTER;
}

/* --------------------- */
/* Paste selected strokes */

static bool gp_strokes_paste_poll(bContext *C)
{
  /* 1) Must have GP datablock to paste to
   *    - We don't need to have an active layer though, as that can easily get added
   *    - If the active layer is locked, we can't paste there,
   *      but that should prompt a warning instead.
   * 2) Copy buffer must at least have something (though it may be the wrong sort...).
   */
  return (ED_gpencil_data_get_active(C) != NULL) &&
         (!BLI_listbase_is_empty(&gp_strokes_copypastebuf));
}

typedef enum eGP_PasteMode {
  GP_COPY_ONLY = -1,
  GP_COPY_MERGE = 1,
} eGP_PasteMode;

static int gp_strokes_paste_exec(bContext *C, wmOperator *op)
{
  Object *ob = CTX_data_active_object(C);
  bGPdata *gpd = ED_gpencil_data_get_active(C);
  bGPDlayer *gpl = CTX_data_active_gpencil_layer(C); /* only use active for copy merge */
  Scene *scene = CTX_data_scene(C);
  bGPDframe *gpf;

  eGP_PasteMode type = RNA_enum_get(op->ptr, "type");
  GHash *new_colors;

  /* check for various error conditions */
  if (gpd == NULL) {
    BKE_report(op->reports, RPT_ERROR, "No Grease Pencil data");
    return OPERATOR_CANCELLED;
  }
  else if (GPENCIL_MULTIEDIT_SESSIONS_ON(gpd)) {
    BKE_report(op->reports, RPT_ERROR, "Operator not supported in multiframe edition");
    return OPERATOR_CANCELLED;
  }
  else if (BLI_listbase_is_empty(&gp_strokes_copypastebuf)) {
    BKE_report(op->reports,
               RPT_ERROR,
               "No strokes to paste, select and copy some points before trying again");
    return OPERATOR_CANCELLED;
  }
  else if (gpl == NULL) {
    /* no active layer - let's just create one */
    gpl = BKE_gpencil_layer_addnew(gpd, DATA_("GP_Layer"), true);
  }
  else if ((gpencil_layer_is_editable(gpl) == false) && (type == GP_COPY_MERGE)) {
    BKE_report(
        op->reports, RPT_ERROR, "Can not paste strokes when active layer is hidden or locked");
    return OPERATOR_CANCELLED;
  }
  else {
    /* Check that some of the strokes in the buffer can be used */
    bGPDstroke *gps;
    bool ok = false;

    for (gps = gp_strokes_copypastebuf.first; gps; gps = gps->next) {
      if (ED_gpencil_stroke_can_use(C, gps)) {
        ok = true;
        break;
      }
    }

    if (ok == false) {
      /* XXX: this check is not 100% accurate
       * (i.e. image editor is incompatible with normal 2D strokes),
       * but should be enough to give users a good idea of what's going on.
       */
      if (CTX_wm_area(C)->spacetype == SPACE_VIEW3D) {
        BKE_report(op->reports, RPT_ERROR, "Cannot paste 2D strokes in 3D View");
      }
      else {
        BKE_report(op->reports, RPT_ERROR, "Cannot paste 3D strokes in 2D editors");
      }

      return OPERATOR_CANCELLED;
    }
  }

  /* Deselect all strokes first */
  CTX_DATA_BEGIN (C, bGPDstroke *, gps, editable_gpencil_strokes) {
    bGPDspoint *pt;
    int i;

    for (i = 0, pt = gps->points; i < gps->totpoints; i++, pt++) {
      pt->flag &= ~GP_SPOINT_SELECT;
    }

    gps->flag &= ~GP_STROKE_SELECT;
  }
  CTX_DATA_END;

  /* Ensure that all the necessary colors exist */
  new_colors = gp_copybuf_validate_colormap(C);

  /* Copy over the strokes from the buffer (and adjust the colors) */
  for (bGPDstroke *gps = gp_strokes_copypastebuf.first; gps; gps = gps->next) {
    if (ED_gpencil_stroke_can_use(C, gps)) {
      /* Need to verify if layer exists */
      if (type != GP_COPY_MERGE) {
        gpl = BLI_findstring(&gpd->layers, gps->runtime.tmp_layerinfo, offsetof(bGPDlayer, info));
        if (gpl == NULL) {
          /* no layer - use active (only if layer deleted before paste) */
          gpl = CTX_data_active_gpencil_layer(C);
        }
      }

      /* Ensure we have a frame to draw into
       * NOTE: Since this is an op which creates strokes,
       *       we are obliged to add a new frame if one
       *       doesn't exist already
       */
      gpf = BKE_gpencil_layer_getframe(gpl, CFRA, GP_GETFRAME_ADD_NEW);
      if (gpf) {
        /* Create new stroke */
        bGPDstroke *new_stroke = MEM_dupallocN(gps);
        new_stroke->runtime.tmp_layerinfo[0] = '\0';

        new_stroke->points = MEM_dupallocN(gps->points);
        if (gps->dvert != NULL) {
          new_stroke->dvert = MEM_dupallocN(gps->dvert);
          BKE_gpencil_stroke_weights_duplicate(gps, new_stroke);
        }
        new_stroke->flag |= GP_STROKE_RECALC_GEOMETRY;
        new_stroke->triangles = NULL;

        new_stroke->next = new_stroke->prev = NULL;
        BLI_addtail(&gpf->strokes, new_stroke);

        /* Remap material */
        Material *ma = BLI_ghash_lookup(new_colors, POINTER_FROM_INT(new_stroke->mat_nr));
        new_stroke->mat_nr = BKE_gpencil_object_material_get_index(ob, ma);
        BLI_assert(new_stroke->mat_nr >= 0); /* have to add the material first */
      }
    }
  }

  /* free temp data */
  BLI_ghash_free(new_colors, NULL, NULL);

  /* updates */
  DEG_id_tag_update(&gpd->id, ID_RECALC_TRANSFORM | ID_RECALC_GEOMETRY);
  WM_event_add_notifier(C, NC_GPENCIL | ND_DATA | NA_EDITED, NULL);

  return OPERATOR_FINISHED;
}

void GPENCIL_OT_paste(wmOperatorType *ot)
{
  static const EnumPropertyItem copy_type[] = {
      {GP_COPY_ONLY, "COPY", 0, "Copy", ""},
      {GP_COPY_MERGE, "MERGE", 0, "Merge", ""},
      {0, NULL, 0, NULL, NULL},
  };

  /* identifiers */
  ot->name = "Paste Strokes";
  ot->idname = "GPENCIL_OT_paste";
  ot->description = "Paste previously copied strokes or copy and merge in active layer";

  /* callbacks */
  ot->exec = gp_strokes_paste_exec;
  ot->poll = gp_strokes_paste_poll;

  /* flags */
  ot->flag = OPTYPE_REGISTER | OPTYPE_UNDO;

  /* properties */
  ot->prop = RNA_def_enum(ot->srna, "type", copy_type, 0, "Type", "");
}

/* ******************* Move To Layer ****************************** */

static int gp_move_to_layer_invoke(bContext *C, wmOperator *op, const wmEvent *UNUSED(evt))
{
  uiPopupMenu *pup;
  uiLayout *layout;

  /* call the menu, which will call this operator again, hence the canceled */
  pup = UI_popup_menu_begin(C, op->type->name, ICON_NONE);
  layout = UI_popup_menu_layout(pup);
  uiItemsEnumO(layout, "GPENCIL_OT_move_to_layer", "layer");
  UI_popup_menu_end(C, pup);

  return OPERATOR_INTERFACE;
}

// FIXME: allow moving partial strokes
static int gp_move_to_layer_exec(bContext *C, wmOperator *op)
{
  bGPdata *gpd = CTX_data_gpencil_data(C);
  Scene *scene = CTX_data_scene(C);
  bGPDlayer *target_layer = NULL;
  ListBase strokes = {NULL, NULL};
  int layer_num = RNA_enum_get(op->ptr, "layer");
  const bool use_autolock = (bool)(gpd->flag & GP_DATA_AUTOLOCK_LAYERS);

  if (GPENCIL_MULTIEDIT_SESSIONS_ON(gpd)) {
    BKE_report(op->reports, RPT_ERROR, "Operator not supported in multiframe edition");
    return OPERATOR_CANCELLED;
  }

  /* if autolock enabled, disabled now */
  if (use_autolock) {
    gpd->flag &= ~GP_DATA_AUTOLOCK_LAYERS;
  }

  /* Get layer or create new one */
  if (layer_num == -1) {
    /* Create layer */
    target_layer = BKE_gpencil_layer_addnew(gpd, DATA_("GP_Layer"), true);
  }
  else {
    /* Try to get layer */
    target_layer = BLI_findlink(&gpd->layers, layer_num);

    if (target_layer == NULL) {
      /* back autolock status */
      if (use_autolock) {
        gpd->flag |= GP_DATA_AUTOLOCK_LAYERS;
      }
      BKE_reportf(op->reports, RPT_ERROR, "There is no layer number %d", layer_num);
      return OPERATOR_CANCELLED;
    }
  }

  /* Extract all strokes to move to this layer
   * NOTE: We need to do this in a two-pass system to avoid conflicts with strokes
   *       getting repeatedly moved
   */
  CTX_DATA_BEGIN (C, bGPDlayer *, gpl, editable_gpencil_layers) {
    bGPDframe *gpf = gpl->actframe;
    bGPDstroke *gps, *gpsn;

    /* skip if no frame with strokes, or if this is the layer we're moving strokes to */
    if ((gpl == target_layer) || (gpf == NULL)) {
      continue;
    }

    /* make copies of selected strokes, and deselect these once we're done */
    for (gps = gpf->strokes.first; gps; gps = gpsn) {
      gpsn = gps->next;

      /* skip strokes that are invalid for current view */
      if (ED_gpencil_stroke_can_use(C, gps) == false) {
        continue;
      }

      /* TODO: Don't just move entire strokes - instead, only copy the selected portions... */
      if (gps->flag & GP_STROKE_SELECT) {
        BLI_remlink(&gpf->strokes, gps);
        BLI_addtail(&strokes, gps);
      }
    }

    /* if new layer and autolock, lock old layer */
    if ((layer_num == -1) && (use_autolock)) {
      gpl->flag |= GP_LAYER_LOCKED;
    }
  }
  CTX_DATA_END;

  /* Paste them all in one go */
  if (strokes.first) {
    bGPDframe *gpf = BKE_gpencil_layer_getframe(target_layer, CFRA, GP_GETFRAME_ADD_NEW);

    BLI_movelisttolist(&gpf->strokes, &strokes);
    BLI_assert((strokes.first == strokes.last) && (strokes.first == NULL));
  }

  /* back autolock status */
  if (use_autolock) {
    gpd->flag |= GP_DATA_AUTOLOCK_LAYERS;
  }

  /* updates */
  DEG_id_tag_update(&gpd->id, ID_RECALC_TRANSFORM | ID_RECALC_GEOMETRY);
  WM_event_add_notifier(C, NC_GPENCIL | ND_DATA | NA_EDITED, NULL);

  return OPERATOR_FINISHED;
}

void GPENCIL_OT_move_to_layer(wmOperatorType *ot)
{
  /* identifiers */
  ot->name = "Move Strokes to Layer";
  ot->idname = "GPENCIL_OT_move_to_layer";
  ot->description =
      "Move selected strokes to another layer";  // XXX: allow moving individual points too?

  /* callbacks */
  ot->invoke = gp_move_to_layer_invoke;
  ot->exec = gp_move_to_layer_exec;
  ot->poll = gp_stroke_edit_poll;  // XXX?

  /* flags */
  ot->flag = OPTYPE_REGISTER | OPTYPE_UNDO;

  /* gp layer to use (dynamic enum) */
  ot->prop = RNA_def_enum(ot->srna, "layer", DummyRNA_DEFAULT_items, 0, "Grease Pencil Layer", "");
  RNA_def_enum_funcs(ot->prop, ED_gpencil_layers_with_new_enum_itemf);
}

/* ********************* Add Blank Frame *************************** */

/* Basically the same as the drawing op */
static bool UNUSED_FUNCTION(gp_blank_frame_add_poll)(bContext *C)
{
  if (ED_operator_regionactive(C)) {
    /* check if current context can support GPencil data */
    if (ED_gpencil_data_get_pointers(C, NULL) != NULL) {
      return 1;
    }
    else {
      CTX_wm_operator_poll_msg_set(C, "Failed to find Grease Pencil data to draw into");
    }
  }
  else {
    CTX_wm_operator_poll_msg_set(C, "Active region not set");
  }

  return 0;
}

static int gp_blank_frame_add_exec(bContext *C, wmOperator *op)
{
  bGPdata *gpd = ED_gpencil_data_get_active(C);
  Scene *scene = CTX_data_scene(C);
  int cfra = CFRA;

  bGPDlayer *active_gpl = BKE_gpencil_layer_getactive(gpd);

  const bool all_layers = RNA_boolean_get(op->ptr, "all_layers");

  /* Initialise datablock and an active layer if nothing exists yet */
  if (ELEM(NULL, gpd, active_gpl)) {
    /* Let's just be lazy, and call the "Add New Layer" operator,
     * which sets everything up as required. */
    WM_operator_name_call(C, "GPENCIL_OT_layer_add", WM_OP_EXEC_DEFAULT, NULL);
  }

  /* Go through each layer, adding a frame after the active one
   * and/or shunting all the others out of the way
   */
  CTX_DATA_BEGIN (C, bGPDlayer *, gpl, editable_gpencil_layers) {
    if ((all_layers == false) && (gpl != active_gpl)) {
      continue;
    }

    /* 1) Check for an existing frame on the current frame */
    bGPDframe *gpf = BKE_gpencil_layer_find_frame(gpl, cfra);
    if (gpf) {
      /* Shunt all frames after (and including) the existing one later by 1-frame */
      for (; gpf; gpf = gpf->next) {
        gpf->framenum += 1;
      }
    }

    /* 2) Now add a new frame, with nothing in it */
    gpl->actframe = BKE_gpencil_layer_getframe(gpl, cfra, GP_GETFRAME_ADD_NEW);
  }
  CTX_DATA_END;

  /* notifiers */
  DEG_id_tag_update(&gpd->id, ID_RECALC_TRANSFORM | ID_RECALC_GEOMETRY);
  WM_event_add_notifier(C, NC_GPENCIL | ND_DATA | NA_EDITED, NULL);

  return OPERATOR_FINISHED;
}

void GPENCIL_OT_blank_frame_add(wmOperatorType *ot)
{
  /* identifiers */
  ot->name = "Insert Blank Frame";
  ot->idname = "GPENCIL_OT_blank_frame_add";
  ot->description =
      "Insert a blank frame on the current frame "
      "(all subsequently existing frames, if any, are shifted right by one frame)";

  /* callbacks */
  ot->exec = gp_blank_frame_add_exec;
  ot->poll = gp_add_poll;

  /* properties */
  ot->flag = OPTYPE_REGISTER | OPTYPE_UNDO;
  RNA_def_boolean(ot->srna,
                  "all_layers",
                  false,
                  "All Layers",
                  "Create blank frame in all layers, not only active");
}

/* ******************* Delete Active Frame ************************ */

static bool gp_actframe_delete_poll(bContext *C)
{
  bGPdata *gpd = ED_gpencil_data_get_active(C);
  bGPDlayer *gpl = BKE_gpencil_layer_getactive(gpd);

  /* only if there's an active layer with an active frame */
  return (gpl && gpl->actframe);
}

/* delete active frame - wrapper around API calls */
static int gp_actframe_delete_exec(bContext *C, wmOperator *op)
{
  bGPdata *gpd = ED_gpencil_data_get_active(C);
  bGPDlayer *gpl = BKE_gpencil_layer_getactive(gpd);

  Scene *scene = CTX_data_scene(C);

  bGPDframe *gpf = BKE_gpencil_layer_getframe(gpl, CFRA, GP_GETFRAME_USE_PREV);

  /* if there's no existing Grease-Pencil data there, add some */
  if (gpd == NULL) {
    BKE_report(op->reports, RPT_ERROR, "No grease pencil data");
    return OPERATOR_CANCELLED;
  }
  if (ELEM(NULL, gpl, gpf)) {
    BKE_report(op->reports, RPT_ERROR, "No active frame to delete");
    return OPERATOR_CANCELLED;
  }

  /* delete it... */
  BKE_gpencil_layer_delframe(gpl, gpf);

  /* notifiers */
  DEG_id_tag_update(&gpd->id, ID_RECALC_TRANSFORM | ID_RECALC_GEOMETRY);
  WM_event_add_notifier(C, NC_GPENCIL | ND_DATA | NA_EDITED, NULL);

  return OPERATOR_FINISHED;
}

void GPENCIL_OT_active_frame_delete(wmOperatorType *ot)
{
  /* identifiers */
  ot->name = "Delete Active Frame";
  ot->idname = "GPENCIL_OT_active_frame_delete";
  ot->description = "Delete the active frame for the active Grease Pencil Layer";

  ot->flag = OPTYPE_REGISTER | OPTYPE_UNDO;

  /* callbacks */
  ot->exec = gp_actframe_delete_exec;
  ot->poll = gp_actframe_delete_poll;
}

/* **************** Delete All Active Frames ****************** */

static bool gp_actframe_delete_all_poll(bContext *C)
{
  bGPdata *gpd = ED_gpencil_data_get_active(C);

  /* 1) There must be grease pencil data
   * 2) Hopefully some of the layers have stuff we can use
   */
  return (gpd && gpd->layers.first);
}

static int gp_actframe_delete_all_exec(bContext *C, wmOperator *op)
{
  bGPdata *gpd = ED_gpencil_data_get_active(C);
  Scene *scene = CTX_data_scene(C);

  bool success = false;

  CTX_DATA_BEGIN (C, bGPDlayer *, gpl, editable_gpencil_layers) {
    /* try to get the "active" frame - but only if it actually occurs on this frame */
    bGPDframe *gpf = BKE_gpencil_layer_getframe(gpl, CFRA, GP_GETFRAME_USE_PREV);

    if (gpf == NULL) {
      continue;
    }

    /* delete it... */
    BKE_gpencil_layer_delframe(gpl, gpf);

    /* we successfully modified something */
    success = true;
  }
  CTX_DATA_END;

  /* updates */
  if (success) {
    DEG_id_tag_update(&gpd->id, ID_RECALC_TRANSFORM | ID_RECALC_GEOMETRY);
    WM_event_add_notifier(C, NC_GPENCIL | ND_DATA | NA_EDITED, NULL);
    return OPERATOR_FINISHED;
  }
  else {
    BKE_report(op->reports, RPT_ERROR, "No active frame(s) to delete");
    return OPERATOR_CANCELLED;
  }
}

void GPENCIL_OT_active_frames_delete_all(wmOperatorType *ot)
{
  /* identifiers */
  ot->name = "Delete All Active Frames";
  ot->idname = "GPENCIL_OT_active_frames_delete_all";
  ot->description = "Delete the active frame(s) of all editable Grease Pencil layers";

  ot->flag = OPTYPE_REGISTER | OPTYPE_UNDO;

  /* callbacks */
  ot->exec = gp_actframe_delete_all_exec;
  ot->poll = gp_actframe_delete_all_poll;
}

/* ******************* Delete Operator ************************ */

typedef enum eGP_DeleteMode {
  /* delete selected stroke points */
  GP_DELETEOP_POINTS = 0,
  /* delete selected strokes */
  GP_DELETEOP_STROKES = 1,
  /* delete active frame */
  GP_DELETEOP_FRAME = 2,
} eGP_DeleteMode;

typedef enum eGP_DissolveMode {
  /* dissolve all selected points */
  GP_DISSOLVE_POINTS = 0,
  /* dissolve between selected points */
  GP_DISSOLVE_BETWEEN = 1,
  /* dissolve unselected points */
  GP_DISSOLVE_UNSELECT = 2,
} eGP_DissolveMode;

/* ----------------------------------- */

/* Delete selected strokes */
static int gp_delete_selected_strokes(bContext *C)
{
  bool changed = false;
  bGPdata *gpd = ED_gpencil_data_get_active(C);
  const bool is_multiedit = (bool)GPENCIL_MULTIEDIT_SESSIONS_ON(gpd);

  CTX_DATA_BEGIN (C, bGPDlayer *, gpl, editable_gpencil_layers) {
    bGPDframe *init_gpf = (is_multiedit) ? gpl->frames.first : gpl->actframe;

    for (bGPDframe *gpf = init_gpf; gpf; gpf = gpf->next) {
      if ((gpf == gpl->actframe) || ((gpf->flag & GP_FRAME_SELECT) && (is_multiedit))) {
        bGPDstroke *gps, *gpsn;

        if (gpf == NULL) {
          continue;
        }

        /* simply delete strokes which are selected */
        for (gps = gpf->strokes.first; gps; gps = gpsn) {
          gpsn = gps->next;

          /* skip strokes that are invalid for current view */
          if (ED_gpencil_stroke_can_use(C, gps) == false) {
            continue;
          }

          /* free stroke if selected */
          if (gps->flag & GP_STROKE_SELECT) {
            /* free stroke memory arrays, then stroke itself */
            if (gps->points) {
              MEM_freeN(gps->points);
            }
            if (gps->dvert) {
              BKE_gpencil_free_stroke_weights(gps);
              MEM_freeN(gps->dvert);
            }
            MEM_SAFE_FREE(gps->triangles);
            BLI_freelinkN(&gpf->strokes, gps);

            changed = true;
          }
        }
      }
    }
  }
  CTX_DATA_END;

  if (changed) {
    DEG_id_tag_update(&gpd->id, ID_RECALC_TRANSFORM | ID_RECALC_GEOMETRY);
    WM_event_add_notifier(C, NC_GPENCIL | ND_DATA | NA_EDITED, NULL);
    return OPERATOR_FINISHED;
  }
  else {
    return OPERATOR_CANCELLED;
  }
}

/* ----------------------------------- */

/* Delete selected points but keep the stroke */
static int gp_dissolve_selected_points(bContext *C, eGP_DissolveMode mode)
{
  Object *ob = CTX_data_active_object(C);
  bGPdata *gpd = (bGPdata *)ob->data;
  bool changed = false;
  int first = 0;
  int last = 0;

  GP_EDITABLE_STROKES_BEGIN (gpstroke_iter, C, gpl, gps) {
    /* the stroke must have at least one point selected for any operator */
    if (gps->flag & GP_STROKE_SELECT) {
      bGPDspoint *pt;
      MDeformVert *dvert = NULL;
      int i;

      int tot = gps->totpoints; /* number of points in new buffer */

      /* first pass: count points to remove */
      switch (mode) {
        case GP_DISSOLVE_POINTS:
          /* Count how many points are selected (i.e. how many to remove) */
          for (i = 0, pt = gps->points; i < gps->totpoints; i++, pt++) {
            if (pt->flag & GP_SPOINT_SELECT) {
              /* selected point - one of the points to remove */
              tot--;
            }
          }
          break;
        case GP_DISSOLVE_BETWEEN:
          /* need to find first and last point selected */
          first = -1;
          last = 0;
          for (i = 0, pt = gps->points; i < gps->totpoints; i++, pt++) {
            if (pt->flag & GP_SPOINT_SELECT) {
              if (first < 0) {
                first = i;
              }
              last = i;
            }
          }
          /* count unselected points in the range */
          for (i = first, pt = gps->points + first; i < last; i++, pt++) {
            if ((pt->flag & GP_SPOINT_SELECT) == 0) {
              tot--;
            }
          }
          break;
        case GP_DISSOLVE_UNSELECT:
          /* count number of unselected points */
          for (i = 0, pt = gps->points; i < gps->totpoints; i++, pt++) {
            if ((pt->flag & GP_SPOINT_SELECT) == 0) {
              tot--;
            }
          }
          break;
        default:
          return false;
          break;
      }

      /* if no points are left, we simply delete the entire stroke */
      if (tot <= 0) {
        /* remove the entire stroke */
        if (gps->points) {
          MEM_freeN(gps->points);
        }
        if (gps->dvert) {
          BKE_gpencil_free_stroke_weights(gps);
          MEM_freeN(gps->dvert);
        }
        if (gps->triangles) {
          MEM_freeN(gps->triangles);
        }
        BLI_freelinkN(&gpf_->strokes, gps);
        DEG_id_tag_update(&gpd->id, ID_RECALC_TRANSFORM | ID_RECALC_GEOMETRY);
      }
      else {
        /* just copy all points to keep into a smaller buffer */
        bGPDspoint *new_points = MEM_callocN(sizeof(bGPDspoint) * tot,
                                             "new gp stroke points copy");
        bGPDspoint *npt = new_points;

        MDeformVert *new_dvert = NULL;
        MDeformVert *ndvert = NULL;

        if (gps->dvert != NULL) {
          new_dvert = MEM_callocN(sizeof(MDeformVert) * tot, "new gp stroke weights copy");
          ndvert = new_dvert;
        }

        switch (mode) {
          case GP_DISSOLVE_POINTS:
            (gps->dvert != NULL) ? dvert = gps->dvert : NULL;
            for (i = 0, pt = gps->points; i < gps->totpoints; i++, pt++) {
              if ((pt->flag & GP_SPOINT_SELECT) == 0) {
                *npt = *pt;
                npt++;

                if (gps->dvert != NULL) {
                  *ndvert = *dvert;
                  ndvert->dw = MEM_dupallocN(dvert->dw);
                  ndvert++;
                }
              }
              if (gps->dvert != NULL) {
                dvert++;
              }
            }
            break;
          case GP_DISSOLVE_BETWEEN:
            /* copy first segment */
            (gps->dvert != NULL) ? dvert = gps->dvert : NULL;
            for (i = 0, pt = gps->points; i < first; i++, pt++) {
              *npt = *pt;
              npt++;

              if (gps->dvert != NULL) {
                *ndvert = *dvert;
                ndvert->dw = MEM_dupallocN(dvert->dw);
                ndvert++;
                dvert++;
              }
            }
            /* copy segment (selected points) */
            (gps->dvert != NULL) ? dvert = gps->dvert + first : NULL;
            for (i = first, pt = gps->points + first; i < last; i++, pt++) {
              if (pt->flag & GP_SPOINT_SELECT) {
                *npt = *pt;
                npt++;

                if (gps->dvert != NULL) {
                  *ndvert = *dvert;
                  ndvert->dw = MEM_dupallocN(dvert->dw);
                  ndvert++;
                }
              }
              if (gps->dvert != NULL) {
                dvert++;
              }
            }
            /* copy last segment */
            (gps->dvert != NULL) ? dvert = gps->dvert + last : NULL;
            for (i = last, pt = gps->points + last; i < gps->totpoints; i++, pt++) {
              *npt = *pt;
              npt++;

              if (gps->dvert != NULL) {
                *ndvert = *dvert;
                ndvert->dw = MEM_dupallocN(dvert->dw);
                ndvert++;
                dvert++;
              }
            }

<<<<<<< HEAD
              switch (mode) {
                case GP_DISSOLVE_POINTS:
                  (gps->dvert != NULL) ? dvert = gps->dvert : NULL;
                  for (i = 0, pt = gps->points; i < gps->totpoints; i++, pt++) {
                    if ((pt->flag & GP_SPOINT_SELECT) == 0) {
                      *npt = *pt;
                      npt++;

                      if (gps->dvert != NULL) {
                        *ndvert = *dvert;
                        ndvert->dw = MEM_dupallocN(dvert->dw);
                        ndvert++;
                        dvert++;
                      }
                    }
                  }
                  break;
                case GP_DISSOLVE_BETWEEN:
                  /* copy first segment */
                  (gps->dvert != NULL) ? dvert = gps->dvert : NULL;
                  for (i = 0, pt = gps->points; i < first; i++, pt++) {
                    *npt = *pt;
                    npt++;

                    if (gps->dvert != NULL) {
                      *ndvert = *dvert;
                      ndvert->dw = MEM_dupallocN(dvert->dw);
                      ndvert++;
                      dvert++;
                    }
                  }
                  /* copy segment (selected points) */
                  (gps->dvert != NULL) ? dvert = gps->dvert + first : NULL;
                  for (i = first, pt = gps->points + first; i < last; i++, pt++) {
                    if (pt->flag & GP_SPOINT_SELECT) {
                      *npt = *pt;
                      npt++;

                      if (gps->dvert != NULL) {
                        *ndvert = *dvert;
                        ndvert->dw = MEM_dupallocN(dvert->dw);
                        ndvert++;
                        dvert++;
                      }
                    }
                  }
                  /* copy last segment */
                  (gps->dvert != NULL) ? dvert = gps->dvert + last : NULL;
                  for (i = last, pt = gps->points + last; i < gps->totpoints; i++, pt++) {
                    *npt = *pt;
                    npt++;

                    if (gps->dvert != NULL) {
                      *ndvert = *dvert;
                      ndvert->dw = MEM_dupallocN(dvert->dw);
                      ndvert++;
                      dvert++;
                    }
                  }

                  break;
                case GP_DISSOLVE_UNSELECT:
                  /* copy any selected point */
                  (gps->dvert != NULL) ? dvert = gps->dvert : NULL;
                  for (i = 0, pt = gps->points; i < gps->totpoints; i++, pt++) {
                    if (pt->flag & GP_SPOINT_SELECT) {
                      *npt = *pt;
                      npt++;

                      if (gps->dvert != NULL) {
                        *ndvert = *dvert;
                        ndvert->dw = MEM_dupallocN(dvert->dw);
                        ndvert++;
                        dvert++;
                      }
                    }
                  }
                  break;
              }
=======
            break;
          case GP_DISSOLVE_UNSELECT:
            /* copy any selected point */
            (gps->dvert != NULL) ? dvert = gps->dvert : NULL;
            for (i = 0, pt = gps->points; i < gps->totpoints; i++, pt++) {
              if (pt->flag & GP_SPOINT_SELECT) {
                *npt = *pt;
                npt++;
>>>>>>> 00cb31de

                if (gps->dvert != NULL) {
                  *ndvert = *dvert;
                  ndvert->dw = MEM_dupallocN(dvert->dw);
                  ndvert++;
                }
              }
              if (gps->dvert != NULL) {
                dvert++;
              }
            }
            break;
        }

        /* free the old buffer */
        if (gps->points) {
          MEM_freeN(gps->points);
        }
        if (gps->dvert) {
          BKE_gpencil_free_stroke_weights(gps);
          MEM_freeN(gps->dvert);
        }

        /* save the new buffer */
        gps->points = new_points;
        gps->dvert = new_dvert;
        gps->totpoints = tot;

        /* triangles cache needs to be recalculated */
        gps->flag |= GP_STROKE_RECALC_GEOMETRY;
        gps->tot_triangles = 0;

        /* deselect the stroke, since none of its selected points will still be selected */
        gps->flag &= ~GP_STROKE_SELECT;
        for (i = 0, pt = gps->points; i < gps->totpoints; i++, pt++) {
          pt->flag &= ~GP_SPOINT_SELECT;
        }
      }

      changed = true;
    }
  }
  GP_EDITABLE_STROKES_END(gpstroke_iter);

  if (changed) {
    DEG_id_tag_update(&gpd->id, ID_RECALC_TRANSFORM | ID_RECALC_GEOMETRY);
    WM_event_add_notifier(C, NC_GPENCIL | ND_DATA | NA_EDITED, NULL);
    return OPERATOR_FINISHED;
  }
  else {
    return OPERATOR_CANCELLED;
  }
}

/* ----------------------------------- */

/* Temp data for storing information about an "island" of points
 * that should be kept when splitting up a stroke. Used in:
 * gp_stroke_delete_tagged_points()
 */
typedef struct tGPDeleteIsland {
  int start_idx;
  int end_idx;
} tGPDeleteIsland;

static void gp_stroke_join_islands(bGPDframe *gpf, bGPDstroke *gps_first, bGPDstroke *gps_last)
{
  bGPDspoint *pt = NULL;
  bGPDspoint *pt_final = NULL;
  const int totpoints = gps_first->totpoints + gps_last->totpoints;

  /* create new stroke */
  bGPDstroke *join_stroke = MEM_dupallocN(gps_first);

  join_stroke->points = MEM_callocN(sizeof(bGPDspoint) * totpoints, __func__);
  join_stroke->totpoints = totpoints;
  join_stroke->flag &= ~GP_STROKE_CYCLIC;

  /* copy points (last before) */
  int e1 = 0;
  int e2 = 0;
  float delta = 0.0f;

  for (int i = 0; i < totpoints; i++) {
    pt_final = &join_stroke->points[i];
    if (i < gps_last->totpoints) {
      pt = &gps_last->points[e1];
      e1++;
    }
    else {
      pt = &gps_first->points[e2];
      e2++;
    }

    /* copy current point */
    copy_v3_v3(&pt_final->x, &pt->x);
    pt_final->pressure = pt->pressure;
    pt_final->strength = pt->strength;
    pt_final->time = delta;
    pt_final->flag = pt->flag;

    /* retiming with fixed time interval (we cannot determine real time) */
    delta += 0.01f;
  }

  /* Copy over vertex weight data (if available) */
  if ((gps_first->dvert != NULL) || (gps_last->dvert != NULL)) {
    join_stroke->dvert = MEM_callocN(sizeof(MDeformVert) * totpoints, __func__);
    MDeformVert *dvert_src = NULL;
    MDeformVert *dvert_dst = NULL;

    /* Copy weights (last before)*/
    e1 = 0;
    e2 = 0;
    for (int i = 0; i < totpoints; i++) {
      dvert_dst = &join_stroke->dvert[i];
      dvert_src = NULL;
      if (i < gps_last->totpoints) {
        if (gps_last->dvert) {
          dvert_src = &gps_last->dvert[e1];
          e1++;
        }
      }
      else {
        if (gps_first->dvert) {
          dvert_src = &gps_first->dvert[e2];
          e2++;
        }
      }

      if ((dvert_src) && (dvert_src->dw)) {
        dvert_dst->dw = MEM_dupallocN(dvert_src->dw);
      }
    }
  }

  /* add new stroke at head */
  BLI_addhead(&gpf->strokes, join_stroke);

  /* remove first stroke */
  BLI_remlink(&gpf->strokes, gps_first);
  BKE_gpencil_free_stroke(gps_first);

  /* remove last stroke */
  BLI_remlink(&gpf->strokes, gps_last);
  BKE_gpencil_free_stroke(gps_last);
}

/* Split the given stroke into several new strokes, partitioning
 * it based on whether the stroke points have a particular flag
 * is set (e.g. "GP_SPOINT_SELECT" in most cases, but not always)
 *
 * The algorithm used here is as follows:
 * 1) We firstly identify the number of "islands" of non-tagged points
 *    which will all end up being in new strokes.
 *    - In the most extreme case (i.e. every other vert is a 1-vert island),
 *      we have at most n / 2 islands
 *    - Once we start having larger islands than that, the number required
 *      becomes much less
 * 2) Each island gets converted to a new stroke
 * If the number of points is <= limit, the stroke is deleted
 */
void gp_stroke_delete_tagged_points(bGPDframe *gpf,
                                    bGPDstroke *gps,
                                    bGPDstroke *next_stroke,
                                    int tag_flags,
                                    bool select,
                                    int limit)
{
  tGPDeleteIsland *islands = MEM_callocN(sizeof(tGPDeleteIsland) * (gps->totpoints + 1) / 2,
                                         "gp_point_islands");
  bool in_island = false;
  int num_islands = 0;

  bGPDstroke *gps_first = NULL;
  const bool is_cyclic = (bool)(gps->flag & GP_STROKE_CYCLIC);

  /* First Pass: Identify start/end of islands */
  bGPDspoint *pt = gps->points;
  for (int i = 0; i < gps->totpoints; i++, pt++) {
    if (pt->flag & tag_flags) {
      /* selected - stop accumulating to island */
      in_island = false;
    }
    else {
      /* unselected - start of a new island? */
      int idx;

      if (in_island) {
        /* extend existing island */
        idx = num_islands - 1;
        islands[idx].end_idx = i;
      }
      else {
        /* start of new island */
        in_island = true;
        num_islands++;

        idx = num_islands - 1;
        islands[idx].start_idx = islands[idx].end_idx = i;
      }
    }
  }

  /* Watch out for special case where No islands = All points selected = Delete Stroke only */
  if (num_islands) {
    /* There are islands, so create a series of new strokes,
     * adding them before the "next" stroke. */
    int idx;
    bGPDstroke *new_stroke = NULL;

    /* Create each new stroke... */
    for (idx = 0; idx < num_islands; idx++) {
      tGPDeleteIsland *island = &islands[idx];
      new_stroke = MEM_dupallocN(gps);

      /* if cyclic and first stroke, save to join later */
      if ((is_cyclic) && (gps_first == NULL)) {
        gps_first = new_stroke;
      }

      /* initialize triangle memory  - to be calculated on next redraw */
      new_stroke->triangles = NULL;
      new_stroke->flag |= GP_STROKE_RECALC_GEOMETRY;
      new_stroke->flag &= ~GP_STROKE_CYCLIC;
      new_stroke->tot_triangles = 0;

      /* Compute new buffer size (+ 1 needed as the endpoint index is "inclusive") */
      new_stroke->totpoints = island->end_idx - island->start_idx + 1;

      /* Copy over the relevant point data */
      new_stroke->points = MEM_callocN(sizeof(bGPDspoint) * new_stroke->totpoints,
                                       "gp delete stroke fragment");
      memcpy(new_stroke->points,
             gps->points + island->start_idx,
             sizeof(bGPDspoint) * new_stroke->totpoints);

      /* Copy over vertex weight data (if available) */
      if (gps->dvert != NULL) {
        /* Copy over the relevant vertex-weight points */
        new_stroke->dvert = MEM_callocN(sizeof(MDeformVert) * new_stroke->totpoints,
                                        "gp delete stroke fragment weight");
        memcpy(new_stroke->dvert,
               gps->dvert + island->start_idx,
               sizeof(MDeformVert) * new_stroke->totpoints);

        /* Copy weights */
        int e = island->start_idx;
        for (int i = 0; i < new_stroke->totpoints; i++) {
          MDeformVert *dvert_src = &gps->dvert[e];
          MDeformVert *dvert_dst = &new_stroke->dvert[i];
          if (dvert_src->dw) {
            dvert_dst->dw = MEM_dupallocN(dvert_src->dw);
          }
          e++;
        }
      }
      /* Each island corresponds to a new stroke.
       * We must adjust the timings of these new strokes:
       *
       * Each point's timing data is a delta from stroke's inittime, so as we erase some points
       * from the start of the stroke, we have to offset this inittime and all remaining points'
       * delta values. This way we get a new stroke with exactly the same timing as if user had
       * started drawing from the first non-removed point.
       */
      {
        bGPDspoint *pts;
        float delta = gps->points[island->start_idx].time;
        int j;

        new_stroke->inittime += (double)delta;

        pts = new_stroke->points;
        for (j = 0; j < new_stroke->totpoints; j++, pts++) {
          pts->time -= delta;
          /* set flag for select again later */
          if (select == true) {
            pts->flag &= ~GP_SPOINT_SELECT;
            pts->flag |= GP_SPOINT_TAG;
          }
        }
      }

      /* Add new stroke to the frame or delete if below limit */
      if ((limit > 0) && (new_stroke->totpoints <= limit)) {
        BKE_gpencil_free_stroke(new_stroke);
      }
      else {
        if (next_stroke) {
          BLI_insertlinkbefore(&gpf->strokes, next_stroke, new_stroke);
        }
        else {
          BLI_addtail(&gpf->strokes, new_stroke);
        }
      }
    }
    /* if cyclic, need to join last stroke with first stroke */
    if ((is_cyclic) && (gps_first != NULL) && (gps_first != new_stroke)) {
      gp_stroke_join_islands(gpf, gps_first, new_stroke);
    }
  }

  /* free islands */
  MEM_freeN(islands);

  /* Delete the old stroke */
  BLI_remlink(&gpf->strokes, gps);
  BKE_gpencil_free_stroke(gps);
}

/* Split selected strokes into segments, splitting on selected points */
static int gp_delete_selected_points(bContext *C)
{
  Object *ob = CTX_data_active_object(C);
  bGPdata *gpd = ED_gpencil_data_get_active(C);
  const bool is_multiedit = (bool)GPENCIL_MULTIEDIT_SESSIONS_ON(gpd);
  bool changed = false;

  CTX_DATA_BEGIN (C, bGPDlayer *, gpl, editable_gpencil_layers) {
    bGPDframe *init_gpf = (is_multiedit) ? gpl->frames.first : gpl->actframe;

    for (bGPDframe *gpf = init_gpf; gpf; gpf = gpf->next) {
      if ((gpf == gpl->actframe) || ((gpf->flag & GP_FRAME_SELECT) && (is_multiedit))) {
        bGPDstroke *gps, *gpsn;

        if (gpf == NULL) {
          continue;
        }

        /* simply delete strokes which are selected */
        for (gps = gpf->strokes.first; gps; gps = gpsn) {
          gpsn = gps->next;

          /* skip strokes that are invalid for current view */
          if (ED_gpencil_stroke_can_use(C, gps) == false) {
            continue;
          }
          /* check if the color is editable */
          if (ED_gpencil_stroke_color_use(ob, gpl, gps) == false) {
            continue;
          }

          if (gps->flag & GP_STROKE_SELECT) {
            /* deselect old stroke, since it will be used as template for the new strokes */
            gps->flag &= ~GP_STROKE_SELECT;

            /* delete unwanted points by splitting stroke into several smaller ones */
            gp_stroke_delete_tagged_points(gpf, gps, gpsn, GP_SPOINT_SELECT, false, 0);

            changed = true;
          }
        }
      }
    }
  }
  CTX_DATA_END;

  if (changed) {
    DEG_id_tag_update(&gpd->id, ID_RECALC_TRANSFORM | ID_RECALC_GEOMETRY);
    WM_event_add_notifier(C, NC_GPENCIL | ND_DATA | NA_EDITED, NULL);
    return OPERATOR_FINISHED;
  }
  else {
    return OPERATOR_CANCELLED;
  }
}

/* simple wrapper to external call */
int gp_delete_selected_point_wrap(bContext *C)
{
  return gp_delete_selected_points(C);
}

/* ----------------------------------- */

static int gp_delete_exec(bContext *C, wmOperator *op)
{
  eGP_DeleteMode mode = RNA_enum_get(op->ptr, "type");
  int result = OPERATOR_CANCELLED;

  switch (mode) {
    case GP_DELETEOP_STROKES: /* selected strokes */
      result = gp_delete_selected_strokes(C);
      break;

    case GP_DELETEOP_POINTS: /* selected points (breaks the stroke into segments) */
      result = gp_delete_selected_points(C);
      break;

    case GP_DELETEOP_FRAME: /* active frame */
      result = gp_actframe_delete_exec(C, op);
      break;
  }

  return result;
}

void GPENCIL_OT_delete(wmOperatorType *ot)
{
  static const EnumPropertyItem prop_gpencil_delete_types[] = {
      {GP_DELETEOP_POINTS,
       "POINTS",
       0,
       "Points",
       "Delete selected points and split strokes into segments"},
      {GP_DELETEOP_STROKES, "STROKES", 0, "Strokes", "Delete selected strokes"},
      {GP_DELETEOP_FRAME, "FRAME", 0, "Frame", "Delete active frame"},
      {0, NULL, 0, NULL, NULL},
  };

  /* identifiers */
  ot->name = "Delete";
  ot->idname = "GPENCIL_OT_delete";
  ot->description = "Delete selected Grease Pencil strokes, vertices, or frames";

  /* callbacks */
  ot->invoke = WM_menu_invoke;
  ot->exec = gp_delete_exec;
  ot->poll = gp_stroke_edit_poll;

  /* flags */
  ot->flag = OPTYPE_UNDO | OPTYPE_REGISTER;

  /* props */
  ot->prop = RNA_def_enum(ot->srna,
                          "type",
                          prop_gpencil_delete_types,
                          0,
                          "Type",
                          "Method used for deleting Grease Pencil data");
}

static int gp_dissolve_exec(bContext *C, wmOperator *op)
{
  eGP_DissolveMode mode = RNA_enum_get(op->ptr, "type");

  return gp_dissolve_selected_points(C, mode);
}

void GPENCIL_OT_dissolve(wmOperatorType *ot)
{
  static EnumPropertyItem prop_gpencil_dissolve_types[] = {
      {GP_DISSOLVE_POINTS, "POINTS", 0, "Dissolve", "Dissolve selected points"},
      {GP_DISSOLVE_BETWEEN,
       "BETWEEN",
       0,
       "Dissolve Between",
       "Dissolve points between selected points"},
      {GP_DISSOLVE_UNSELECT, "UNSELECT", 0, "Dissolve Unselect", "Dissolve all unselected points"},
      {0, NULL, 0, NULL, NULL},
  };

  /* identifiers */
  ot->name = "Dissolve";
  ot->idname = "GPENCIL_OT_dissolve";
  ot->description = "Delete selected points without splitting strokes";

  /* callbacks */
  ot->invoke = WM_menu_invoke;
  ot->exec = gp_dissolve_exec;
  ot->poll = gp_stroke_edit_poll;

  /* flags */
  ot->flag = OPTYPE_UNDO | OPTYPE_REGISTER;

  /* props */
  ot->prop = RNA_def_enum(ot->srna,
                          "type",
                          prop_gpencil_dissolve_types,
                          0,
                          "Type",
                          "Method used for dissolving Stroke points");
}

/* ****************** Snapping - Strokes <-> Cursor ************************ */

/* Poll callback for snap operators */
/* NOTE: For now, we only allow these in the 3D view, as other editors do not
 *       define a cursor or gridstep which can be used
 */
static bool gp_snap_poll(bContext *C)
{
  bGPdata *gpd = CTX_data_gpencil_data(C);
  ScrArea *sa = CTX_wm_area(C);

  return (gpd != NULL) && ((sa != NULL) && (sa->spacetype == SPACE_VIEW3D));
}

/* --------------------------------- */

static int gp_snap_to_grid(bContext *C, wmOperator *UNUSED(op))
{
  bGPdata *gpd = ED_gpencil_data_get_active(C);
  RegionView3D *rv3d = CTX_wm_region_data(C);
  View3D *v3d = CTX_wm_view3d(C);
  Scene *scene = CTX_data_scene(C);
  Depsgraph *depsgraph = CTX_data_ensure_evaluated_depsgraph(C);
  Object *obact = CTX_data_active_object(C);
  const float gridf = ED_view3d_grid_view_scale(scene, v3d, rv3d, NULL);

  for (bGPDlayer *gpl = gpd->layers.first; gpl; gpl = gpl->next) {
    /* only editable and visible layers are considered */
    if (gpencil_layer_is_editable(gpl) && (gpl->actframe != NULL)) {
      bGPDframe *gpf = gpl->actframe;
      float diff_mat[4][4];

      /* calculate difference matrix object */
      ED_gpencil_parent_location(depsgraph, obact, gpd, gpl, diff_mat);

      for (bGPDstroke *gps = gpf->strokes.first; gps; gps = gps->next) {
        bGPDspoint *pt;
        int i;

        /* skip strokes that are invalid for current view */
        if (ED_gpencil_stroke_can_use(C, gps) == false) {
          continue;
        }
        /* check if the color is editable */
        if (ED_gpencil_stroke_color_use(obact, gpl, gps) == false) {
          continue;
        }

        // TODO: if entire stroke is selected, offset entire stroke by same amount?
        for (i = 0, pt = gps->points; i < gps->totpoints; i++, pt++) {
          /* only if point is selected */
          if (pt->flag & GP_SPOINT_SELECT) {
            /* apply parent transformations */
            float fpt[3];
            mul_v3_m4v3(fpt, diff_mat, &pt->x);

            fpt[0] = gridf * floorf(0.5f + fpt[0] / gridf);
            fpt[1] = gridf * floorf(0.5f + fpt[1] / gridf);
            fpt[2] = gridf * floorf(0.5f + fpt[2] / gridf);

            /* return data */
            copy_v3_v3(&pt->x, fpt);
            gp_apply_parent_point(depsgraph, obact, gpd, gpl, pt);
          }
        }
      }
    }
  }

  DEG_id_tag_update(&gpd->id, ID_RECALC_TRANSFORM | ID_RECALC_GEOMETRY);
  DEG_id_tag_update(&obact->id, ID_RECALC_COPY_ON_WRITE);
  WM_event_add_notifier(C, NC_GPENCIL | ND_DATA | NA_EDITED, NULL);
  return OPERATOR_FINISHED;
}

void GPENCIL_OT_snap_to_grid(wmOperatorType *ot)
{
  /* identifiers */
  ot->name = "Snap Selection to Grid";
  ot->idname = "GPENCIL_OT_snap_to_grid";
  ot->description = "Snap selected points to the nearest grid points";

  /* callbacks */
  ot->exec = gp_snap_to_grid;
  ot->poll = gp_snap_poll;

  /* flags */
  ot->flag = OPTYPE_REGISTER | OPTYPE_UNDO;
}

/* ------------------------------- */

static int gp_snap_to_cursor(bContext *C, wmOperator *op)
{
  bGPdata *gpd = ED_gpencil_data_get_active(C);

  Scene *scene = CTX_data_scene(C);
  Depsgraph *depsgraph = CTX_data_ensure_evaluated_depsgraph(C);
  Object *obact = CTX_data_active_object(C);

  const bool use_offset = RNA_boolean_get(op->ptr, "use_offset");
  const float *cursor_global = scene->cursor.location;

  for (bGPDlayer *gpl = gpd->layers.first; gpl; gpl = gpl->next) {
    /* only editable and visible layers are considered */
    if (gpencil_layer_is_editable(gpl) && (gpl->actframe != NULL)) {
      bGPDframe *gpf = gpl->actframe;
      float diff_mat[4][4];

      /* calculate difference matrix */
      ED_gpencil_parent_location(depsgraph, obact, gpd, gpl, diff_mat);

      for (bGPDstroke *gps = gpf->strokes.first; gps; gps = gps->next) {
        bGPDspoint *pt;
        int i;

        /* skip strokes that are invalid for current view */
        if (ED_gpencil_stroke_can_use(C, gps) == false) {
          continue;
        }
        /* check if the color is editable */
        if (ED_gpencil_stroke_color_use(obact, gpl, gps) == false) {
          continue;
        }
        /* only continue if this stroke is selected (editable doesn't guarantee this)... */
        if ((gps->flag & GP_STROKE_SELECT) == 0) {
          continue;
        }

        if (use_offset) {
          float offset[3];

          /* compute offset from first point of stroke to cursor */
          /* TODO: Allow using midpoint instead? */
          sub_v3_v3v3(offset, cursor_global, &gps->points->x);

          /* apply offset to all points in the stroke */
          for (i = 0, pt = gps->points; i < gps->totpoints; i++, pt++) {
            add_v3_v3(&pt->x, offset);
          }
        }
        else {
          /* affect each selected point */
          for (i = 0, pt = gps->points; i < gps->totpoints; i++, pt++) {
            if (pt->flag & GP_SPOINT_SELECT) {
              copy_v3_v3(&pt->x, cursor_global);
              gp_apply_parent_point(depsgraph, obact, gpd, gpl, pt);
            }
          }
        }
      }
    }
  }

  DEG_id_tag_update(&gpd->id, ID_RECALC_TRANSFORM | ID_RECALC_GEOMETRY);
  DEG_id_tag_update(&obact->id, ID_RECALC_COPY_ON_WRITE);
  WM_event_add_notifier(C, NC_GPENCIL | ND_DATA | NA_EDITED, NULL);
  return OPERATOR_FINISHED;
}

void GPENCIL_OT_snap_to_cursor(wmOperatorType *ot)
{
  /* identifiers */
  ot->name = "Snap Selection to Cursor";
  ot->idname = "GPENCIL_OT_snap_to_cursor";
  ot->description = "Snap selected points/strokes to the cursor";

  /* callbacks */
  ot->exec = gp_snap_to_cursor;
  ot->poll = gp_snap_poll;

  /* flags */
  ot->flag = OPTYPE_REGISTER | OPTYPE_UNDO;

  /* props */
  ot->prop = RNA_def_boolean(ot->srna,
                             "use_offset",
                             true,
                             "With Offset",
                             "Offset the entire stroke instead of selected points only");
}

/* ------------------------------- */

static int gp_snap_cursor_to_sel(bContext *C, wmOperator *UNUSED(op))
{
  bGPdata *gpd = ED_gpencil_data_get_active(C);

  Scene *scene = CTX_data_scene(C);
  View3D *v3d = CTX_wm_view3d(C);
  Depsgraph *depsgraph = CTX_data_ensure_evaluated_depsgraph(C);
  Object *obact = CTX_data_active_object(C);

  float *cursor = scene->cursor.location;
  float centroid[3] = {0.0f};
  float min[3], max[3];
  size_t count = 0;

  INIT_MINMAX(min, max);

  /* calculate midpoints from selected points */
  for (bGPDlayer *gpl = gpd->layers.first; gpl; gpl = gpl->next) {
    /* only editable and visible layers are considered */
    if (gpencil_layer_is_editable(gpl) && (gpl->actframe != NULL)) {
      bGPDframe *gpf = gpl->actframe;
      float diff_mat[4][4];

      /* calculate difference matrix */
      ED_gpencil_parent_location(depsgraph, obact, gpd, gpl, diff_mat);

      for (bGPDstroke *gps = gpf->strokes.first; gps; gps = gps->next) {
        bGPDspoint *pt;
        int i;

        /* skip strokes that are invalid for current view */
        if (ED_gpencil_stroke_can_use(C, gps) == false) {
          continue;
        }
        /* check if the color is editable */
        if (ED_gpencil_stroke_color_use(obact, gpl, gps) == false) {
          continue;
        }
        /* only continue if this stroke is selected (editable doesn't guarantee this)... */
        if ((gps->flag & GP_STROKE_SELECT) == 0) {
          continue;
        }

        for (i = 0, pt = gps->points; i < gps->totpoints; i++, pt++) {
          if (pt->flag & GP_SPOINT_SELECT) {
            /* apply parent transformations */
            float fpt[3];
            mul_v3_m4v3(fpt, diff_mat, &pt->x);

            add_v3_v3(centroid, fpt);
            minmax_v3v3_v3(min, max, fpt);

            count++;
          }
        }
      }
    }
  }

  if (scene->toolsettings->transform_pivot_point == V3D_AROUND_CENTER_MEDIAN && count) {
    mul_v3_fl(centroid, 1.0f / (float)count);
    copy_v3_v3(cursor, centroid);
  }
  else {
    mid_v3_v3v3(cursor, min, max);
  }

  DEG_id_tag_update(&scene->id, ID_RECALC_COPY_ON_WRITE);
  WM_event_add_notifier(C, NC_SPACE | ND_SPACE_VIEW3D, v3d);

  return OPERATOR_FINISHED;
}

void GPENCIL_OT_snap_cursor_to_selected(wmOperatorType *ot)
{
  /* identifiers */
  ot->name = "Snap Cursor to Selected Points";
  ot->idname = "GPENCIL_OT_snap_cursor_to_selected";
  ot->description = "Snap cursor to center of selected points";

  /* callbacks */
  ot->exec = gp_snap_cursor_to_sel;
  ot->poll = gp_snap_poll;

  /* flags */
  ot->flag = OPTYPE_REGISTER | OPTYPE_UNDO;
}

/* ******************* Apply layer thickness change to strokes ************************** */

static int gp_stroke_apply_thickness_exec(bContext *C, wmOperator *UNUSED(op))
{
  bGPdata *gpd = ED_gpencil_data_get_active(C);
  bGPDlayer *gpl = BKE_gpencil_layer_getactive(gpd);

  /* sanity checks */
  if (ELEM(NULL, gpd, gpl, gpl->frames.first)) {
    return OPERATOR_CANCELLED;
  }

  /* loop all strokes */
  for (bGPDframe *gpf = gpl->frames.first; gpf; gpf = gpf->next) {
    for (bGPDstroke *gps = gpf->strokes.first; gps; gps = gps->next) {
      /* Apply thickness */
      if ((gps->thickness == 0) && (gpl->line_change == 0)) {
        gps->thickness = gpl->thickness;
      }
      else {
        gps->thickness = gps->thickness + gpl->line_change;
      }
    }
  }
  /* clear value */
  gpl->thickness = 0.0f;
  gpl->line_change = 0;

  /* notifiers */
  DEG_id_tag_update(&gpd->id, ID_RECALC_TRANSFORM | ID_RECALC_GEOMETRY);
  WM_event_add_notifier(C, NC_GPENCIL | ND_DATA | NA_EDITED, NULL);

  return OPERATOR_FINISHED;
}

void GPENCIL_OT_stroke_apply_thickness(wmOperatorType *ot)
{
  /* identifiers */
  ot->name = "Apply Stroke Thickness";
  ot->idname = "GPENCIL_OT_stroke_apply_thickness";
  ot->description = "Apply the thickness change of the layer to its strokes";

  /* api callbacks */
  ot->exec = gp_stroke_apply_thickness_exec;
  ot->poll = gp_active_layer_poll;
}

/* ******************* Close Strokes ************************** */

enum {
  GP_STROKE_CYCLIC_CLOSE = 1,
  GP_STROKE_CYCLIC_OPEN = 2,
  GP_STROKE_CYCLIC_TOGGLE = 3,
};

static int gp_stroke_cyclical_set_exec(bContext *C, wmOperator *op)
{
  bGPdata *gpd = ED_gpencil_data_get_active(C);
  Object *ob = CTX_data_active_object(C);

  const int type = RNA_enum_get(op->ptr, "type");
  const bool geometry = RNA_boolean_get(op->ptr, "geometry");
  const bool is_multiedit = (bool)GPENCIL_MULTIEDIT_SESSIONS_ON(gpd);
  bGPDstroke *gps = NULL;

  /* sanity checks */
  if (ELEM(NULL, gpd)) {
    return OPERATOR_CANCELLED;
  }

  /* loop all selected strokes */
  CTX_DATA_BEGIN (C, bGPDlayer *, gpl, editable_gpencil_layers) {
    bGPDframe *init_gpf = (is_multiedit) ? gpl->frames.first : gpl->actframe;

    for (bGPDframe *gpf = init_gpf; gpf; gpf = gpf->next) {
      if ((gpf == gpl->actframe) || ((gpf->flag & GP_FRAME_SELECT) && (is_multiedit))) {
        if (gpf == NULL) {
          continue;
        }

        for (gps = gpf->strokes.first; gps; gps = gps->next) {
          MaterialGPencilStyle *gp_style = BKE_material_gpencil_settings_get(ob, gps->mat_nr + 1);
          /* skip strokes that are not selected or invalid for current view */
          if (((gps->flag & GP_STROKE_SELECT) == 0) ||
              ED_gpencil_stroke_can_use(C, gps) == false) {
            continue;
          }
          /* skip hidden or locked colors */
          if (!gp_style || (gp_style->flag & GP_STYLE_COLOR_HIDE) ||
              (gp_style->flag & GP_STYLE_COLOR_LOCKED)) {
            continue;
          }

          switch (type) {
            case GP_STROKE_CYCLIC_CLOSE:
              /* Close all (enable) */
              gps->flag |= GP_STROKE_CYCLIC;
              break;
            case GP_STROKE_CYCLIC_OPEN:
              /* Open all (disable) */
              gps->flag &= ~GP_STROKE_CYCLIC;
              break;
            case GP_STROKE_CYCLIC_TOGGLE:
              /* Just toggle flag... */
              gps->flag ^= GP_STROKE_CYCLIC;
              break;
            default:
              BLI_assert(0);
              break;
          }

          /* Create new geometry. */
          if ((gps->flag & GP_STROKE_CYCLIC) && (geometry)) {
            BKE_gpencil_close_stroke(gps);
          }
        }

        /* if not multiedit, exit loop*/
        if (!is_multiedit) {
          break;
        }
      }
    }
  }
  CTX_DATA_END;

  /* notifiers */
  DEG_id_tag_update(&gpd->id, ID_RECALC_TRANSFORM | ID_RECALC_GEOMETRY);
  WM_event_add_notifier(C, NC_GPENCIL | ND_DATA | NA_EDITED, NULL);

  return OPERATOR_FINISHED;
}

/**
 * Similar to #CURVE_OT_cyclic_toggle or #MASK_OT_cyclic_toggle, but with
 * option to force opened/closed strokes instead of just toggle behavior.
 */
void GPENCIL_OT_stroke_cyclical_set(wmOperatorType *ot)
{
  PropertyRNA *prop;

  static const EnumPropertyItem cyclic_type[] = {
      {GP_STROKE_CYCLIC_CLOSE, "CLOSE", 0, "Close all", ""},
      {GP_STROKE_CYCLIC_OPEN, "OPEN", 0, "Open all", ""},
      {GP_STROKE_CYCLIC_TOGGLE, "TOGGLE", 0, "Toggle", ""},
      {0, NULL, 0, NULL, NULL},
  };

  /* identifiers */
  ot->name = "Set Cyclical State";
  ot->idname = "GPENCIL_OT_stroke_cyclical_set";
  ot->description = "Close or open the selected stroke adding an edge from last to first point";

  /* api callbacks */
  ot->exec = gp_stroke_cyclical_set_exec;
  ot->poll = gp_active_layer_poll;

  /* flags */
  ot->flag = OPTYPE_REGISTER | OPTYPE_UNDO;

  /* properties */
  ot->prop = RNA_def_enum(ot->srna, "type", cyclic_type, GP_STROKE_CYCLIC_TOGGLE, "Type", "");
  prop = RNA_def_boolean(
      ot->srna, "geometry", false, "Create Geometry", "Create new geometry for closing stroke");
  RNA_def_property_flag(prop, PROP_SKIP_SAVE);
}

/* ******************* Flat Stroke Caps ************************** */

enum {
  GP_STROKE_CAPS_TOGGLE_BOTH = 0,
  GP_STROKE_CAPS_TOGGLE_START = 1,
  GP_STROKE_CAPS_TOGGLE_END = 2,
  GP_STROKE_CAPS_TOGGLE_DEFAULT = 3,
};

static int gp_stroke_caps_set_exec(bContext *C, wmOperator *op)
{
  bGPdata *gpd = ED_gpencil_data_get_active(C);
  Object *ob = CTX_data_active_object(C);

  const int type = RNA_enum_get(op->ptr, "type");

  /* sanity checks */
  if (ELEM(NULL, gpd)) {
    return OPERATOR_CANCELLED;
  }

  /* loop all selected strokes */
  CTX_DATA_BEGIN (C, bGPDlayer *, gpl, editable_gpencil_layers) {
    if (gpl->actframe == NULL) {
      continue;
    }

    for (bGPDstroke *gps = gpl->actframe->strokes.last; gps; gps = gps->prev) {
      MaterialGPencilStyle *gp_style = BKE_material_gpencil_settings_get(ob, gps->mat_nr + 1);

      /* skip strokes that are not selected or invalid for current view */
      if (((gps->flag & GP_STROKE_SELECT) == 0) || (ED_gpencil_stroke_can_use(C, gps) == false)) {
        continue;
      }
      /* skip hidden or locked colors */
      if (!gp_style || (gp_style->flag & GP_STYLE_COLOR_HIDE) ||
          (gp_style->flag & GP_STYLE_COLOR_LOCKED)) {
        continue;
      }

      if ((type == GP_STROKE_CAPS_TOGGLE_BOTH) || (type == GP_STROKE_CAPS_TOGGLE_START)) {
        ++gps->caps[0];
        if (gps->caps[0] >= GP_STROKE_CAP_MAX) {
          gps->caps[0] = GP_STROKE_CAP_ROUND;
        }
      }
      if ((type == GP_STROKE_CAPS_TOGGLE_BOTH) || (type == GP_STROKE_CAPS_TOGGLE_END)) {
        ++gps->caps[1];
        if (gps->caps[1] >= GP_STROKE_CAP_MAX) {
          gps->caps[1] = GP_STROKE_CAP_ROUND;
        }
      }
      if (type == GP_STROKE_CAPS_TOGGLE_DEFAULT) {
        gps->caps[0] = GP_STROKE_CAP_ROUND;
        gps->caps[1] = GP_STROKE_CAP_ROUND;
      }
    }
  }
  CTX_DATA_END;

  /* notifiers */
  DEG_id_tag_update(&gpd->id, ID_RECALC_TRANSFORM | ID_RECALC_GEOMETRY);
  WM_event_add_notifier(C, NC_GPENCIL | ND_DATA | NA_EDITED, NULL);

  return OPERATOR_FINISHED;
}

/**
 * Change Stroke caps mode Rounded or Flat
 */
void GPENCIL_OT_stroke_caps_set(wmOperatorType *ot)
{
  static const EnumPropertyItem toggle_type[] = {
      {GP_STROKE_CAPS_TOGGLE_BOTH, "TOGGLE", 0, "Both", ""},
      {GP_STROKE_CAPS_TOGGLE_START, "START", 0, "Start", ""},
      {GP_STROKE_CAPS_TOGGLE_END, "END", 0, "End", ""},
      {GP_STROKE_CAPS_TOGGLE_DEFAULT, "TOGGLE", 0, "Default", "Set as default rounded"},
      {0, NULL, 0, NULL, NULL},
  };

  /* identifiers */
  ot->name = "Set Caps Mode";
  ot->idname = "GPENCIL_OT_stroke_caps_set";
  ot->description = "Change Stroke caps mode (rounded or flat)";

  /* api callbacks */
  ot->exec = gp_stroke_caps_set_exec;
  ot->poll = gp_active_layer_poll;

  /* flags */
  ot->flag = OPTYPE_REGISTER | OPTYPE_UNDO;

  /* properties */
  ot->prop = RNA_def_enum(ot->srna, "type", toggle_type, GP_STROKE_CAPS_TOGGLE_BOTH, "Type", "");
}

/* ******************* Stroke join ************************** */

/* Helper: flip stroke */
static void gpencil_flip_stroke(bGPDstroke *gps)
{
  int end = gps->totpoints - 1;

  for (int i = 0; i < gps->totpoints / 2; i++) {
    bGPDspoint *point, *point2;
    bGPDspoint pt;

    /* save first point */
    point = &gps->points[i];
    pt.x = point->x;
    pt.y = point->y;
    pt.z = point->z;
    pt.flag = point->flag;
    pt.pressure = point->pressure;
    pt.strength = point->strength;
    pt.time = point->time;

    /* replace first point with last point */
    point2 = &gps->points[end];
    point->x = point2->x;
    point->y = point2->y;
    point->z = point2->z;
    point->flag = point2->flag;
    point->pressure = point2->pressure;
    point->strength = point2->strength;
    point->time = point2->time;

    /* replace last point with first saved before */
    point = &gps->points[end];
    point->x = pt.x;
    point->y = pt.y;
    point->z = pt.z;
    point->flag = pt.flag;
    point->pressure = pt.pressure;
    point->strength = pt.strength;
    point->time = pt.time;

    end--;
  }
}

/* Helper: copy point between strokes */
static void gpencil_stroke_copy_point(bGPDstroke *gps,
                                      bGPDspoint *point,
                                      int idx,
                                      float delta[3],
                                      float pressure,
                                      float strength,
                                      float deltatime)
{
  bGPDspoint *newpoint;

  gps->points = MEM_reallocN(gps->points, sizeof(bGPDspoint) * (gps->totpoints + 1));
  if (gps->dvert != NULL) {
    gps->dvert = MEM_reallocN(gps->dvert, sizeof(MDeformVert) * (gps->totpoints + 1));
  }
  gps->totpoints++;
  newpoint = &gps->points[gps->totpoints - 1];

  newpoint->x = point->x * delta[0];
  newpoint->y = point->y * delta[1];
  newpoint->z = point->z * delta[2];
  newpoint->flag = point->flag;
  newpoint->pressure = pressure;
  newpoint->strength = strength;
  newpoint->time = point->time + deltatime;

  if (gps->dvert != NULL) {
    MDeformVert *dvert = &gps->dvert[idx];
    MDeformVert *newdvert = &gps->dvert[gps->totpoints - 1];

    newdvert->totweight = dvert->totweight;
    newdvert->dw = MEM_dupallocN(dvert->dw);
  }
}

/* Helper: join two strokes using the shortest distance (reorder stroke if necessary ) */
static void gpencil_stroke_join_strokes(bGPDstroke *gps_a,
                                        bGPDstroke *gps_b,
                                        const bool leave_gaps)
{
  bGPDspoint point;
  bGPDspoint *pt;
  int i;
  float delta[3] = {1.0f, 1.0f, 1.0f};
  float deltatime = 0.0f;

  /* sanity checks */
  if (ELEM(NULL, gps_a, gps_b)) {
    return;
  }

  if ((gps_a->totpoints == 0) || (gps_b->totpoints == 0)) {
    return;
  }

  /* define start and end points of each stroke */
  float sa[3], sb[3], ea[3], eb[3];
  pt = &gps_a->points[0];
  copy_v3_v3(sa, &pt->x);

  pt = &gps_a->points[gps_a->totpoints - 1];
  copy_v3_v3(ea, &pt->x);

  pt = &gps_b->points[0];
  copy_v3_v3(sb, &pt->x);

  pt = &gps_b->points[gps_b->totpoints - 1];
  copy_v3_v3(eb, &pt->x);

  /* review if need flip stroke B */
  float ea_sb = len_squared_v3v3(ea, sb);
  float ea_eb = len_squared_v3v3(ea, eb);
  /* flip if distance to end point is shorter */
  if (ea_eb < ea_sb) {
    gpencil_flip_stroke(gps_b);
  }

  /* don't visibly link the first and last points? */
  if (leave_gaps) {
    /* 1st: add one tail point to start invisible area */
    point = gps_a->points[gps_a->totpoints - 1];
    deltatime = point.time;
    gpencil_stroke_copy_point(gps_a, &point, gps_a->totpoints - 1, delta, 0.0f, 0.0f, 0.0f);

    /* 2nd: add one head point to finish invisible area */
    point = gps_b->points[0];
    gpencil_stroke_copy_point(gps_a, &point, 0, delta, 0.0f, 0.0f, deltatime);
  }

  /* 3rd: add all points */
  for (i = 0, pt = gps_b->points; i < gps_b->totpoints && pt; i++, pt++) {
    gpencil_stroke_copy_point(gps_a, pt, i, delta, pt->pressure, pt->strength, deltatime);
  }
}

static int gp_stroke_join_exec(bContext *C, wmOperator *op)
{
  bGPdata *gpd = ED_gpencil_data_get_active(C);
  bGPDlayer *activegpl = BKE_gpencil_layer_getactive(gpd);
  bGPDstroke *gps, *gpsn;
  Object *ob = CTX_data_active_object(C);

  bGPDframe *gpf_a = NULL;
  bGPDstroke *stroke_a = NULL;
  bGPDstroke *stroke_b = NULL;
  bGPDstroke *new_stroke = NULL;

  const int type = RNA_enum_get(op->ptr, "type");
  const bool leave_gaps = RNA_boolean_get(op->ptr, "leave_gaps");

  /* sanity checks */
  if (ELEM(NULL, gpd)) {
    return OPERATOR_CANCELLED;
  }

  if (activegpl->flag & GP_LAYER_LOCKED) {
    return OPERATOR_CANCELLED;
  }

  BLI_assert(ELEM(type, GP_STROKE_JOIN, GP_STROKE_JOINCOPY));

  /* read all selected strokes */
  bool first = false;
  CTX_DATA_BEGIN (C, bGPDlayer *, gpl, editable_gpencil_layers) {
    bGPDframe *gpf = gpl->actframe;
    if (gpf == NULL) {
      continue;
    }

    for (gps = gpf->strokes.first; gps; gps = gpsn) {
      gpsn = gps->next;
      if (gps->flag & GP_STROKE_SELECT) {
        /* skip strokes that are invalid for current view */
        if (ED_gpencil_stroke_can_use(C, gps) == false) {
          continue;
        }
        /* check if the color is editable */
        if (ED_gpencil_stroke_color_use(ob, gpl, gps) == false) {
          continue;
        }

        /* to join strokes, cyclic must be disabled */
        gps->flag &= ~GP_STROKE_CYCLIC;

        /* saves first frame and stroke */
        if (!first) {
          first = true;
          gpf_a = gpf;
          stroke_a = gps;
        }
        else {
          stroke_b = gps;

          /* create a new stroke if was not created before (only created if something to join) */
          if (new_stroke == NULL) {
            new_stroke = MEM_dupallocN(stroke_a);
            new_stroke->points = MEM_dupallocN(stroke_a->points);
            if (stroke_a->dvert != NULL) {
              new_stroke->dvert = MEM_dupallocN(stroke_a->dvert);
              BKE_gpencil_stroke_weights_duplicate(stroke_a, new_stroke);
            }
            new_stroke->triangles = NULL;
            new_stroke->tot_triangles = 0;
            new_stroke->flag |= GP_STROKE_RECALC_GEOMETRY;

            /* if new, set current color */
            if (type == GP_STROKE_JOINCOPY) {
              new_stroke->mat_nr = stroke_a->mat_nr;
            }
          }

          /* join new_stroke and stroke B. New stroke will contain all the previous data */
          gpencil_stroke_join_strokes(new_stroke, stroke_b, leave_gaps);

          /* if join only, delete old strokes */
          if (type == GP_STROKE_JOIN) {
            if (stroke_a) {
              BLI_insertlinkbefore(&gpf_a->strokes, stroke_a, new_stroke);
              BLI_remlink(&gpf->strokes, stroke_a);
              BKE_gpencil_free_stroke(stroke_a);
              stroke_a = NULL;
            }
            if (stroke_b) {
              BLI_remlink(&gpf->strokes, stroke_b);
              BKE_gpencil_free_stroke(stroke_b);
              stroke_b = NULL;
            }
          }
        }
      }
    }
  }
  CTX_DATA_END;

  /* add new stroke if was not added before */
  if (type == GP_STROKE_JOINCOPY) {
    if (new_stroke) {
      /* Add a new frame if needed */
      if (activegpl->actframe == NULL) {
        activegpl->actframe = BKE_gpencil_frame_addnew(activegpl, gpf_a->framenum);
      }

      BLI_addtail(&activegpl->actframe->strokes, new_stroke);
    }
  }

  /* notifiers */
  DEG_id_tag_update(&gpd->id, ID_RECALC_TRANSFORM | ID_RECALC_GEOMETRY);
  WM_event_add_notifier(C, NC_GPENCIL | ND_DATA | NA_EDITED, NULL);

  return OPERATOR_FINISHED;
}

void GPENCIL_OT_stroke_join(wmOperatorType *ot)
{
  static const EnumPropertyItem join_type[] = {
      {GP_STROKE_JOIN, "JOIN", 0, "Join", ""},
      {GP_STROKE_JOINCOPY, "JOINCOPY", 0, "Join and Copy", ""},
      {0, NULL, 0, NULL, NULL},
  };

  /* identifiers */
  ot->name = "Join Strokes";
  ot->idname = "GPENCIL_OT_stroke_join";
  ot->description = "Join selected strokes (optionally as new stroke)";

  /* api callbacks */
  ot->exec = gp_stroke_join_exec;
  ot->poll = gp_active_layer_poll;

  /* flags */
  ot->flag = OPTYPE_REGISTER | OPTYPE_UNDO;

  /* properties */
  ot->prop = RNA_def_enum(ot->srna, "type", join_type, GP_STROKE_JOIN, "Type", "");
  RNA_def_boolean(ot->srna,
                  "leave_gaps",
                  false,
                  "Leave Gaps",
                  "Leave gaps between joined strokes instead of linking them");
}

/* ******************* Stroke flip ************************** */

static int gp_stroke_flip_exec(bContext *C, wmOperator *UNUSED(op))
{
  bGPdata *gpd = ED_gpencil_data_get_active(C);
  Object *ob = CTX_data_active_object(C);

  /* sanity checks */
  if (ELEM(NULL, gpd)) {
    return OPERATOR_CANCELLED;
  }

  /* read all selected strokes */
  CTX_DATA_BEGIN (C, bGPDlayer *, gpl, editable_gpencil_layers) {
    bGPDframe *gpf = gpl->actframe;
    if (gpf == NULL) {
      continue;
    }

    for (bGPDstroke *gps = gpf->strokes.first; gps; gps = gps->next) {
      if (gps->flag & GP_STROKE_SELECT) {
        /* skip strokes that are invalid for current view */
        if (ED_gpencil_stroke_can_use(C, gps) == false) {
          continue;
        }
        /* check if the color is editable */
        if (ED_gpencil_stroke_color_use(ob, gpl, gps) == false) {
          continue;
        }

        /* flip stroke */
        gpencil_flip_stroke(gps);
      }
    }
  }
  CTX_DATA_END;

  /* notifiers */
  DEG_id_tag_update(&gpd->id, ID_RECALC_TRANSFORM | ID_RECALC_GEOMETRY);
  WM_event_add_notifier(C, NC_GPENCIL | ND_DATA | NA_EDITED, NULL);

  return OPERATOR_FINISHED;
}

void GPENCIL_OT_stroke_flip(wmOperatorType *ot)
{
  /* identifiers */
  ot->name = "Flip Stroke";
  ot->idname = "GPENCIL_OT_stroke_flip";
  ot->description = "Change direction of the points of the selected strokes";

  /* api callbacks */
  ot->exec = gp_stroke_flip_exec;
  ot->poll = gp_active_layer_poll;

  /* flags */
  ot->flag = OPTYPE_REGISTER | OPTYPE_UNDO;
}

/* ***************** Reproject Strokes ********************** */

typedef enum eGP_ReprojectModes {
  /* Axis */
  GP_REPROJECT_FRONT = 0,
  GP_REPROJECT_SIDE,
  GP_REPROJECT_TOP,
  /* On same plane, parallel to viewplane */
  GP_REPROJECT_VIEW,
  /* Reprojected on to the scene geometry */
  GP_REPROJECT_SURFACE,
  /* Reprojected on 3D cursor orientation */
  GP_REPROJECT_CURSOR,
} eGP_ReprojectModes;

static int gp_strokes_reproject_exec(bContext *C, wmOperator *op)
{
  bGPdata *gpd = ED_gpencil_data_get_active(C);
  Scene *scene = CTX_data_scene(C);
  Main *bmain = CTX_data_main(C);
  ToolSettings *ts = CTX_data_tool_settings(C);
  Depsgraph *depsgraph = CTX_data_ensure_evaluated_depsgraph(C);
  Object *ob = CTX_data_active_object(C);
  ARegion *ar = CTX_wm_region(C);
  RegionView3D *rv3d = ar->regiondata;
  SnapObjectContext *sctx = NULL;
  int oldframe = (int)DEG_get_ctime(depsgraph);
  const bool is_multiedit = (bool)GPENCIL_MULTIEDIT_SESSIONS_ON(gpd);

  GP_SpaceConversion gsc = {NULL};
  eGP_ReprojectModes mode = RNA_enum_get(op->ptr, "type");

  float origin[3];

  /* init space conversion stuff */
  gp_point_conversion_init(C, &gsc);

  int cfra_prv = INT_MIN;
  /* init snap context for geometry projection */
  sctx = ED_transform_snap_object_context_create_view3d(
      bmain, scene, depsgraph, 0, ar, CTX_wm_view3d(C));

  /* Go through each editable + selected stroke, adjusting each of its points one by one... */
  CTX_DATA_BEGIN (C, bGPDlayer *, gpl, editable_gpencil_layers) {
    bGPDframe *init_gpf = gpl->actframe;
    if (is_multiedit) {
      init_gpf = gpl->frames.first;
    }
    float diff_mat[4][4];
    float inverse_diff_mat[4][4];
    /* calculate difference matrix object */
    ED_gpencil_parent_location(depsgraph, ob, gpd, gpl, diff_mat);
    /* Compute inverse matrix for unapplying parenting once instead of doing per-point */
    invert_m4_m4(inverse_diff_mat, diff_mat);

    for (bGPDframe *gpf = init_gpf; gpf; gpf = gpf->next) {
      if ((gpf == gpl->actframe) || ((gpf->flag & GP_FRAME_SELECT) && (is_multiedit))) {
        if (gpf == NULL) {
          continue;
        }

        for (bGPDstroke *gps = gpf->strokes.first; gps; gps = gps->next) {
          /* skip strokes that are invalid for current view */
          if (ED_gpencil_stroke_can_use(C, gps) == false) {
            continue;
          }
          if ((gps->flag & GP_STROKE_SELECT) == 0) {
            continue;
          }

          /* update frame to get the new location of objects */
          if ((mode == GP_REPROJECT_SURFACE) && (cfra_prv != gpf->framenum)) {
            cfra_prv = gpf->framenum;
            CFRA = gpf->framenum;
            BKE_scene_graph_update_for_newframe(depsgraph, bmain);
          }

          bGPDspoint *pt;
          int i;
          /* Adjust each point */
          for (i = 0, pt = gps->points; i < gps->totpoints; i++, pt++) {
            float xy[2];

            /* 3D to Screenspace */
            /* Note: We can't use gp_point_to_xy() here because that uses ints for the
             * screenspace coordinates, resulting in lost precision, which in turn causes
             * stairstepping artifacts in the final points.
             */
            bGPDspoint pt2;
            gp_point_to_parent_space(pt, diff_mat, &pt2);
            gp_point_to_xy_fl(&gsc, gps, &pt2, &xy[0], &xy[1]);

            /* Project stroke in one axis */
            if (ELEM(mode,
                     GP_REPROJECT_FRONT,
                     GP_REPROJECT_SIDE,
                     GP_REPROJECT_TOP,
                     GP_REPROJECT_CURSOR)) {
              if (mode != GP_REPROJECT_CURSOR) {
                ED_gp_get_drawing_reference(scene, ob, gpl, ts->gpencil_v3d_align, origin);
              }
              else {
                copy_v3_v3(origin, scene->cursor.location);
              }

              int axis = 0;
              switch (mode) {
                case GP_REPROJECT_FRONT: {
                  axis = 1;
                  break;
                }
                case GP_REPROJECT_SIDE: {
                  axis = 0;
                  break;
                }
                case GP_REPROJECT_TOP: {
                  axis = 2;
                  break;
                }
                case GP_REPROJECT_CURSOR: {
                  axis = 3;
                  break;
                }
                default: {
                  axis = 1;
                  break;
                }
              }

              ED_gp_project_point_to_plane(scene, ob, rv3d, origin, axis, &pt2);

              copy_v3_v3(&pt->x, &pt2.x);

              /* apply parent again */
              gp_apply_parent_point(depsgraph, ob, gpd, gpl, pt);
            }
            /* Project screenspace back to 3D space (from current perspective)
             * so that all points have been treated the same way
             */
            else if (mode == GP_REPROJECT_VIEW) {
              /* Planar - All on same plane parallel to the viewplane */
              gp_point_xy_to_3d(&gsc, scene, xy, &pt->x);
            }
            else {
              /* Geometry - Snap to surfaces of visible geometry */
              float ray_start[3];
              float ray_normal[3];
              /* magic value for initial depth copied from the default
               * value of Python's Scene.ray_cast function
               */
              float depth = 1.70141e+38f;
              float location[3] = {0.0f, 0.0f, 0.0f};
              float normal[3] = {0.0f, 0.0f, 0.0f};

              ED_view3d_win_to_ray(ar, xy, &ray_start[0], &ray_normal[0]);
              if (ED_transform_snap_object_project_ray(sctx,
                                                       &(const struct SnapObjectParams){
                                                           .snap_select = SNAP_ALL,
                                                       },
                                                       &ray_start[0],
                                                       &ray_normal[0],
                                                       &depth,
                                                       &location[0],
                                                       &normal[0])) {
                copy_v3_v3(&pt->x, location);
              }
              else {
                /* Default to planar */
                gp_point_xy_to_3d(&gsc, scene, xy, &pt->x);
              }
            }

            /* Unapply parent corrections */
            if (!ELEM(mode, GP_REPROJECT_FRONT, GP_REPROJECT_SIDE, GP_REPROJECT_TOP)) {
              mul_m4_v3(inverse_diff_mat, &pt->x);
            }
          }
        }
        /* if not multiedit, exit loop*/
        if (!is_multiedit) {
          break;
        }
      }
    }
  }
  CTX_DATA_END;

  /* return frame state and DB to original state */
  CFRA = oldframe;
  BKE_scene_graph_update_for_newframe(depsgraph, bmain);

  if (sctx != NULL) {
    ED_transform_snap_object_context_destroy(sctx);
  }

  /* update changed data */
  DEG_id_tag_update(&gpd->id, ID_RECALC_TRANSFORM | ID_RECALC_GEOMETRY);
  WM_event_add_notifier(C, NC_GPENCIL | ND_DATA | NA_EDITED, NULL);
  return OPERATOR_FINISHED;
}

void GPENCIL_OT_reproject(wmOperatorType *ot)
{
  static const EnumPropertyItem reproject_type[] = {
      {GP_REPROJECT_FRONT, "FRONT", 0, "Front", "Reproject the strokes using the X-Z plane"},
      {GP_REPROJECT_SIDE, "SIDE", 0, "Side", "Reproject the strokes using the Y-Z plane"},
      {GP_REPROJECT_TOP, "TOP", 0, "Top", "Reproject the strokes using the X-Y plane"},
      {GP_REPROJECT_VIEW,
       "VIEW",
       0,
       "View",
       "Reproject the strokes to end up on the same plane, as if drawn from the current viewpoint "
       "using 'Cursor' Stroke Placement"},
      {GP_REPROJECT_SURFACE,
       "SURFACE",
       0,
       "Surface",
       "Reproject the strokes on to the scene geometry, as if drawn using 'Surface' placement"},
      {GP_REPROJECT_CURSOR,
       "CURSOR",
       0,
       "Cursor",
       "Reproject the strokes using the orientation of 3D cursor"},
      {0, NULL, 0, NULL, NULL},
  };

  /* identifiers */
  ot->name = "Reproject Strokes";
  ot->idname = "GPENCIL_OT_reproject";
  ot->description =
      "Reproject the selected strokes from the current viewpoint as if they had been newly drawn "
      "(e.g. to fix problems from accidental 3D cursor movement or accidental viewport changes, "
      "or for matching deforming geometry)";

  /* callbacks */
  ot->invoke = WM_menu_invoke;
  ot->exec = gp_strokes_reproject_exec;
  ot->poll = gp_strokes_edit3d_poll;

  /* flags */
  ot->flag = OPTYPE_REGISTER | OPTYPE_UNDO;

  /* properties */
  ot->prop = RNA_def_enum(
      ot->srna, "type", reproject_type, GP_REPROJECT_VIEW, "Projection Type", "");
}

/* ******************* Stroke subdivide ************************** */
/* helper to smooth */
static void gp_smooth_stroke(bContext *C, wmOperator *op)
{
  const int repeat = RNA_int_get(op->ptr, "repeat");
  float factor = RNA_float_get(op->ptr, "factor");
  const bool only_selected = RNA_boolean_get(op->ptr, "only_selected");
  const bool smooth_position = RNA_boolean_get(op->ptr, "smooth_position");
  const bool smooth_thickness = RNA_boolean_get(op->ptr, "smooth_thickness");
  const bool smooth_strength = RNA_boolean_get(op->ptr, "smooth_strength");
  const bool smooth_uv = RNA_boolean_get(op->ptr, "smooth_uv");

  if (factor == 0.0f) {
    return;
  }

  GP_EDITABLE_STROKES_BEGIN (gpstroke_iter, C, gpl, gps) {
    if (gps->flag & GP_STROKE_SELECT) {
      for (int r = 0; r < repeat; r++) {
        for (int i = 0; i < gps->totpoints; i++) {
          bGPDspoint *pt = &gps->points[i];
          if ((only_selected) && ((pt->flag & GP_SPOINT_SELECT) == 0)) {
            continue;
          }

          /* perform smoothing */
          if (smooth_position) {
            BKE_gpencil_smooth_stroke(gps, i, factor);
          }
          if (smooth_strength) {
            BKE_gpencil_smooth_stroke_strength(gps, i, factor);
          }
          if (smooth_thickness) {
            /* thickness need to repeat process several times */
            for (int r2 = 0; r2 < r * 10; r2++) {
              BKE_gpencil_smooth_stroke_thickness(gps, i, factor);
            }
          }
          if (smooth_uv) {
            BKE_gpencil_smooth_stroke_uv(gps, i, factor);
          }
        }
      }
    }
  }
  GP_EDITABLE_STROKES_END(gpstroke_iter);
}

/* helper: Count how many points need to be inserted */
static int gp_count_subdivision_cuts(bGPDstroke *gps)
{
  bGPDspoint *pt;
  int i;
  int totnewpoints = 0;
  for (i = 0, pt = gps->points; i < gps->totpoints && pt; i++, pt++) {
    if (pt->flag & GP_SPOINT_SELECT) {
      if (i + 1 < gps->totpoints) {
        if (gps->points[i + 1].flag & GP_SPOINT_SELECT) {
          totnewpoints++;
        }
      }
    }
  }

  return totnewpoints;
}

static int gp_stroke_subdivide_exec(bContext *C, wmOperator *op)
{
  bGPdata *gpd = ED_gpencil_data_get_active(C);
  bGPDspoint *temp_points;
  const int cuts = RNA_int_get(op->ptr, "number_cuts");

  int totnewpoints, oldtotpoints;
  int i2;

  /* sanity checks */
  if (ELEM(NULL, gpd)) {
    return OPERATOR_CANCELLED;
  }

  /* Go through each editable + selected stroke */
  GP_EDITABLE_STROKES_BEGIN (gpstroke_iter, C, gpl, gps) {
    if (gps->flag & GP_STROKE_SELECT) {
      /* loop as many times as cuts */
      for (int s = 0; s < cuts; s++) {
        totnewpoints = gp_count_subdivision_cuts(gps);
        if (totnewpoints == 0) {
          continue;
        }
        /* duplicate points in a temp area */
        temp_points = MEM_dupallocN(gps->points);
        oldtotpoints = gps->totpoints;

        MDeformVert *temp_dverts = NULL;
        MDeformVert *dvert_final = NULL;
        MDeformVert *dvert = NULL;
        MDeformVert *dvert_next = NULL;
        if (gps->dvert != NULL) {
          temp_dverts = MEM_dupallocN(gps->dvert);
        }

        /* resize the points arrays */
        gps->totpoints += totnewpoints;
        gps->points = MEM_recallocN(gps->points, sizeof(*gps->points) * gps->totpoints);
        if (gps->dvert != NULL) {
          gps->dvert = MEM_recallocN(gps->dvert, sizeof(*gps->dvert) * gps->totpoints);
        }
        gps->flag |= GP_STROKE_RECALC_GEOMETRY;

        /* loop and interpolate */
        i2 = 0;
        for (int i = 0; i < oldtotpoints; i++) {
          bGPDspoint *pt = &temp_points[i];
          bGPDspoint *pt_final = &gps->points[i2];

          /* copy current point */
          copy_v3_v3(&pt_final->x, &pt->x);
          pt_final->pressure = pt->pressure;
          pt_final->strength = pt->strength;
          pt_final->time = pt->time;
          pt_final->flag = pt->flag;

          if (gps->dvert != NULL) {
            dvert = &temp_dverts[i];
            dvert_final = &gps->dvert[i2];
            dvert_final->totweight = dvert->totweight;
            dvert_final->dw = dvert->dw;
          }
          i2++;

          /* if next point is selected add a half way point */
          if (pt->flag & GP_SPOINT_SELECT) {
            if (i + 1 < oldtotpoints) {
              if (temp_points[i + 1].flag & GP_SPOINT_SELECT) {
                pt_final = &gps->points[i2];
                if (gps->dvert != NULL) {
                  dvert_final = &gps->dvert[i2];
                }
                /* Interpolate all values */
                bGPDspoint *next = &temp_points[i + 1];
                interp_v3_v3v3(&pt_final->x, &pt->x, &next->x, 0.5f);
                pt_final->pressure = interpf(pt->pressure, next->pressure, 0.5f);
                pt_final->strength = interpf(pt->strength, next->strength, 0.5f);
                CLAMP(pt_final->strength, GPENCIL_STRENGTH_MIN, 1.0f);
                pt_final->time = interpf(pt->time, next->time, 0.5f);
                pt_final->flag |= GP_SPOINT_SELECT;

                /* interpolate weights */
                if (gps->dvert != NULL) {
                  dvert = &temp_dverts[i];
                  dvert_next = &temp_dverts[i + 1];
                  dvert_final = &gps->dvert[i2];

                  dvert_final->totweight = dvert->totweight;
                  dvert_final->dw = MEM_dupallocN(dvert->dw);

                  /* interpolate weight values */
                  for (int d = 0; d < dvert->totweight; d++) {
                    MDeformWeight *dw_a = &dvert->dw[d];
                    if (dvert_next->totweight > d) {
                      MDeformWeight *dw_b = &dvert_next->dw[d];
                      MDeformWeight *dw_final = &dvert_final->dw[d];
                      dw_final->weight = interpf(dw_a->weight, dw_b->weight, 0.5f);
                    }
                  }
                }

                i2++;
              }
            }
          }
        }
        /* free temp memory */
        MEM_SAFE_FREE(temp_points);
        MEM_SAFE_FREE(temp_dverts);
      }

      /* triangles cache needs to be recalculated */
      gps->flag |= GP_STROKE_RECALC_GEOMETRY;
      gps->tot_triangles = 0;
    }
  }
  GP_EDITABLE_STROKES_END(gpstroke_iter);

  /* smooth stroke */
  gp_smooth_stroke(C, op);

  /* notifiers */
  DEG_id_tag_update(&gpd->id, ID_RECALC_TRANSFORM | ID_RECALC_GEOMETRY);
  WM_event_add_notifier(C, NC_GPENCIL | ND_DATA | NA_EDITED, NULL);

  return OPERATOR_FINISHED;
}

void GPENCIL_OT_stroke_subdivide(wmOperatorType *ot)
{
  PropertyRNA *prop;

  /* identifiers */
  ot->name = "Subdivide Stroke";
  ot->idname = "GPENCIL_OT_stroke_subdivide";
  ot->description =
      "Subdivide between continuous selected points of the stroke adding a point half way between "
      "them";

  /* api callbacks */
  ot->exec = gp_stroke_subdivide_exec;
  ot->poll = gp_active_layer_poll;

  /* flags */
  ot->flag = OPTYPE_REGISTER | OPTYPE_UNDO;

  /* properties */
  prop = RNA_def_int(ot->srna, "number_cuts", 1, 1, 10, "Number of Cuts", "", 1, 5);
  /* avoid re-using last var because it can cause _very_ high value and annoy users */
  RNA_def_property_flag(prop, PROP_SKIP_SAVE);

  /* Smooth parameters */
  RNA_def_float(ot->srna, "factor", 0.0f, 0.0f, 2.0f, "Smooth", "", 0.0f, 2.0f);
  prop = RNA_def_int(ot->srna, "repeat", 1, 1, 10, "Repeat", "", 1, 5);
  RNA_def_property_flag(prop, PROP_SKIP_SAVE);
  RNA_def_boolean(ot->srna,
                  "only_selected",
                  true,
                  "Selected Points",
                  "Smooth only selected points in the stroke");
  RNA_def_boolean(ot->srna, "smooth_position", true, "Position", "");
  RNA_def_boolean(ot->srna, "smooth_thickness", true, "Thickness", "");
  RNA_def_boolean(ot->srna, "smooth_strength", false, "Strength", "");
  RNA_def_boolean(ot->srna, "smooth_uv", false, "UV", "");
}

/* ** simplify stroke *** */
static int gp_stroke_simplify_exec(bContext *C, wmOperator *op)
{
  bGPdata *gpd = ED_gpencil_data_get_active(C);
  float factor = RNA_float_get(op->ptr, "factor");

  /* sanity checks */
  if (ELEM(NULL, gpd)) {
    return OPERATOR_CANCELLED;
  }

  /* Go through each editable + selected stroke */
  GP_EDITABLE_STROKES_BEGIN (gpstroke_iter, C, gpl, gps) {
    if (gps->flag & GP_STROKE_SELECT) {
      /* simplify stroke using Ramer-Douglas-Peucker algorithm */
      BKE_gpencil_simplify_stroke(gps, factor);
    }
  }
  GP_EDITABLE_STROKES_END(gpstroke_iter);

  /* notifiers */
  DEG_id_tag_update(&gpd->id, ID_RECALC_TRANSFORM | ID_RECALC_GEOMETRY);
  WM_event_add_notifier(C, NC_GPENCIL | ND_DATA | NA_EDITED, NULL);

  return OPERATOR_FINISHED;
}

void GPENCIL_OT_stroke_simplify(wmOperatorType *ot)
{
  PropertyRNA *prop;

  /* identifiers */
  ot->name = "Simplify Stroke";
  ot->idname = "GPENCIL_OT_stroke_simplify";
  ot->description = "Simplify selected stroked reducing number of points";

  /* api callbacks */
  ot->exec = gp_stroke_simplify_exec;
  ot->poll = gp_active_layer_poll;

  /* flags */
  ot->flag = OPTYPE_REGISTER | OPTYPE_UNDO;

  /* properties */
  prop = RNA_def_float(ot->srna, "factor", 0.0f, 0.0f, 100.0f, "Factor", "", 0.0f, 100.0f);
  /* avoid re-using last var */
  RNA_def_property_flag(prop, PROP_SKIP_SAVE);
}

/* ** simplify stroke using fixed algorithm *** */
static int gp_stroke_simplify_fixed_exec(bContext *C, wmOperator *op)
{
  bGPdata *gpd = ED_gpencil_data_get_active(C);
  int steps = RNA_int_get(op->ptr, "step");

  /* sanity checks */
  if (ELEM(NULL, gpd)) {
    return OPERATOR_CANCELLED;
  }

  /* Go through each editable + selected stroke */
  GP_EDITABLE_STROKES_BEGIN (gpstroke_iter, C, gpl, gps) {
    if (gps->flag & GP_STROKE_SELECT) {
      for (int i = 0; i < steps; i++) {
        BKE_gpencil_simplify_fixed(gps);
      }
    }
  }
  GP_EDITABLE_STROKES_END(gpstroke_iter);

  /* notifiers */
  DEG_id_tag_update(&gpd->id, ID_RECALC_TRANSFORM | ID_RECALC_GEOMETRY);
  WM_event_add_notifier(C, NC_GPENCIL | ND_DATA | NA_EDITED, NULL);

  return OPERATOR_FINISHED;
}

void GPENCIL_OT_stroke_simplify_fixed(wmOperatorType *ot)
{
  PropertyRNA *prop;

  /* identifiers */
  ot->name = "Simplify Fixed Stroke";
  ot->idname = "GPENCIL_OT_stroke_simplify_fixed";
  ot->description = "Simplify selected stroked reducing number of points using fixed algorithm";

  /* api callbacks */
  ot->exec = gp_stroke_simplify_fixed_exec;
  ot->poll = gp_active_layer_poll;

  /* flags */
  ot->flag = OPTYPE_REGISTER | OPTYPE_UNDO;

  /* properties */
  prop = RNA_def_int(ot->srna, "step", 1, 1, 100, "Steps", "Number of simplify steps", 1, 10);

  /* avoid re-using last var */
  RNA_def_property_flag(prop, PROP_SKIP_SAVE);
}

/* ******************* Stroke trim ************************** */
static int gp_stroke_trim_exec(bContext *C, wmOperator *UNUSED(op))
{
  bGPdata *gpd = ED_gpencil_data_get_active(C);

  /* sanity checks */
  if (ELEM(NULL, gpd)) {
    return OPERATOR_CANCELLED;
  }

  /* Go through each editable + selected stroke */
  const bool is_multiedit = (bool)GPENCIL_MULTIEDIT_SESSIONS_ON(gpd);

  CTX_DATA_BEGIN (C, bGPDlayer *, gpl, editable_gpencil_layers) {
    bGPDframe *init_gpf = (is_multiedit) ? gpl->frames.first : gpl->actframe;

    for (bGPDframe *gpf = init_gpf; gpf; gpf = gpf->next) {
      if ((gpf == gpl->actframe) || ((gpf->flag & GP_FRAME_SELECT) && (is_multiedit))) {
        bGPDstroke *gps, *gpsn;

        if (gpf == NULL) {
          continue;
        }

        for (gps = gpf->strokes.first; gps; gps = gpsn) {
          gpsn = gps->next;

          /* skip strokes that are invalid for current view */
          if (ED_gpencil_stroke_can_use(C, gps) == false) {
            continue;
          }

          if (gps->flag & GP_STROKE_SELECT) {
            BKE_gpencil_trim_stroke(gps);
          }
        }
        /* if not multiedit, exit loop*/
        if (!is_multiedit) {
          break;
        }
      }
    }
  }
  CTX_DATA_END;

  /* notifiers */
  DEG_id_tag_update(&gpd->id, ID_RECALC_TRANSFORM | ID_RECALC_GEOMETRY);
  WM_event_add_notifier(C, NC_GPENCIL | ND_DATA | NA_EDITED, NULL);

  return OPERATOR_FINISHED;
}

void GPENCIL_OT_stroke_trim(wmOperatorType *ot)
{
  /* identifiers */
  ot->name = "Trim Stroke";
  ot->idname = "GPENCIL_OT_stroke_trim";
  ot->description = "Trim selected stroke to first loop or intersection";

  /* api callbacks */
  ot->exec = gp_stroke_trim_exec;
  ot->poll = gp_active_layer_poll;

  /* flags */
  ot->flag = OPTYPE_REGISTER | OPTYPE_UNDO;
}

/* ***************** Separate Strokes ********************** */
typedef enum eGP_SeparateModes {
  /* Points */
  GP_SEPARATE_POINT = 0,
  /* Selected Strokes */
  GP_SEPARATE_STROKE,
  /* Current Layer */
  GP_SEPARATE_LAYER,
} eGP_SeparateModes;

static int gp_stroke_separate_exec(bContext *C, wmOperator *op)
{
  Base *base_new;
  Main *bmain = CTX_data_main(C);
  Scene *scene = CTX_data_scene(C);
  ViewLayer *view_layer = CTX_data_view_layer(C);
  Base *base_old = CTX_data_active_base(C);
  bGPdata *gpd_src = ED_gpencil_data_get_active(C);
  Object *ob = CTX_data_active_object(C);

  Object *ob_dst = NULL;
  bGPdata *gpd_dst = NULL;
  bGPDlayer *gpl_dst = NULL;
  bGPDframe *gpf_dst = NULL;
  bGPDspoint *pt;
  Material *ma = NULL;
  int i, idx;

  eGP_SeparateModes mode = RNA_enum_get(op->ptr, "mode");

  /* sanity checks */
  if (ELEM(NULL, gpd_src)) {
    return OPERATOR_CANCELLED;
  }

  if ((mode == GP_SEPARATE_LAYER) && (BLI_listbase_count(&gpd_src->layers) == 1)) {
    BKE_report(op->reports, RPT_ERROR, "Cannot separate an object with one layer only");
    return OPERATOR_CANCELLED;
  }

  const bool is_multiedit = (bool)GPENCIL_MULTIEDIT_SESSIONS_ON(gpd_src);

  /* create a new object */
  base_new = ED_object_add_duplicate(bmain, scene, view_layer, base_old, 0);
  ob_dst = base_new->object;
  ob_dst->mode = OB_MODE_OBJECT;
  /* create new grease pencil datablock */
  gpd_dst = BKE_gpencil_data_addnew(bmain, gpd_src->id.name + 2);
  ob_dst->data = (bGPdata *)gpd_dst;

  /* loop old datablock and separate parts */
  if ((mode == GP_SEPARATE_POINT) || (mode == GP_SEPARATE_STROKE)) {
    CTX_DATA_BEGIN (C, bGPDlayer *, gpl, editable_gpencil_layers) {
      gpl_dst = NULL;
      bGPDframe *init_gpf = (is_multiedit) ? gpl->frames.first : gpl->actframe;

      for (bGPDframe *gpf = init_gpf; gpf; gpf = gpf->next) {
        if ((gpf == gpl->actframe) || ((gpf->flag & GP_FRAME_SELECT) && (is_multiedit))) {
          bGPDstroke *gps, *gpsn;

          if (gpf == NULL) {
            continue;
          }

          gpf_dst = NULL;

          for (gps = gpf->strokes.first; gps; gps = gpsn) {
            gpsn = gps->next;

            /* skip strokes that are invalid for current view */
            if (ED_gpencil_stroke_can_use(C, gps) == false) {
              continue;
            }
            /* check if the color is editable */
            if (ED_gpencil_stroke_color_use(ob, gpl, gps) == false) {
              continue;
            }
            /*  separate selected strokes */
            if (gps->flag & GP_STROKE_SELECT) {
              /* add layer if not created before */
              if (gpl_dst == NULL) {
                gpl_dst = BKE_gpencil_layer_addnew(gpd_dst, gpl->info, false);
              }

              /* add frame if not created before */
              if (gpf_dst == NULL) {
                gpf_dst = BKE_gpencil_layer_getframe(gpl_dst, gpf->framenum, GP_GETFRAME_ADD_NEW);
              }

              /* add duplicate materials */
              ma = give_current_material(
                  ob, gps->mat_nr + 1); /* XXX same material can be in multiple slots */
              idx = BKE_gpencil_object_material_ensure(bmain, ob_dst, ma);

              /* selected points mode */
              if (mode == GP_SEPARATE_POINT) {
                /* make copy of source stroke */
                bGPDstroke *gps_dst = BKE_gpencil_stroke_duplicate(gps);

                /* Reassign material. */
                gps_dst->mat_nr = idx;

                /* link to destination frame */
                BLI_addtail(&gpf_dst->strokes, gps_dst);

                /* Invert selection status of all points in destination stroke */
                for (i = 0, pt = gps_dst->points; i < gps_dst->totpoints; i++, pt++) {
                  pt->flag ^= GP_SPOINT_SELECT;
                }

                /* delete selected points from destination stroke */
                gp_stroke_delete_tagged_points(gpf_dst, gps_dst, NULL, GP_SPOINT_SELECT, false, 0);

                /* delete selected points from origin stroke */
                gp_stroke_delete_tagged_points(gpf, gps, gpsn, GP_SPOINT_SELECT, false, 0);
              }
              /* selected strokes mode */
              else if (mode == GP_SEPARATE_STROKE) {
                /* deselect old stroke */
                gps->flag &= ~GP_STROKE_SELECT;
                /* unlink from source frame */
                BLI_remlink(&gpf->strokes, gps);
                gps->prev = gps->next = NULL;
                /* relink to destination frame */
                BLI_addtail(&gpf_dst->strokes, gps);
                /* Reassign material. */
                gps->mat_nr = idx;
              }
            }
          }
        }

        /* if not multiedit, exit loop*/
        if (!is_multiedit) {
          break;
        }
      }
    }
    CTX_DATA_END;
  }
  else if (mode == GP_SEPARATE_LAYER) {
    bGPDlayer *gpl = CTX_data_active_gpencil_layer(C);
    if (gpl) {
      /* try to set a new active layer in source datablock */
      if (gpl->prev) {
        BKE_gpencil_layer_setactive(gpd_src, gpl->prev);
      }
      else if (gpl->next) {
        BKE_gpencil_layer_setactive(gpd_src, gpl->next);
      }
      /* unlink from source datablock */
      BLI_remlink(&gpd_src->layers, gpl);
      gpl->prev = gpl->next = NULL;
      /* relink to destination datablock */
      BLI_addtail(&gpd_dst->layers, gpl);

      /* add duplicate materials */
      for (bGPDframe *gpf = gpl->frames.first; gpf; gpf = gpf->next) {
        for (bGPDstroke *gps = gpf->strokes.first; gps; gps = gps->next) {
          /* skip strokes that are invalid for current view */
          if (ED_gpencil_stroke_can_use(C, gps) == false) {
            continue;
          }
          ma = give_current_material(ob, gps->mat_nr + 1);
          gps->mat_nr = BKE_gpencil_object_material_ensure(bmain, ob_dst, ma);
        }
      }
    }
  }

  DEG_id_tag_update(&gpd_src->id, ID_RECALC_TRANSFORM | ID_RECALC_GEOMETRY);
  DEG_id_tag_update(&gpd_dst->id, ID_RECALC_TRANSFORM | ID_RECALC_GEOMETRY);

  DEG_relations_tag_update(bmain);
  WM_event_add_notifier(C, NC_OBJECT | ND_DRAW, NULL);
  WM_event_add_notifier(C, NC_GPENCIL | ND_DATA | NA_EDITED, NULL);

  return OPERATOR_FINISHED;
}

void GPENCIL_OT_stroke_separate(wmOperatorType *ot)
{
  static const EnumPropertyItem separate_type[] = {
      {GP_SEPARATE_POINT, "POINT", 0, "Selected Points", "Separate the selected points"},
      {GP_SEPARATE_STROKE, "STROKE", 0, "Selected Strokes", "Separate the selected strokes"},
      {GP_SEPARATE_LAYER, "LAYER", 0, "Active Layer", "Separate the strokes of the current layer"},
      {0, NULL, 0, NULL, NULL},
  };

  /* identifiers */
  ot->name = "Separate Strokes";
  ot->idname = "GPENCIL_OT_stroke_separate";
  ot->description = "Separate the selected strokes or layer in a new grease pencil object";

  /* callbacks */
  ot->invoke = WM_menu_invoke;
  ot->exec = gp_stroke_separate_exec;
  ot->poll = gp_strokes_edit3d_poll;

  /* flags */
  ot->flag = OPTYPE_REGISTER | OPTYPE_UNDO;

  /* properties */
  ot->prop = RNA_def_enum(ot->srna, "mode", separate_type, GP_SEPARATE_POINT, "Mode", "");
}

/* ***************** Split Strokes ********************** */
static int gp_stroke_split_exec(bContext *C, wmOperator *UNUSED(op))
{
  Object *ob = CTX_data_active_object(C);
  bGPdata *gpd = ED_gpencil_data_get_active(C);
  bGPDspoint *pt;
  int i;

  /* sanity checks */
  if (ELEM(NULL, gpd)) {
    return OPERATOR_CANCELLED;
  }
  const bool is_multiedit = (bool)GPENCIL_MULTIEDIT_SESSIONS_ON(gpd);

  /* loop strokes and split parts */
  CTX_DATA_BEGIN (C, bGPDlayer *, gpl, editable_gpencil_layers) {
    bGPDframe *init_gpf = (is_multiedit) ? gpl->frames.first : gpl->actframe;

    for (bGPDframe *gpf = init_gpf; gpf; gpf = gpf->next) {
      if ((gpf == gpl->actframe) || ((gpf->flag & GP_FRAME_SELECT) && (is_multiedit))) {
        bGPDstroke *gps, *gpsn;

        if (gpf == NULL) {
          continue;
        }

        for (gps = gpf->strokes.first; gps; gps = gpsn) {
          gpsn = gps->next;

          /* skip strokes that are invalid for current view */
          if (ED_gpencil_stroke_can_use(C, gps) == false) {
            continue;
          }
          /* check if the color is editable */
          if (ED_gpencil_stroke_color_use(ob, gpl, gps) == false) {
            continue;
          }
          /*  split selected strokes */
          if (gps->flag & GP_STROKE_SELECT) {
            /* make copy of source stroke */
            bGPDstroke *gps_dst = BKE_gpencil_stroke_duplicate(gps);

            /* link to same frame */
            BLI_addtail(&gpf->strokes, gps_dst);

            /* invert selection status of all points in destination stroke */
            for (i = 0, pt = gps_dst->points; i < gps_dst->totpoints; i++, pt++) {
              pt->flag ^= GP_SPOINT_SELECT;
            }

            /* delete selected points from destination stroke */
            gp_stroke_delete_tagged_points(gpf, gps_dst, NULL, GP_SPOINT_SELECT, true, 0);

            /* delete selected points from origin stroke */
            gp_stroke_delete_tagged_points(gpf, gps, gpsn, GP_SPOINT_SELECT, false, 0);
          }
        }
        /* select again tagged points */
        for (gps = gpf->strokes.first; gps; gps = gps->next) {
          bGPDspoint *ptn = gps->points;
          for (int i2 = 0; i2 < gps->totpoints; i2++, ptn++) {
            if (ptn->flag & GP_SPOINT_TAG) {
              ptn->flag |= GP_SPOINT_SELECT;
              ptn->flag &= ~GP_SPOINT_TAG;
            }
          }
        }
      }

      /* if not multiedit, exit loop*/
      if (!is_multiedit) {
        break;
      }
    }
  }
  CTX_DATA_END;

  DEG_id_tag_update(&gpd->id, ID_RECALC_TRANSFORM | ID_RECALC_GEOMETRY);

  WM_event_add_notifier(C, NC_GPENCIL | ND_DATA | NA_EDITED, NULL);

  return OPERATOR_FINISHED;
}

void GPENCIL_OT_stroke_split(wmOperatorType *ot)
{
  /* identifiers */
  ot->name = "Split Strokes";
  ot->idname = "GPENCIL_OT_stroke_split";
  ot->description = "Split selected points as new stroke on same frame";

  /* callbacks */
  ot->exec = gp_stroke_split_exec;
  ot->poll = gp_strokes_edit3d_poll;

  /* flags */
  ot->flag = OPTYPE_REGISTER | OPTYPE_UNDO;
}

static int gp_stroke_smooth_exec(bContext *C, wmOperator *op)
{
  bGPdata *gpd = ED_gpencil_data_get_active(C);

  /* sanity checks */
  if (ELEM(NULL, gpd)) {
    return OPERATOR_CANCELLED;
  }

  gp_smooth_stroke(C, op);

  /* notifiers */
  DEG_id_tag_update(&gpd->id, ID_RECALC_TRANSFORM | ID_RECALC_GEOMETRY);
  WM_event_add_notifier(C, NC_GPENCIL | ND_DATA | NA_EDITED, NULL);

  return OPERATOR_FINISHED;
}

void GPENCIL_OT_stroke_smooth(wmOperatorType *ot)
{
  PropertyRNA *prop;

  /* identifiers */
  ot->name = "Smooth Stroke";
  ot->idname = "GPENCIL_OT_stroke_smooth";
  ot->description = "Smooth selected strokes";

  /* api callbacks */
  ot->exec = gp_stroke_smooth_exec;
  ot->poll = gp_active_layer_poll;

  /* flags */
  ot->flag = OPTYPE_REGISTER | OPTYPE_UNDO;

  /* properties */
  prop = RNA_def_int(ot->srna, "repeat", 1, 1, 10, "Repeat", "", 1, 5);
  RNA_def_property_flag(prop, PROP_SKIP_SAVE);

  RNA_def_float(ot->srna, "factor", 0.5f, 0.0f, 2.0f, "Factor", "", 0.0f, 2.0f);
  RNA_def_boolean(ot->srna,
                  "only_selected",
                  true,
                  "Selected Points",
                  "Smooth only selected points in the stroke");
  RNA_def_boolean(ot->srna, "smooth_position", true, "Position", "");
  RNA_def_boolean(ot->srna, "smooth_thickness", true, "Thickness", "");
  RNA_def_boolean(ot->srna, "smooth_strength", false, "Strength", "");
  RNA_def_boolean(ot->srna, "smooth_uv", false, "UV", "");
}

/* smart stroke cutter for trimming stroke ends */
struct GP_SelectLassoUserData {
  rcti rect;
  const int (*mcords)[2];
  int mcords_len;
};

static bool gpencil_test_lasso(bGPDstroke *gps,
                               bGPDspoint *pt,
                               const GP_SpaceConversion *gsc,
                               const float diff_mat[4][4],
                               void *user_data)
{
  const struct GP_SelectLassoUserData *data = user_data;
  bGPDspoint pt2;
  int x0, y0;
  gp_point_to_parent_space(pt, diff_mat, &pt2);
  gp_point_to_xy(gsc, gps, &pt2, &x0, &y0);
  /* test if in lasso */
  return ((!ELEM(V2D_IS_CLIPPED, x0, y0)) && BLI_rcti_isect_pt(&data->rect, x0, y0) &&
          BLI_lasso_is_point_inside(data->mcords, data->mcords_len, x0, y0, INT_MAX));
}

typedef bool (*GPencilTestFn)(bGPDstroke *gps,
                              bGPDspoint *pt,
                              const GP_SpaceConversion *gsc,
                              const float diff_mat[4][4],
                              void *user_data);

static void gpencil_cutter_dissolve(bGPDlayer *hit_layer, bGPDstroke *hit_stroke)
{
  bGPDspoint *pt = NULL;
  bGPDspoint *pt1 = NULL;
  int i;

  bGPDstroke *gpsn = hit_stroke->next;

  int totselect = 0;
  for (i = 0, pt = hit_stroke->points; i < hit_stroke->totpoints; i++, pt++) {
    if (pt->flag & GP_SPOINT_SELECT) {
      totselect++;
    }
  }

  /* if all points selected delete or only 2 points and 1 selected */
  if (((totselect == 1) && (hit_stroke->totpoints == 2)) || (hit_stroke->totpoints == totselect)) {
    BLI_remlink(&hit_layer->actframe->strokes, hit_stroke);
    BKE_gpencil_free_stroke(hit_stroke);
    hit_stroke = NULL;
  }

  /* if very small distance delete */
  if ((hit_stroke) && (hit_stroke->totpoints == 2)) {
    pt = &hit_stroke->points[0];
    pt1 = &hit_stroke->points[1];
    if (len_v3v3(&pt->x, &pt1->x) < 0.001f) {
      BLI_remlink(&hit_layer->actframe->strokes, hit_stroke);
      BKE_gpencil_free_stroke(hit_stroke);
      hit_stroke = NULL;
    }
  }

  if (hit_stroke) {
    /* tag and dissolve (untag new points) */
    for (i = 0, pt = hit_stroke->points; i < hit_stroke->totpoints; i++, pt++) {
      if (pt->flag & GP_SPOINT_SELECT) {
        pt->flag &= ~GP_SPOINT_SELECT;
        pt->flag |= GP_SPOINT_TAG;
      }
      else if (pt->flag & GP_SPOINT_TAG) {
        pt->flag &= ~GP_SPOINT_TAG;
      }
    }
    gp_stroke_delete_tagged_points(hit_layer->actframe, hit_stroke, gpsn, GP_SPOINT_TAG, false, 1);
  }
}

static int gpencil_cutter_lasso_select(bContext *C,
                                       wmOperator *op,
                                       GPencilTestFn is_inside_fn,
                                       void *user_data)
{
  bGPdata *gpd = ED_gpencil_data_get_active(C);
  ScrArea *sa = CTX_wm_area(C);
  ToolSettings *ts = CTX_data_tool_settings(C);
  const float scale = ts->gp_sculpt.isect_threshold;

  bGPDspoint *pt;
  int i;
  GP_SpaceConversion gsc = {NULL};

  bool changed = false;

  /* sanity checks */
  if (sa == NULL) {
    BKE_report(op->reports, RPT_ERROR, "No active area");
    return OPERATOR_CANCELLED;
  }

  /* init space conversion stuff */
  gp_point_conversion_init(C, &gsc);

  /* deselect all strokes first */
  CTX_DATA_BEGIN (C, bGPDstroke *, gps, editable_gpencil_strokes) {
    for (i = 0, pt = gps->points; i < gps->totpoints; i++, pt++) {
      pt->flag &= ~GP_SPOINT_SELECT;
    }

    gps->flag &= ~GP_STROKE_SELECT;
  }
  CTX_DATA_END;

  /* select points */
  GP_EDITABLE_STROKES_BEGIN (gpstroke_iter, C, gpl, gps) {
    int tot_inside = 0;
    const int oldtot = gps->totpoints;
    for (i = 0; i < gps->totpoints; i++) {
      pt = &gps->points[i];
      if ((pt->flag & GP_SPOINT_SELECT) || (pt->flag & GP_SPOINT_TAG)) {
        continue;
      }
      /* convert point coords to screenspace */
      const bool is_inside = is_inside_fn(gps, pt, &gsc, gpstroke_iter.diff_mat, user_data);
      if (is_inside) {
        tot_inside++;
        changed = true;
        pt->flag |= GP_SPOINT_SELECT;
        gps->flag |= GP_STROKE_SELECT;
        float r_hita[3], r_hitb[3];
        if (gps->totpoints > 1) {
          ED_gpencil_select_stroke_segment(gpl, gps, pt, true, true, scale, r_hita, r_hitb);
        }
        /* avoid infinite loops */
        if (gps->totpoints > oldtot) {
          break;
        }
      }
    }
    /* if mark all points inside lasso set to remove all stroke */
    if ((tot_inside == oldtot) || ((tot_inside == 1) && (oldtot == 2))) {
      for (i = 0; i < gps->totpoints; i++) {
        pt = &gps->points[i];
        pt->flag |= GP_SPOINT_SELECT;
      }
    }
  }
  GP_EDITABLE_STROKES_END(gpstroke_iter);

  /* dissolve selected points */
  bGPDstroke *gpsn;
  for (bGPDlayer *gpl = gpd->layers.first; gpl; gpl = gpl->next) {
    bGPDframe *gpf = gpl->actframe;
    if (gpf == NULL) {
      continue;
    }
    for (bGPDstroke *gps = gpf->strokes.first; gps; gps = gpsn) {
      gpsn = gps->next;
      if (gps->flag & GP_STROKE_SELECT) {
        gpencil_cutter_dissolve(gpl, gps);
      }
    }
  }

  /* updates */
  if (changed) {
    DEG_id_tag_update(&gpd->id, ID_RECALC_GEOMETRY | ID_RECALC_COPY_ON_WRITE);
    WM_event_add_notifier(C, NC_GPENCIL | NA_SELECTED, NULL);
    WM_event_add_notifier(C, NC_GEOM | ND_SELECT, NULL);
  }

  return OPERATOR_FINISHED;
}

static bool gpencil_cutter_poll(bContext *C)
{
  bGPdata *gpd = ED_gpencil_data_get_active(C);

  if (GPENCIL_PAINT_MODE(gpd)) {
    if (gpd->layers.first) {
      return true;
    }
  }

  return false;
}

static int gpencil_cutter_exec(bContext *C, wmOperator *op)
{
  ScrArea *sa = CTX_wm_area(C);
  /* sanity checks */
  if (sa == NULL) {
    BKE_report(op->reports, RPT_ERROR, "No active area");
    return OPERATOR_CANCELLED;
  }

  struct GP_SelectLassoUserData data = {0};
  data.mcords = WM_gesture_lasso_path_to_array(C, op, &data.mcords_len);

  /* Sanity check. */
  if (data.mcords == NULL) {
    return OPERATOR_PASS_THROUGH;
  }

  /* Compute boundbox of lasso (for faster testing later). */
  BLI_lasso_boundbox(&data.rect, data.mcords, data.mcords_len);

  gpencil_cutter_lasso_select(C, op, gpencil_test_lasso, &data);

  MEM_freeN((void *)data.mcords);

  return OPERATOR_FINISHED;
}

void GPENCIL_OT_stroke_cutter(wmOperatorType *ot)
{
  /* identifiers */
  ot->name = "Stroke Cutter";
  ot->description = "Select section and cut";
  ot->idname = "GPENCIL_OT_stroke_cutter";

  /* callbacks */
  ot->invoke = WM_gesture_lasso_invoke;
  ot->modal = WM_gesture_lasso_modal;
  ot->exec = gpencil_cutter_exec;
  ot->poll = gpencil_cutter_poll;
  ot->cancel = WM_gesture_lasso_cancel;

  /* flag */
  ot->flag = OPTYPE_UNDO;

  /* properties */
  WM_operator_properties_gesture_lasso(ot);
}

bool ED_object_gpencil_exit(struct Main *bmain, Object *ob)
{
  bool ok = false;
  if (ob) {
    bGPdata *gpd = (bGPdata *)ob->data;

    gpd->flag &= ~(GP_DATA_STROKE_PAINTMODE | GP_DATA_STROKE_EDITMODE | GP_DATA_STROKE_SCULPTMODE |
                   GP_DATA_STROKE_WEIGHTMODE);

    ob->restore_mode = ob->mode;
    ob->mode &= ~(OB_MODE_PAINT_GPENCIL | OB_MODE_EDIT_GPENCIL | OB_MODE_SCULPT_GPENCIL |
                  OB_MODE_WEIGHT_GPENCIL);

    /* Inform all CoW versions that we changed the mode. */
    DEG_id_tag_update_ex(bmain, &ob->id, ID_RECALC_COPY_ON_WRITE);
    ok = true;
  }
  return ok;
}<|MERGE_RESOLUTION|>--- conflicted
+++ resolved
@@ -1963,87 +1963,6 @@
               }
             }
 
-<<<<<<< HEAD
-              switch (mode) {
-                case GP_DISSOLVE_POINTS:
-                  (gps->dvert != NULL) ? dvert = gps->dvert : NULL;
-                  for (i = 0, pt = gps->points; i < gps->totpoints; i++, pt++) {
-                    if ((pt->flag & GP_SPOINT_SELECT) == 0) {
-                      *npt = *pt;
-                      npt++;
-
-                      if (gps->dvert != NULL) {
-                        *ndvert = *dvert;
-                        ndvert->dw = MEM_dupallocN(dvert->dw);
-                        ndvert++;
-                        dvert++;
-                      }
-                    }
-                  }
-                  break;
-                case GP_DISSOLVE_BETWEEN:
-                  /* copy first segment */
-                  (gps->dvert != NULL) ? dvert = gps->dvert : NULL;
-                  for (i = 0, pt = gps->points; i < first; i++, pt++) {
-                    *npt = *pt;
-                    npt++;
-
-                    if (gps->dvert != NULL) {
-                      *ndvert = *dvert;
-                      ndvert->dw = MEM_dupallocN(dvert->dw);
-                      ndvert++;
-                      dvert++;
-                    }
-                  }
-                  /* copy segment (selected points) */
-                  (gps->dvert != NULL) ? dvert = gps->dvert + first : NULL;
-                  for (i = first, pt = gps->points + first; i < last; i++, pt++) {
-                    if (pt->flag & GP_SPOINT_SELECT) {
-                      *npt = *pt;
-                      npt++;
-
-                      if (gps->dvert != NULL) {
-                        *ndvert = *dvert;
-                        ndvert->dw = MEM_dupallocN(dvert->dw);
-                        ndvert++;
-                        dvert++;
-                      }
-                    }
-                  }
-                  /* copy last segment */
-                  (gps->dvert != NULL) ? dvert = gps->dvert + last : NULL;
-                  for (i = last, pt = gps->points + last; i < gps->totpoints; i++, pt++) {
-                    *npt = *pt;
-                    npt++;
-
-                    if (gps->dvert != NULL) {
-                      *ndvert = *dvert;
-                      ndvert->dw = MEM_dupallocN(dvert->dw);
-                      ndvert++;
-                      dvert++;
-                    }
-                  }
-
-                  break;
-                case GP_DISSOLVE_UNSELECT:
-                  /* copy any selected point */
-                  (gps->dvert != NULL) ? dvert = gps->dvert : NULL;
-                  for (i = 0, pt = gps->points; i < gps->totpoints; i++, pt++) {
-                    if (pt->flag & GP_SPOINT_SELECT) {
-                      *npt = *pt;
-                      npt++;
-
-                      if (gps->dvert != NULL) {
-                        *ndvert = *dvert;
-                        ndvert->dw = MEM_dupallocN(dvert->dw);
-                        ndvert++;
-                        dvert++;
-                      }
-                    }
-                  }
-                  break;
-              }
-=======
             break;
           case GP_DISSOLVE_UNSELECT:
             /* copy any selected point */
@@ -2052,7 +1971,6 @@
               if (pt->flag & GP_SPOINT_SELECT) {
                 *npt = *pt;
                 npt++;
->>>>>>> 00cb31de
 
                 if (gps->dvert != NULL) {
                   *ndvert = *dvert;
