--- conflicted
+++ resolved
@@ -62,10 +62,6 @@
 #include "BKE_gpencil.h"
 #include "BKE_paint.h"
 #include "BKE_library.h"
-<<<<<<< HEAD
-#include "BKE_main.h"
-=======
->>>>>>> 6cad7984
 #include "BKE_material.h"
 #include "BKE_object.h"
 #include "BKE_report.h"
@@ -132,7 +128,6 @@
 	/* recalculate parent matrix */
 	if (gpd->flag & GP_DATA_STROKE_EDITMODE) {
 		ED_gpencil_reset_layers_parent(depsgraph, ob, gpd);
-<<<<<<< HEAD
 	}
 	/* set mode */
 	if (gpd->flag & GP_DATA_STROKE_EDITMODE) {
@@ -140,30 +135,7 @@
 	}
 	else {
 		mode = OB_MODE_OBJECT;
-=======
->>>>>>> 6cad7984
-	}
-	/* set mode */
-	if (gpd->flag & GP_DATA_STROKE_EDITMODE) {
-		mode = OB_MODE_GPENCIL_EDIT;
-	}
-	else {
-		mode = OB_MODE_OBJECT;
-	}
-
-	if (is_object) {
-		/* try to back previous mode */
-		if ((ob->restore_mode) && ((gpd->flag & GP_DATA_STROKE_EDITMODE) == 0) && (back == 1)) {
-			mode = ob->restore_mode;
-		}
-		ob->restore_mode = ob->mode;
-		ob->mode = mode;
-	}
-
-	/* setup other modes */
-	ED_gpencil_setup_modes(C, gpd, mode);
-	/* set cache as dirty */
-	DEG_id_tag_update(&gpd->id, OB_RECALC_OB | OB_RECALC_DATA);
+	}
 
 	if (is_object) {
 		/* try to back previous mode */
@@ -512,44 +484,6 @@
 
 	/* flags */
 	ot->flag = OPTYPE_UNDO | OPTYPE_REGISTER;
-}
-
-/* toggle multi edit strokes support */
-static int gpencil_multiedit_toggle_exec(bContext *C, wmOperator *op)
-{
-	View3D *v3d = CTX_wm_view3d(C);
-	const bool lines = RNA_boolean_get(op->ptr, "lines");
-
-	/* Just toggle value */
-	if (lines == 0) {
-		v3d->flag3 ^= V3D_GP_SHOW_EDIT_LINES;
-	}
-	else {
-		v3d->flag3 ^= V3D_GP_SHOW_MULTIEDIT_LINES;
-	}
-
-	WM_event_add_notifier(C, NC_GPENCIL | ND_DATA | ND_GPENCIL_EDITMODE, NULL);
-	WM_event_add_notifier(C, NC_SCENE | ND_MODE, NULL);
-
-	return OPERATOR_FINISHED;
-}
-
-void GPENCIL_OT_multiedit_toggle(wmOperatorType *ot)
-{
-	/* identifiers */
-	ot->name = "Edit Lines Toggle";
-	ot->idname = "GPENCIL_OT_multiedit_toggle";
-	ot->description = "Enable/disable edit lines support";
-
-	/* callbacks */
-	ot->exec = gpencil_multiedit_toggle_exec;
-	ot->poll = gp_stroke_edit_poll;
-
-	/* flags */
-	ot->flag = OPTYPE_UNDO | OPTYPE_REGISTER;
-
-	/* properties */
-	RNA_def_boolean(ot->srna, "toggle_visibility", 0, "Toggle Visibility Only", "Toggle visibility of edit lines only");
 }
 
 /* ************** Duplicate Selected Strokes **************** */
@@ -798,15 +732,9 @@
 		int *key = BLI_ghashIterator_getKey(&gh_iter);
 		Material *ma = BLI_ghashIterator_getValue(&gh_iter);
 
-<<<<<<< HEAD
-		if (BKE_object_material_slot_find_index(ob, ma) == 0) {
-			BKE_object_material_slot_add(bmain, ob);
-			assign_material(bmain, ob, ma, ob->totcol, BKE_MAT_ASSIGN_EXISTING);
-=======
 		if (BKE_gpencil_get_material_index(ob, ma) == 0) {
 			BKE_object_material_slot_add(bmain, ob);
 			assign_material(bmain, ob, ma, ob->totcol, BKE_MAT_ASSIGN_USERPREF);
->>>>>>> 6cad7984
 		}
 
 		/* Store this mapping (for use later when pasting) */
@@ -894,12 +822,7 @@
 		for (bGPDstroke *gps = gp_strokes_copypastebuf.first; gps; gps = gps->next) {
 			if (ED_gpencil_stroke_can_use(C, gps)) {
 				ma = give_current_material(ob, gps->mat_nr + 1);
-<<<<<<< HEAD
-				if (BLI_ghash_haskey(gp_strokes_copypastebuf_colors, &gps->mat_nr) == false)
-				{
-=======
 				if (BLI_ghash_haskey(gp_strokes_copypastebuf_colors, &gps->mat_nr) == false) {
->>>>>>> 6cad7984
 					BLI_ghash_insert(gp_strokes_copypastebuf_colors, &gps->mat_nr, ma);
 				}
 			}
@@ -1057,13 +980,8 @@
 
 				/* Remap material */
 				Material *ma = BLI_ghash_lookup(new_colors, &new_stroke->mat_nr);
-<<<<<<< HEAD
-				if ((ma) && (BKE_object_material_slot_find_index(ob, ma) > 0)) {
-					gps->mat_nr = BKE_object_material_slot_find_index(ob, ma) - 1;
-=======
 				if ((ma) && (BKE_gpencil_get_material_index(ob, ma) > 0)) {
 					gps->mat_nr = BKE_gpencil_get_material_index(ob, ma) - 1;
->>>>>>> 6cad7984
 					CLAMP_MIN(gps->mat_nr, 0);
 				}
 				else {
@@ -1827,21 +1745,13 @@
 			/* Copy over the relevant point data */
 			new_stroke->points    = MEM_callocN(sizeof(bGPDspoint) * new_stroke->totpoints, "gp delete stroke fragment");
 			memcpy(new_stroke->points, gps->points + island->start_idx, sizeof(bGPDspoint) * new_stroke->totpoints);
-<<<<<<< HEAD
-			
-=======
-
->>>>>>> 6cad7984
+
 			/* Copy over vertex weight data (if available) */
 			if (new_stroke->dvert != NULL) {
 				/* Copy over the relevant vertex-weight points */
 				new_stroke->dvert     = MEM_callocN(sizeof(MDeformVert) * new_stroke->totpoints, "gp delete stroke fragment weight");
 				memcpy(new_stroke->dvert, gps->dvert + island->start_idx, sizeof(MDeformVert) * new_stroke->totpoints);
-<<<<<<< HEAD
-				
-=======
-
->>>>>>> 6cad7984
+
 				/* Copy weights */
 				int e = island->start_idx;
 				for (int i = 0; i < new_stroke->totpoints; i++) {
@@ -2203,11 +2113,7 @@
 	}
 
 	DEG_id_tag_update(&gpd->id, OB_RECALC_OB | OB_RECALC_DATA);
-<<<<<<< HEAD
-    DEG_id_tag_update(&obact->id, DEG_TAG_COPY_ON_WRITE);
-=======
 	DEG_id_tag_update(&obact->id, DEG_TAG_COPY_ON_WRITE);
->>>>>>> 6cad7984
 	WM_event_add_notifier(C, NC_GPENCIL | ND_DATA | NA_EDITED, NULL);
 	return OPERATOR_FINISHED;
 }
@@ -2508,7 +2414,6 @@
                                       float pressure, float strength, float deltatime)
 {
 	bGPDspoint *newpoint;
-	MDeformVert *dvert, *newdvert;
 
 	gps->points = MEM_reallocN(gps->points, sizeof(bGPDspoint) * (gps->totpoints + 1));
 	if (gps->dvert != NULL) {
@@ -2517,14 +2422,6 @@
 	gps->totpoints++;
 	newpoint = &gps->points[gps->totpoints - 1];
 
-<<<<<<< HEAD
-	if (gps->dvert != NULL) {
-		dvert = &gps->dvert[idx];
-		newdvert = &gps->dvert[gps->totpoints - 1];
-	}
-
-=======
->>>>>>> 6cad7984
 	newpoint->x = point->x * delta[0];
 	newpoint->y = point->y * delta[1];
 	newpoint->z = point->z * delta[2];
@@ -2533,10 +2430,6 @@
 	newpoint->strength = strength;
 	newpoint->time = point->time + deltatime;
 
-<<<<<<< HEAD
-	newdvert->totweight = dvert->totweight;
-	newdvert->dw = MEM_dupallocN(dvert->dw);
-=======
 	if (gps->dvert != NULL) {
 		MDeformVert *dvert = &gps->dvert[idx];
 		MDeformVert *newdvert = &gps->dvert[gps->totpoints - 1];
@@ -2544,7 +2437,6 @@
 		newdvert->totweight = dvert->totweight;
 		newdvert->dw = MEM_dupallocN(dvert->dw);
 	}
->>>>>>> 6cad7984
 }
 
 /* Helper: join two strokes using the shortest distance (reorder stroke if necessary ) */
@@ -2825,11 +2717,7 @@
 	Object *ob = CTX_data_active_object(C);
 	ScrArea *sa = CTX_wm_area(C);
 	ARegion *ar = CTX_wm_region(C);
-<<<<<<< HEAD
- 	RegionView3D *rv3d = ar->regiondata;
-=======
 	RegionView3D *rv3d = ar->regiondata;
->>>>>>> 6cad7984
 	View3D *v3d = sa->spacedata.first;
 
 	GP_SpaceConversion gsc = {NULL};
@@ -3296,11 +3184,7 @@
 
 							/* add duplicate materials */
 							ma = give_current_material(ob, gps->mat_nr + 1);
-<<<<<<< HEAD
-							idx = BKE_object_material_slot_find_index(ob_dst, ma);
-=======
 							idx = BKE_gpencil_get_material_index(ob_dst, ma);
->>>>>>> 6cad7984
 							if (idx == 0) {
 
 								totadd++;
@@ -3311,11 +3195,7 @@
 									BKE_object_material_slot_add(bmain, ob_dst);
 								}
 
-<<<<<<< HEAD
-								assign_material(bmain, ob_dst, ma, ob_dst->totcol, BKE_MAT_ASSIGN_EXISTING);
-=======
 								assign_material(bmain, ob_dst, ma, ob_dst->totcol, BKE_MAT_ASSIGN_USERPREF);
->>>>>>> 6cad7984
 								idx = totadd;
 							}
 
