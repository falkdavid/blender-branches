--- conflicted
+++ resolved
@@ -72,19 +72,11 @@
 static void delete_customdata_layer(bContext *C, Object *ob, CustomDataLayer *layer)
 {
 	Mesh *me = ob->data;
-<<<<<<< HEAD
 	CustomData *data= (me->edit_btmesh)? &me->edit_btmesh->bm->pdata: &me->pdata;
-	void *actlayerdata, *rndlayerdata, *clonelayerdata, *masklayerdata, *layerdata=layer->data;
-	int type= layer->type;
-	int index= CustomData_get_layer_index(data, type);
-	int i, actindex, rndindex, cloneindex, maskindex, tot = me->totpoly;
-=======
-	CustomData *data= (me->edit_mesh)? &me->edit_mesh->fdata: &me->fdata;
 	void *actlayerdata, *rndlayerdata, *clonelayerdata, *stencillayerdata, *layerdata=layer->data;
 	int type= layer->type;
 	int index= CustomData_get_layer_index(data, type);
-	int i, actindex, rndindex, cloneindex, stencilindex;
->>>>>>> ffe13aeb
+	int i, actindex, rndindex, cloneindex, stencilindex, tot = me->totpoly;
 	
 	if (layer->type == CD_MLOOPCOL) {
 		data = (me->edit_btmesh)? &me->edit_btmesh->bm->ldata: &me->ldata;
