/*
 * This program is free software; you can redistribute it and/or
 * modify it under the terms of the GNU General Public License
 * as published by the Free Software Foundation; either version 2
 * of the License, or (at your option) any later version.
 *
 * This program is distributed in the hope that it will be useful,
 * but WITHOUT ANY WARRANTY; without even the implied warranty of
 * MERCHANTABILITY or FITNESS FOR A PARTICULAR PURPOSE.  See the
 * GNU General Public License for more details.
 *
 * You should have received a copy of the GNU General Public License
 * along with this program; if not, write to the Free Software Foundation,
 * Inc., 51 Franklin Street, Fifth Floor, Boston, MA 02110-1301, USA.
 *
 * The Original Code is Copyright (C) 2004 by Blender Foundation.
 * All rights reserved.
 */

/** \file
 * \ingroup edmesh
 */

#include "BLI_math.h"
#include "BLI_sys_types.h"

#include "DNA_object_types.h"
#include "DNA_scene_types.h"

#include "BLT_translation.h"

#include "BKE_context.h"
#include "BKE_editmesh.h"

#include "RNA_access.h"
#include "RNA_define.h"

#include "WM_api.h"
#include "WM_types.h"

#include "ED_mesh.h"
#include "ED_object.h"
#include "ED_screen.h"

#include "mesh_intern.h" /* own include */

#define MESH_ADD_VERTS_MAXI 10000000

/* ********* add primitive operators ************* */

typedef struct MakePrimitiveData {
  float mat[4][4];
  bool was_editmode;
} MakePrimitiveData;

static Object *make_prim_init(bContext *C,
                              const char *idname,
                              const float loc[3],
                              const float rot[3],
                              const float scale[3],
                              ushort local_view_bits,
                              MakePrimitiveData *r_creation_data)
{
  struct Main *bmain = CTX_data_main(C);
  Scene *scene = CTX_data_scene(C);
  Object *obedit = CTX_data_edit_object(C);

  r_creation_data->was_editmode = false;
  if (obedit == NULL || obedit->type != OB_MESH) {
    obedit = ED_object_add_type(C, OB_MESH, idname, loc, rot, false, local_view_bits);
    ED_object_editmode_enter_ex(bmain, scene, obedit, 0);

    r_creation_data->was_editmode = true;
  }

<<<<<<< HEAD
  /* Note: this is ONLY needed to not break current python scripts. Remove for version 3.0 */
  if (scale != NULL && !equals_v3v3(scale, (const float[3]){1.0f, 1.0f, 1.0f})) {
    mul_v3_fl(scale, 0.5f);
=======
  ED_object_new_primitive_matrix(C, obedit, loc, rot, r_creation_data->mat);

  if (scale) {
    rescale_m4(r_creation_data->mat, scale);
>>>>>>> ec30cf0b
  }
  ED_object_new_primitive_matrix(C, obedit, loc, rot, scale, r_creation_data->mat);

  return obedit;
}

static void make_prim_finish(bContext *C,
                             Object *obedit,
                             const MakePrimitiveData *creation_data,
                             int enter_editmode)
{
  BMEditMesh *em = BKE_editmesh_from_object(obedit);
  const bool exit_editmode = ((creation_data->was_editmode == true) && (enter_editmode == false));

  /* Primitive has all verts selected, use vert select flush
   * to push this up to edges & faces. */
  EDBM_selectmode_flush_ex(em, SCE_SELECT_VERTEX);

  /* only recalc editmode tessface if we are staying in editmode */
  EDBM_update_generic(obedit->data, !exit_editmode, true);

  /* userdef */
  if (exit_editmode) {
    ED_object_editmode_exit_ex(CTX_data_main(C), CTX_data_scene(C), obedit, EM_FREEDATA);
  }
  WM_event_add_notifier(C, NC_OBJECT | ND_DRAW, obedit);
}

static int add_primitive_plane_exec(bContext *C, wmOperator *op)
{
  MakePrimitiveData creation_data;
  Object *obedit;
  BMEditMesh *em;
  float loc[3], rot[3];
  bool enter_editmode;
  ushort local_view_bits;
  const bool calc_uvs = RNA_boolean_get(op->ptr, "calc_uvs");

  WM_operator_view3d_unit_defaults(C, op);
  ED_object_add_generic_get_opts(
      C, op, 'Z', loc, rot, NULL, &enter_editmode, &local_view_bits, NULL);
  obedit = make_prim_init(C,
                          CTX_DATA_(BLT_I18NCONTEXT_ID_MESH, "Plane"),
                          loc,
                          rot,
                          NULL,
                          local_view_bits,
                          &creation_data);

  em = BKE_editmesh_from_object(obedit);

  if (calc_uvs) {
    ED_mesh_uv_texture_ensure(obedit->data, NULL);
  }

  if (!EDBM_op_call_and_selectf(
          em,
          op,
          "verts.out",
          false,
          "create_grid x_segments=%i y_segments=%i size=%f matrix=%m4 calc_uvs=%b",
          0,
          0,
          RNA_float_get(op->ptr, "size") / 2.0f,
          creation_data.mat,
          calc_uvs)) {
    return OPERATOR_CANCELLED;
  }

  make_prim_finish(C, obedit, &creation_data, enter_editmode);

  return OPERATOR_FINISHED;
}

void MESH_OT_primitive_plane_add(wmOperatorType *ot)
{
  /* identifiers */
  ot->name = "Add Plane";
  ot->description = "Construct a filled planar mesh with 4 vertices";
  ot->idname = "MESH_OT_primitive_plane_add";

  /* api callbacks */
  ot->exec = add_primitive_plane_exec;
  ot->poll = ED_operator_scene_editable;

  /* flags */
  ot->flag = OPTYPE_REGISTER | OPTYPE_UNDO;

  ED_object_add_unit_props_size(ot);
  ED_object_add_mesh_props(ot);
  ED_object_add_generic_props(ot, true);
}

static int add_primitive_cube_exec(bContext *C, wmOperator *op)
{
  MakePrimitiveData creation_data;
  Object *obedit;
  BMEditMesh *em;
  float loc[3], rot[3], scale[3];
  bool enter_editmode;
  ushort local_view_bits;
  const bool calc_uvs = RNA_boolean_get(op->ptr, "calc_uvs");

  WM_operator_view3d_unit_defaults(C, op);
  ED_object_add_generic_get_opts(
      C, op, 'Z', loc, rot, scale, &enter_editmode, &local_view_bits, NULL);
  obedit = make_prim_init(C,
                          CTX_DATA_(BLT_I18NCONTEXT_ID_MESH, "Cube"),
                          loc,
                          rot,
                          scale,
                          local_view_bits,
                          &creation_data);

  em = BKE_editmesh_from_object(obedit);

  if (calc_uvs) {
    ED_mesh_uv_texture_ensure(obedit->data, NULL);
  }

  if (!EDBM_op_call_and_selectf(em,
                                op,
                                "verts.out",
                                false,
                                "create_cube matrix=%m4 size=%f calc_uvs=%b",
                                creation_data.mat,
                                RNA_float_get(op->ptr, "size"),
                                calc_uvs)) {
    return OPERATOR_CANCELLED;
  }

  /* BMESH_TODO make plane side this: M_SQRT2 - plane (diameter of 1.41 makes it unit size) */
  make_prim_finish(C, obedit, &creation_data, enter_editmode);

  return OPERATOR_FINISHED;
}

void MESH_OT_primitive_cube_add(wmOperatorType *ot)
{
  /* identifiers */
  ot->name = "Add Cube";
  ot->description = "Construct a cube mesh";
  ot->idname = "MESH_OT_primitive_cube_add";

  /* api callbacks */
  ot->exec = add_primitive_cube_exec;
  ot->poll = ED_operator_scene_editable;

  /* flags */
  ot->flag = OPTYPE_REGISTER | OPTYPE_UNDO;

  ED_object_add_unit_props_size(ot);
  ED_object_add_mesh_props(ot);
  ED_object_add_generic_props(ot, true);
}

static const EnumPropertyItem fill_type_items[] = {
    {0, "NOTHING", 0, "Nothing", "Don't fill at all"},
    {1, "NGON", 0, "N-Gon", "Use n-gons"},
    {2, "TRIFAN", 0, "Triangle Fan", "Use triangle fans"},
    {0, NULL, 0, NULL, NULL},
};

static int add_primitive_circle_exec(bContext *C, wmOperator *op)
{
  MakePrimitiveData creation_data;
  Object *obedit;
  BMEditMesh *em;
  float loc[3], rot[3];
  bool enter_editmode;
  ushort local_view_bits;
  int cap_end, cap_tri;
  const bool calc_uvs = RNA_boolean_get(op->ptr, "calc_uvs");

  cap_end = RNA_enum_get(op->ptr, "fill_type");
  cap_tri = (cap_end == 2);

  WM_operator_view3d_unit_defaults(C, op);
  ED_object_add_generic_get_opts(
      C, op, 'Z', loc, rot, NULL, &enter_editmode, &local_view_bits, NULL);
  obedit = make_prim_init(C,
                          CTX_DATA_(BLT_I18NCONTEXT_ID_MESH, "Circle"),
                          loc,
                          rot,
                          NULL,
                          local_view_bits,
                          &creation_data);

  em = BKE_editmesh_from_object(obedit);

  if (calc_uvs) {
    ED_mesh_uv_texture_ensure(obedit->data, NULL);
  }

  if (!EDBM_op_call_and_selectf(
          em,
          op,
          "verts.out",
          false,
          "create_circle segments=%i radius=%f cap_ends=%b cap_tris=%b matrix=%m4 calc_uvs=%b",
          RNA_int_get(op->ptr, "vertices"),
          RNA_float_get(op->ptr, "radius"),
          cap_end,
          cap_tri,
          creation_data.mat,
          calc_uvs)) {
    return OPERATOR_CANCELLED;
  }

  make_prim_finish(C, obedit, &creation_data, enter_editmode);

  return OPERATOR_FINISHED;
}

void MESH_OT_primitive_circle_add(wmOperatorType *ot)
{
  /* identifiers */
  ot->name = "Add Circle";
  ot->description = "Construct a circle mesh";
  ot->idname = "MESH_OT_primitive_circle_add";

  /* api callbacks */
  ot->exec = add_primitive_circle_exec;
  ot->poll = ED_operator_scene_editable;

  /* flags */
  ot->flag = OPTYPE_REGISTER | OPTYPE_UNDO;

  /* props */
  RNA_def_int(ot->srna, "vertices", 32, 3, MESH_ADD_VERTS_MAXI, "Vertices", "", 3, 500);
  ED_object_add_unit_props_radius(ot);
  RNA_def_enum(ot->srna, "fill_type", fill_type_items, 0, "Fill Type", "");

  ED_object_add_mesh_props(ot);
  ED_object_add_generic_props(ot, true);
}

static int add_primitive_cylinder_exec(bContext *C, wmOperator *op)
{
  MakePrimitiveData creation_data;
  Object *obedit;
  BMEditMesh *em;
  float loc[3], rot[3], scale[3];
  bool enter_editmode;
  ushort local_view_bits;
  const int end_fill_type = RNA_enum_get(op->ptr, "end_fill_type");
  const bool cap_end = (end_fill_type != 0);
  const bool cap_tri = (end_fill_type == 2);
  const bool calc_uvs = RNA_boolean_get(op->ptr, "calc_uvs");

  WM_operator_view3d_unit_defaults(C, op);
  ED_object_add_generic_get_opts(
      C, op, 'Z', loc, rot, scale, &enter_editmode, &local_view_bits, NULL);
  obedit = make_prim_init(C,
                          CTX_DATA_(BLT_I18NCONTEXT_ID_MESH, "Cylinder"),
                          loc,
                          rot,
                          scale,
                          local_view_bits,
                          &creation_data);
  em = BKE_editmesh_from_object(obedit);

  if (calc_uvs) {
    ED_mesh_uv_texture_ensure(obedit->data, NULL);
  }

  if (!EDBM_op_call_and_selectf(em,
                                op,
                                "verts.out",
                                false,
                                "create_cone segments=%i radius1=%f radius2=%f cap_ends=%b "
                                "cap_tris=%b depth=%f matrix=%m4 calc_uvs=%b",
                                RNA_int_get(op->ptr, "vertices"),
                                RNA_float_get(op->ptr, "radius"),
                                RNA_float_get(op->ptr, "radius"),
                                cap_end,
                                cap_tri,
                                RNA_float_get(op->ptr, "depth"),
                                creation_data.mat,
                                calc_uvs)) {
    return OPERATOR_CANCELLED;
  }

  make_prim_finish(C, obedit, &creation_data, enter_editmode);

  return OPERATOR_FINISHED;
}

void MESH_OT_primitive_cylinder_add(wmOperatorType *ot)
{
  /* identifiers */
  ot->name = "Add Cylinder";
  ot->description = "Construct a cylinder mesh";
  ot->idname = "MESH_OT_primitive_cylinder_add";

  /* api callbacks */
  ot->exec = add_primitive_cylinder_exec;
  ot->poll = ED_operator_scene_editable;

  /* flags */
  ot->flag = OPTYPE_REGISTER | OPTYPE_UNDO;

  /* props */
  RNA_def_int(ot->srna, "vertices", 32, 3, MESH_ADD_VERTS_MAXI, "Vertices", "", 3, 500);
  ED_object_add_unit_props_radius(ot);
  RNA_def_float_distance(
      ot->srna, "depth", 2.0f, 0.0, OBJECT_ADD_SIZE_MAXF, "Depth", "", 0.001, 100.00);
  RNA_def_enum(ot->srna, "end_fill_type", fill_type_items, 1, "Cap Fill Type", "");

  ED_object_add_mesh_props(ot);
  ED_object_add_generic_props(ot, true);
}

static int add_primitive_cone_exec(bContext *C, wmOperator *op)
{
  MakePrimitiveData creation_data;
  Object *obedit;
  BMEditMesh *em;
  float loc[3], rot[3], scale[3];
  bool enter_editmode;
  ushort local_view_bits;
  const int end_fill_type = RNA_enum_get(op->ptr, "end_fill_type");
  const bool cap_end = (end_fill_type != 0);
  const bool cap_tri = (end_fill_type == 2);
  const bool calc_uvs = RNA_boolean_get(op->ptr, "calc_uvs");

  WM_operator_view3d_unit_defaults(C, op);
  ED_object_add_generic_get_opts(
      C, op, 'Z', loc, rot, scale, &enter_editmode, &local_view_bits, NULL);
  obedit = make_prim_init(C,
                          CTX_DATA_(BLT_I18NCONTEXT_ID_MESH, "Cone"),
                          loc,
                          rot,
                          scale,
                          local_view_bits,
                          &creation_data);
  em = BKE_editmesh_from_object(obedit);

  if (calc_uvs) {
    ED_mesh_uv_texture_ensure(obedit->data, NULL);
  }

  if (!EDBM_op_call_and_selectf(em,
                                op,
                                "verts.out",
                                false,
                                "create_cone segments=%i radius1=%f radius2=%f cap_ends=%b "
                                "cap_tris=%b depth=%f matrix=%m4 calc_uvs=%b",
                                RNA_int_get(op->ptr, "vertices"),
                                RNA_float_get(op->ptr, "radius1"),
                                RNA_float_get(op->ptr, "radius2"),
                                cap_end,
                                cap_tri,
                                RNA_float_get(op->ptr, "depth"),
                                creation_data.mat,
                                calc_uvs)) {
    return OPERATOR_CANCELLED;
  }

  make_prim_finish(C, obedit, &creation_data, enter_editmode);

  return OPERATOR_FINISHED;
}

void MESH_OT_primitive_cone_add(wmOperatorType *ot)
{
  /* identifiers */
  ot->name = "Add Cone";
  ot->description = "Construct a conic mesh";
  ot->idname = "MESH_OT_primitive_cone_add";

  /* api callbacks */
  ot->exec = add_primitive_cone_exec;
  ot->poll = ED_operator_scene_editable;

  /* flags */
  ot->flag = OPTYPE_REGISTER | OPTYPE_UNDO;

  /* props */
  RNA_def_int(ot->srna, "vertices", 32, 3, MESH_ADD_VERTS_MAXI, "Vertices", "", 3, 500);
  RNA_def_float_distance(
      ot->srna, "radius1", 1.0f, 0.0, OBJECT_ADD_SIZE_MAXF, "Radius 1", "", 0.001, 100.00);
  RNA_def_float_distance(
      ot->srna, "radius2", 0.0f, 0.0, OBJECT_ADD_SIZE_MAXF, "Radius 2", "", 0.0, 100.00);
  RNA_def_float_distance(
      ot->srna, "depth", 2.0f, 0.0, OBJECT_ADD_SIZE_MAXF, "Depth", "", 0.001, 100.00);
  RNA_def_enum(ot->srna, "end_fill_type", fill_type_items, 1, "Base Fill Type", "");

  ED_object_add_mesh_props(ot);
  ED_object_add_generic_props(ot, true);
}

static int add_primitive_grid_exec(bContext *C, wmOperator *op)
{
  MakePrimitiveData creation_data;
  Object *obedit;
  BMEditMesh *em;
  float loc[3], rot[3];
  bool enter_editmode;
  ushort local_view_bits;
  const bool calc_uvs = RNA_boolean_get(op->ptr, "calc_uvs");

  WM_operator_view3d_unit_defaults(C, op);
  ED_object_add_generic_get_opts(
      C, op, 'Z', loc, rot, NULL, &enter_editmode, &local_view_bits, NULL);
  obedit = make_prim_init(C,
                          CTX_DATA_(BLT_I18NCONTEXT_ID_MESH, "Grid"),
                          loc,
                          rot,
                          NULL,
                          local_view_bits,
                          &creation_data);
  em = BKE_editmesh_from_object(obedit);

  if (calc_uvs) {
    ED_mesh_uv_texture_ensure(obedit->data, NULL);
  }

  if (!EDBM_op_call_and_selectf(
          em,
          op,
          "verts.out",
          false,
          "create_grid x_segments=%i y_segments=%i size=%f matrix=%m4 calc_uvs=%b",
          RNA_int_get(op->ptr, "x_subdivisions"),
          RNA_int_get(op->ptr, "y_subdivisions"),
          RNA_float_get(op->ptr, "size") / 2.0f,
          creation_data.mat,
          calc_uvs)) {
    return OPERATOR_CANCELLED;
  }

  make_prim_finish(C, obedit, &creation_data, enter_editmode);

  return OPERATOR_FINISHED;
}

void MESH_OT_primitive_grid_add(wmOperatorType *ot)
{
  /* identifiers */
  ot->name = "Add Grid";
  ot->description = "Construct a grid mesh";
  ot->idname = "MESH_OT_primitive_grid_add";

  /* api callbacks */
  ot->exec = add_primitive_grid_exec;
  ot->poll = ED_operator_scene_editable;

  /* flags */
  ot->flag = OPTYPE_REGISTER | OPTYPE_UNDO;

  /* props */
  /* Note that if you use MESH_ADD_VERTS_MAXI for both x and y at the same time
   * you will still reach impossible values (10^12 vertices or so...). */
  RNA_def_int(
      ot->srna, "x_subdivisions", 10, 1, MESH_ADD_VERTS_MAXI, "X Subdivisions", "", 1, 1000);
  RNA_def_int(
      ot->srna, "y_subdivisions", 10, 1, MESH_ADD_VERTS_MAXI, "Y Subdivisions", "", 1, 1000);

  ED_object_add_unit_props_size(ot);
  ED_object_add_mesh_props(ot);
  ED_object_add_generic_props(ot, true);
}

static int add_primitive_monkey_exec(bContext *C, wmOperator *op)
{
  MakePrimitiveData creation_data;
  Object *obedit;
  BMEditMesh *em;
  float loc[3], rot[3];
  float dia;
  bool enter_editmode;
  ushort local_view_bits;
  const bool calc_uvs = RNA_boolean_get(op->ptr, "calc_uvs");

  WM_operator_view3d_unit_defaults(C, op);
  ED_object_add_generic_get_opts(
      C, op, 'Y', loc, rot, NULL, &enter_editmode, &local_view_bits, NULL);

  obedit = make_prim_init(C,
                          CTX_DATA_(BLT_I18NCONTEXT_ID_MESH, "Suzanne"),
                          loc,
                          rot,
                          NULL,
                          local_view_bits,
                          &creation_data);
  dia = RNA_float_get(op->ptr, "size") / 2.0f;
  mul_mat3_m4_fl(creation_data.mat, dia);

  em = BKE_editmesh_from_object(obedit);

  if (calc_uvs) {
    ED_mesh_uv_texture_ensure(obedit->data, NULL);
  }

  if (!EDBM_op_call_and_selectf(em,
                                op,
                                "verts.out",
                                false,
                                "create_monkey matrix=%m4 calc_uvs=%b",
                                creation_data.mat,
                                calc_uvs)) {
    return OPERATOR_CANCELLED;
  }

  make_prim_finish(C, obedit, &creation_data, enter_editmode);

  return OPERATOR_FINISHED;
}

void MESH_OT_primitive_monkey_add(wmOperatorType *ot)
{
  /* identifiers */
  ot->name = "Add Monkey";
  ot->description = "Construct a Suzanne mesh";
  ot->idname = "MESH_OT_primitive_monkey_add";

  /* api callbacks */
  ot->exec = add_primitive_monkey_exec;
  ot->poll = ED_operator_scene_editable;

  /* flags */
  ot->flag = OPTYPE_REGISTER | OPTYPE_UNDO;

  /* props */
  ED_object_add_unit_props_size(ot);
  ED_object_add_mesh_props(ot);
  ED_object_add_generic_props(ot, true);
}

static int add_primitive_uvsphere_exec(bContext *C, wmOperator *op)
{
  MakePrimitiveData creation_data;
  Object *obedit;
  BMEditMesh *em;
  float loc[3], rot[3], scale[3];
  bool enter_editmode;
  ushort local_view_bits;
  const bool calc_uvs = RNA_boolean_get(op->ptr, "calc_uvs");

  WM_operator_view3d_unit_defaults(C, op);
  ED_object_add_generic_get_opts(
      C, op, 'Z', loc, rot, scale, &enter_editmode, &local_view_bits, NULL);
  obedit = make_prim_init(C,
                          CTX_DATA_(BLT_I18NCONTEXT_ID_MESH, "Sphere"),
                          loc,
                          rot,
                          scale,
                          local_view_bits,
                          &creation_data);
  em = BKE_editmesh_from_object(obedit);

  if (calc_uvs) {
    ED_mesh_uv_texture_ensure(obedit->data, NULL);
  }

  if (!EDBM_op_call_and_selectf(
          em,
          op,
          "verts.out",
          false,
          "create_uvsphere u_segments=%i v_segments=%i radius=%f matrix=%m4 calc_uvs=%b",
          RNA_int_get(op->ptr, "segments"),
          RNA_int_get(op->ptr, "ring_count"),
          RNA_float_get(op->ptr, "radius"),
          creation_data.mat,
          calc_uvs)) {
    return OPERATOR_CANCELLED;
  }

  make_prim_finish(C, obedit, &creation_data, enter_editmode);

  return OPERATOR_FINISHED;
}

void MESH_OT_primitive_uv_sphere_add(wmOperatorType *ot)
{
  /* identifiers */
  ot->name = "Add UV Sphere";
  ot->description = "Construct a UV sphere mesh";
  ot->idname = "MESH_OT_primitive_uv_sphere_add";

  /* api callbacks */
  ot->exec = add_primitive_uvsphere_exec;
  ot->poll = ED_operator_scene_editable;

  /* flags */
  ot->flag = OPTYPE_REGISTER | OPTYPE_UNDO;

  /* props */
  RNA_def_int(ot->srna, "segments", 32, 3, MESH_ADD_VERTS_MAXI / 100, "Segments", "", 3, 500);
  RNA_def_int(ot->srna, "ring_count", 16, 3, MESH_ADD_VERTS_MAXI / 100, "Rings", "", 3, 500);

  ED_object_add_unit_props_radius(ot);
  ED_object_add_mesh_props(ot);
  ED_object_add_generic_props(ot, true);
}

static int add_primitive_icosphere_exec(bContext *C, wmOperator *op)
{
  MakePrimitiveData creation_data;
  Object *obedit;
  BMEditMesh *em;
  float loc[3], rot[3], scale[3];
  bool enter_editmode;
  ushort local_view_bits;
  const bool calc_uvs = RNA_boolean_get(op->ptr, "calc_uvs");

  WM_operator_view3d_unit_defaults(C, op);
  ED_object_add_generic_get_opts(
      C, op, 'Z', loc, rot, scale, &enter_editmode, &local_view_bits, NULL);
  obedit = make_prim_init(C,
                          CTX_DATA_(BLT_I18NCONTEXT_ID_MESH, "Icosphere"),
                          loc,
                          rot,
                          scale,
                          local_view_bits,
                          &creation_data);
  em = BKE_editmesh_from_object(obedit);

  if (calc_uvs) {
    ED_mesh_uv_texture_ensure(obedit->data, NULL);
  }

  if (!EDBM_op_call_and_selectf(
          em,
          op,
          "verts.out",
          false,
          "create_icosphere subdivisions=%i radius=%f matrix=%m4 calc_uvs=%b",
          RNA_int_get(op->ptr, "subdivisions"),
          RNA_float_get(op->ptr, "radius"),
          creation_data.mat,
          calc_uvs)) {
    return OPERATOR_CANCELLED;
  }

  make_prim_finish(C, obedit, &creation_data, enter_editmode);

  return OPERATOR_FINISHED;
}

void MESH_OT_primitive_ico_sphere_add(wmOperatorType *ot)
{
  /* identifiers */
  ot->name = "Add Ico Sphere";
  ot->description = "Construct an Icosphere mesh";
  ot->idname = "MESH_OT_primitive_ico_sphere_add";

  /* api callbacks */
  ot->exec = add_primitive_icosphere_exec;
  ot->poll = ED_operator_scene_editable;

  /* flags */
  ot->flag = OPTYPE_REGISTER | OPTYPE_UNDO;

  /* props */
  RNA_def_int(ot->srna, "subdivisions", 2, 1, 10, "Subdivisions", "", 1, 8);

  ED_object_add_unit_props_radius(ot);
  ED_object_add_mesh_props(ot);
  ED_object_add_generic_props(ot, true);
}<|MERGE_RESOLUTION|>--- conflicted
+++ resolved
@@ -73,17 +73,6 @@
     r_creation_data->was_editmode = true;
   }
 
-<<<<<<< HEAD
-  /* Note: this is ONLY needed to not break current python scripts. Remove for version 3.0 */
-  if (scale != NULL && !equals_v3v3(scale, (const float[3]){1.0f, 1.0f, 1.0f})) {
-    mul_v3_fl(scale, 0.5f);
-=======
-  ED_object_new_primitive_matrix(C, obedit, loc, rot, r_creation_data->mat);
-
-  if (scale) {
-    rescale_m4(r_creation_data->mat, scale);
->>>>>>> ec30cf0b
-  }
   ED_object_new_primitive_matrix(C, obedit, loc, rot, scale, r_creation_data->mat);
 
   return obedit;
