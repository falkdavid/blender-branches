--- conflicted
+++ resolved
@@ -282,84 +282,6 @@
   return true;
 }
 
-<<<<<<< HEAD
-/* calc bounding box in 2d using flat projection data */
-static void gpencil_calc_2d_bounding_box(const float (*points2d)[2],
-                                         int totpoints,
-                                         float minv[2],
-                                         float maxv[2])
-{
-  minv[0] = points2d[0][0];
-  minv[1] = points2d[0][1];
-  maxv[0] = points2d[0][0];
-  maxv[1] = points2d[0][1];
-
-  for (int i = 1; i < totpoints; i++) {
-    /* min */
-    if (points2d[i][0] < minv[0]) {
-      minv[0] = points2d[i][0];
-    }
-    if (points2d[i][1] < minv[1]) {
-      minv[1] = points2d[i][1];
-    }
-    /* max */
-    if (points2d[i][0] > maxv[0]) {
-      maxv[0] = points2d[i][0];
-    }
-    if (points2d[i][1] > maxv[1]) {
-      maxv[1] = points2d[i][1];
-    }
-  }
-  /* use a perfect square */
-  if (maxv[0] > maxv[1]) {
-    maxv[1] = maxv[0];
-  }
-  else {
-    maxv[0] = maxv[1];
-  }
-}
-
-/* calc texture coordinates using flat projected points */
-static void gpencil_calc_stroke_fill_uv(const float (*points2d)[2],
-                                        bGPDstroke *gps,
-                                        const float minv[2],
-                                        float maxv[2],
-                                        float (*r_uv)[2])
-{
-  const float s = sin(gps->uv_rotation);
-  const float c = cos(gps->uv_rotation);
-
-  /* Calc center for rotation. */
-  float center[2] = {0.5f, 0.5f};
-  float d[2];
-  d[0] = maxv[0] - minv[0];
-  d[1] = maxv[1] - minv[1];
-  for (int i = 0; i < gps->totpoints; i++) {
-    r_uv[i][0] = (points2d[i][0] - minv[0]) / d[0];
-    r_uv[i][1] = (points2d[i][1] - minv[1]) / d[1];
-
-    /* Apply translation. */
-    add_v2_v2(r_uv[i], gps->uv_translation);
-
-    /* Apply Rotation. */
-    r_uv[i][0] -= center[0];
-    r_uv[i][1] -= center[1];
-
-    float x = r_uv[i][0] * c - r_uv[i][1] * s;
-    float y = r_uv[i][0] * s + r_uv[i][1] * c;
-
-    r_uv[i][0] = x + center[0];
-    r_uv[i][1] = y + center[1];
-
-    /* Apply scale. */
-    if (gps->uv_scale != 0.0f) {
-      mul_v2_fl(r_uv[i], 1.0f / gps->uv_scale);
-    }
-  }
-}
-
-=======
->>>>>>> a51f7c8a
 /* recalc the internal geometry caches for fill and uvs */
 static void gpencil_recalc_geometry_caches(Object *ob,
                                            bGPDlayer *gpl,
@@ -1587,87 +1509,6 @@
   }
 }
 
-<<<<<<< HEAD
-/* Triangulate stroke for high quality fill (this is done only if cache is null or stroke was
- * modified) */
-void gpencil_triangulate_stroke_fill(Object *ob, bGPDstroke *gps)
-{
-  BLI_assert(gps->totpoints >= 3);
-
-  bGPdata *gpd = (bGPdata *)ob->data;
-
-  /* allocate memory for temporary areas */
-  gps->tot_triangles = gps->totpoints - 2;
-  uint(*tmp_triangles)[3] = MEM_mallocN(sizeof(*tmp_triangles) * gps->tot_triangles,
-                                        "GP Stroke temp triangulation");
-  float(*points2d)[2] = MEM_mallocN(sizeof(*points2d) * gps->totpoints,
-                                    "GP Stroke temp 2d points");
-  float(*uv)[2] = MEM_mallocN(sizeof(*uv) * gps->totpoints, "GP Stroke temp 2d uv data");
-
-  int direction = 0;
-
-  /* convert to 2d and triangulate */
-  BKE_gpencil_stroke_2d_flat(gps->points, gps->totpoints, points2d, &direction);
-  BLI_polyfill_calc(points2d, (uint)gps->totpoints, direction, tmp_triangles);
-
-  /* calc texture coordinates automatically */
-  float minv[2];
-  float maxv[2];
-  /* first needs bounding box data */
-  if (gpd->flag & GP_DATA_UV_ADAPTIVE) {
-    gpencil_calc_2d_bounding_box(points2d, gps->totpoints, minv, maxv);
-  }
-  else {
-    ARRAY_SET_ITEMS(minv, -1.0f, -1.0f);
-    ARRAY_SET_ITEMS(maxv, 1.0f, 1.0f);
-  }
-
-  /* calc uv data */
-  gpencil_calc_stroke_fill_uv(points2d, gps, minv, maxv, uv);
-
-  /* Number of triangles */
-  gps->tot_triangles = gps->totpoints - 2;
-  /* save triangulation data in stroke cache */
-  if (gps->tot_triangles > 0) {
-    if (gps->triangles == NULL) {
-      gps->triangles = MEM_callocN(sizeof(*gps->triangles) * gps->tot_triangles,
-                                   "GP Stroke triangulation");
-    }
-    else {
-      gps->triangles = MEM_recallocN(gps->triangles, sizeof(*gps->triangles) * gps->tot_triangles);
-    }
-
-    for (int i = 0; i < gps->tot_triangles; i++) {
-      bGPDtriangle *stroke_triangle = &gps->triangles[i];
-      memcpy(gps->triangles[i].verts, tmp_triangles[i], sizeof(uint[3]));
-      /* copy texture coordinates */
-      copy_v2_v2(stroke_triangle->uv[0], uv[tmp_triangles[i][0]]);
-      copy_v2_v2(stroke_triangle->uv[1], uv[tmp_triangles[i][1]]);
-      copy_v2_v2(stroke_triangle->uv[2], uv[tmp_triangles[i][2]]);
-    }
-  }
-  else {
-    /* No triangles needed - Free anything allocated previously */
-    if (gps->triangles) {
-      MEM_freeN(gps->triangles);
-    }
-
-    gps->triangles = NULL;
-  }
-
-  /* disable recalculation flag */
-  if (gps->flag & GP_STROKE_RECALC_GEOMETRY) {
-    gps->flag &= ~GP_STROKE_RECALC_GEOMETRY;
-  }
-
-  /* clear memory */
-  MEM_SAFE_FREE(tmp_triangles);
-  MEM_SAFE_FREE(points2d);
-  MEM_SAFE_FREE(uv);
-}
-
-=======
->>>>>>> a51f7c8a
 /* Check if stencil is required */
 static bool gpencil_is_stencil_required(MaterialGPencilStyle *gp_style)
 {
