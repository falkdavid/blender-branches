--- conflicted
+++ resolved
@@ -252,11 +252,7 @@
 		if ((gps->tot_triangles == 0) || (gps->triangles == NULL)) {
 			if ((gps->totpoints > 2) &&
 			    ((gp_style->fill_rgba[3] > GPENCIL_ALPHA_OPACITY_THRESH) ||
-<<<<<<< HEAD
-				(gp_style->fill_style > 0) || (gpl->blend_mode != eGplBlendMode_Normal)))
-=======
 			     (gp_style->fill_style > 0) || (gpl->blend_mode != eGplBlendMode_Normal)))
->>>>>>> 6fd5f95c
 			{
 				DRW_gpencil_triangulate_stroke_fill(ob, gps);
 			}
@@ -566,14 +562,9 @@
 		interp_v3_v3v3(tfill, gps->runtime.tmp_fill_rgba, tintcolor, tintcolor[3]);
 		tfill[3] = gps->runtime.tmp_fill_rgba[3] * opacity;
 		if ((tfill[3] > GPENCIL_ALPHA_OPACITY_THRESH) ||
-<<<<<<< HEAD
-			(gp_style->fill_style > 0) ||
-			(gpl->blend_mode != eGplBlendMode_Normal)) {
-=======
 		    (gp_style->fill_style > 0) ||
 		    (gpl->blend_mode != eGplBlendMode_Normal))
 		{
->>>>>>> 6fd5f95c
 			if (cache->is_dirty) {
 				const float *color;
 				if (!onion) {
@@ -596,11 +587,7 @@
 				if (old_len < cache->b_fill.vbo_len) {
 					cache->grp_cache = gpencil_group_cache_add(
 					        cache->grp_cache, gpl, gpf, gps,
-<<<<<<< HEAD
-							eGpencilBatchGroupType_Fill, onion,
-=======
 					        eGpencilBatchGroupType_Fill, onion,
->>>>>>> 6fd5f95c
 					        cache->b_fill.vbo_len,
 					        &cache->grp_size, &cache->grp_used);
 				}
@@ -657,11 +644,7 @@
 			if (old_len < cache->b_stroke.vbo_len) {
 				cache->grp_cache = gpencil_group_cache_add(
 				        cache->grp_cache, gpl, gpf, gps,
-<<<<<<< HEAD
-						eGpencilBatchGroupType_Stroke, onion,
-=======
 				        eGpencilBatchGroupType_Stroke, onion,
->>>>>>> 6fd5f95c
 				        cache->b_stroke.vbo_len,
 				        &cache->grp_size, &cache->grp_used);
 			}
@@ -712,11 +695,7 @@
 				/* add to list of groups */
 				cache->grp_cache = gpencil_group_cache_add(
 				        cache->grp_cache, gpl, gpf, gps,
-<<<<<<< HEAD
-						eGpencilBatchGroupType_Edlin, false,
-=======
 				        eGpencilBatchGroupType_Edlin, false,
->>>>>>> 6fd5f95c
 				        cache->b_edlin.vbo_len,
 				        &cache->grp_size, &cache->grp_used);
 			}
@@ -729,11 +708,7 @@
 						/* add to list of groups */
 						cache->grp_cache = gpencil_group_cache_add(
 						        cache->grp_cache, gpl, gpf, gps,
-<<<<<<< HEAD
-								eGpencilBatchGroupType_Edit, false,
-=======
 						        eGpencilBatchGroupType_Edit, false,
->>>>>>> 6fd5f95c
 						        cache->b_edit.vbo_len,
 						        &cache->grp_size, &cache->grp_used);
 					}
@@ -812,11 +787,7 @@
 		if ((stl->storage->simplify_fill) && (scene->r.simplify_gpencil & SIMPLIFY_GPENCIL_REMOVE_FILL_LINE)) {
 			if ((gp_style->fill_rgba[3] > GPENCIL_ALPHA_OPACITY_THRESH) ||
 			    (gp_style->fill_style > GP_STYLE_FILL_STYLE_SOLID) ||
-<<<<<<< HEAD
-				(gpl->blend_mode != eGplBlendMode_Normal))
-=======
 			    (gpl->blend_mode != eGplBlendMode_Normal))
->>>>>>> 6fd5f95c
 			{
 				GP_SET_SRC_GPS(src_gps);
 				continue;
@@ -839,21 +810,12 @@
 
 			/* hide any blend layer */
 			if ((!stl->storage->simplify_blend) ||
-<<<<<<< HEAD
-				(gpl->blend_mode == eGplBlendMode_Normal))
-			{
-				/* fill */
-				if ((gp_style->flag & GP_STYLE_FILL_SHOW) &&
-					(!stl->storage->simplify_fill) &&
-					((gps->flag & GP_STROKE_NOFILL) == 0))
-=======
 			    (gpl->blend_mode == eGplBlendMode_Normal))
 			{
 				/* fill */
 				if ((gp_style->flag & GP_STYLE_FILL_SHOW) &&
 				    (!stl->storage->simplify_fill) &&
 				    ((gps->flag & GP_STROKE_NOFILL) == 0))
->>>>>>> 6fd5f95c
 				{
 					gpencil_add_fill_vertexdata(
 						cache, ob, gpl, derived_gpf, gps,
@@ -861,13 +823,8 @@
 				}
 				/* stroke */
 				if ((gp_style->flag & GP_STYLE_STROKE_SHOW) &&
-<<<<<<< HEAD
-					((gp_style->stroke_rgba[3] > GPENCIL_ALPHA_OPACITY_THRESH) ||
-					(gpl->blend_mode == eGplBlendMode_Normal)))
-=======
 				    ((gp_style->stroke_rgba[3] > GPENCIL_ALPHA_OPACITY_THRESH) ||
 				     (gpl->blend_mode == eGplBlendMode_Normal)))
->>>>>>> 6fd5f95c
 				{
 					gpencil_add_stroke_vertexdata(
 						cache, ob, gpl, derived_gpf, gps,
@@ -1345,12 +1302,7 @@
 			tag_first = true;
 		}
 		else {
-<<<<<<< HEAD
-			if (elm->gpl != gpl_prev)
-			{
-=======
 			if (elm->gpl != gpl_prev) {
->>>>>>> 6fd5f95c
 				/* first layer is always blend Normal */
 				array_elm->mode = idx == 0 ? eGplBlendMode_Normal: gpl->blend_mode;
 				array_elm->end_shgrp = shgrp;
