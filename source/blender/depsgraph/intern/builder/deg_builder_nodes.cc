/*
 * ***** BEGIN GPL LICENSE BLOCK *****
 *
 * This program is free software; you can redistribute it and/or
 * modify it under the terms of the GNU General Public License
 * as published by the Free Software Foundation; either version 2
 * of the License, or (at your option) any later version.
 *
 * This program is distributed in the hope that it will be useful,
 * but WITHOUT ANY WARRANTY; without even the implied warranty of
 * MERCHANTABILITY or FITNESS FOR A PARTICULAR PURPOSE.  See the
 * GNU General Public License for more details.
 *
 * You should have received a copy of the GNU General Public License
 * along with this program; if not, write to the Free Software Foundation,
 * Inc., 51 Franklin Street, Fifth Floor, Boston, MA 02110-1301, USA.
 *
 * The Original Code is Copyright (C) 2013 Blender Foundation.
 * All rights reserved.
 *
 * Original Author: Joshua Leung
 * Contributor(s): Based on original depsgraph.c code - Blender Foundation (2005-2013)
 *
 * ***** END GPL LICENSE BLOCK *****
 */

/** \file blender/depsgraph/intern/builder/deg_builder_nodes.cc
 *  \ingroup depsgraph
 *
 * Methods for constructing depsgraph's nodes
 */

#include "intern/builder/deg_builder_nodes.h"

#include <stdio.h>
#include <stdlib.h>

#include "MEM_guardedalloc.h"

#include "BLI_blenlib.h"
#include "BLI_string.h"
#include "BLI_utildefines.h"

extern "C" {
#include "DNA_action_types.h"
#include "DNA_anim_types.h"
#include "DNA_armature_types.h"
#include "DNA_cachefile_types.h"
#include "DNA_camera_types.h"
#include "DNA_constraint_types.h"
#include "DNA_curve_types.h"
#include "DNA_effect_types.h"
#include "DNA_gpencil_types.h"
#include "DNA_group_types.h"
#include "DNA_key_types.h"
#include "DNA_lamp_types.h"
#include "DNA_material_types.h"
#include "DNA_mask_types.h"
#include "DNA_mesh_types.h"
#include "DNA_meta_types.h"
#include "DNA_movieclip_types.h"
#include "DNA_node_types.h"
#include "DNA_particle_types.h"
#include "DNA_object_types.h"
#include "DNA_lightprobe_types.h"
#include "DNA_rigidbody_types.h"
#include "DNA_scene_types.h"
#include "DNA_texture_types.h"
#include "DNA_world_types.h"

#include "BKE_action.h"
#include "BKE_armature.h"
#include "BKE_animsys.h"
#include "BKE_constraint.h"
#include "BKE_curve.h"
#include "BKE_effect.h"
#include "BKE_fcurve.h"
#include "BKE_gpencil.h"
#include "BKE_idcode.h"
#include "BKE_group.h"
#include "BKE_key.h"
#include "BKE_lattice.h"
#include "BKE_library.h"
#include "BKE_main.h"
#include "BKE_mask.h"
#include "BKE_material.h"
#include "BKE_mesh.h"
#include "BKE_mball.h"
#include "BKE_modifier.h"
#include "BKE_movieclip.h"
#include "BKE_node.h"
#include "BKE_object.h"
#include "BKE_particle.h"
#include "BKE_rigidbody.h"
#include "BKE_sound.h"
#include "BKE_texture.h"
#include "BKE_tracking.h"
#include "BKE_world.h"

#include "RNA_access.h"
#include "RNA_types.h"
} /* extern "C" */

#include "DEG_depsgraph.h"
#include "DEG_depsgraph_build.h"

#include "intern/builder/deg_builder.h"
#include "intern/eval/deg_eval_copy_on_write.h"
#include "intern/nodes/deg_node.h"
#include "intern/nodes/deg_node_component.h"
#include "intern/nodes/deg_node_operation.h"
#include "intern/depsgraph_types.h"
#include "intern/depsgraph_intern.h"
#include "util/deg_util_foreach.h"

namespace DEG {

namespace {

struct BuilderWalkUserData {
	DepsgraphNodeBuilder *builder;
};

static void modifier_walk(void *user_data,
                          struct Object * /*ob*/,
                          struct Object **obpoin,
                          int /*cb_flag*/)
{
	BuilderWalkUserData *data = (BuilderWalkUserData *)user_data;
	if (*obpoin) {
		data->builder->build_object(*obpoin, DEG_ID_LINKED_INDIRECTLY);
	}
}

void constraint_walk(bConstraint * /*con*/,
                     ID **idpoin,
                     bool /*is_reference*/,
                     void *user_data)
{
	BuilderWalkUserData *data = (BuilderWalkUserData *)user_data;
	if (*idpoin) {
		ID *id = *idpoin;
		if (GS(id->name) == ID_OB) {
			data->builder->build_object((Object *)id, DEG_ID_LINKED_INDIRECTLY);
		}
	}
}

void free_copy_on_write_datablock(void *id_v)
{
	ID *id = (ID *)id_v;
	deg_free_copy_on_write_datablock(id);
}

}  /* namespace */

/* ************ */
/* Node Builder */

/* **** General purpose functions **** */

DepsgraphNodeBuilder::DepsgraphNodeBuilder(Main *bmain, Depsgraph *graph)
    : bmain_(bmain),
      graph_(graph),
      scene_(NULL),
      cow_id_hash_(NULL)
{
}

DepsgraphNodeBuilder::~DepsgraphNodeBuilder()
{
	if (cow_id_hash_ != NULL) {
		BLI_ghash_free(cow_id_hash_, NULL, free_copy_on_write_datablock);
	}
}

IDDepsNode *DepsgraphNodeBuilder::add_id_node(ID *id, bool do_tag)
{
	if (!DEG_depsgraph_use_copy_on_write()) {
		return graph_->add_id_node(id);
	}
	IDDepsNode *id_node = NULL;
	ID *id_cow = (ID *)BLI_ghash_lookup(cow_id_hash_, id);
	if (id_cow != NULL) {
		/* TODO(sergey): Is it possible to lookup and pop element from GHash
		 * at the same time?
		 */
		BLI_ghash_remove(cow_id_hash_, id, NULL, NULL);
	}
	id_node = graph_->add_id_node(id, do_tag, id_cow);
	/* Currently all ID nodes are supposed to have copy-on-write logic.
	 *
	 * NOTE: Zero number of components indicates that ID node was just created.
	 */
	if (BLI_ghash_size(id_node->components) == 0) {
		ComponentDepsNode *comp_cow =
		        id_node->add_component(DEG_NODE_TYPE_COPY_ON_WRITE);
		OperationDepsNode *op_cow = comp_cow->add_operation(
		        function_bind(deg_evaluate_copy_on_write, _1, graph_, id_node),
		        DEG_OPCODE_COPY_ON_WRITE,
		        "", -1);
		graph_->operations.push_back(op_cow);
	}
	return id_node;
}

IDDepsNode *DepsgraphNodeBuilder::find_id_node(ID *id)
{
	return graph_->find_id_node(id);
}

TimeSourceDepsNode *DepsgraphNodeBuilder::add_time_source()
{
	return graph_->add_time_source();
}

ComponentDepsNode *DepsgraphNodeBuilder::add_component_node(
        ID *id,
        eDepsNode_Type comp_type,
        const char *comp_name)
{
	IDDepsNode *id_node = add_id_node(id);
	ComponentDepsNode *comp_node = id_node->add_component(comp_type, comp_name);
	comp_node->owner = id_node;
	return comp_node;
}

OperationDepsNode *DepsgraphNodeBuilder::add_operation_node(
        ComponentDepsNode *comp_node,
        const DepsEvalOperationCb& op,
        eDepsOperation_Code opcode,
        const char *name,
        int name_tag)
{
	OperationDepsNode *op_node = comp_node->has_operation(opcode,
	                                                      name,
	                                                      name_tag);
	if (op_node == NULL) {
		op_node = comp_node->add_operation(op, opcode, name, name_tag);
		graph_->operations.push_back(op_node);
	}
	else {
		fprintf(stderr,
		        "add_operation: Operation already exists - %s has %s at %p\n",
		        comp_node->identifier().c_str(),
		        op_node->identifier().c_str(),
		        op_node);
		BLI_assert(!"Should not happen!");
	}
	return op_node;
}

OperationDepsNode *DepsgraphNodeBuilder::add_operation_node(
        ID *id,
        eDepsNode_Type comp_type,
        const char *comp_name,
        const DepsEvalOperationCb& op,
        eDepsOperation_Code opcode,
        const char *name,
        int name_tag)
{
	ComponentDepsNode *comp_node = add_component_node(id, comp_type, comp_name);
	return add_operation_node(comp_node, op, opcode, name, name_tag);
}

OperationDepsNode *DepsgraphNodeBuilder::add_operation_node(
        ID *id,
        eDepsNode_Type comp_type,
        const DepsEvalOperationCb& op,
        eDepsOperation_Code opcode,
        const char *name,
        int name_tag)
{
	return add_operation_node(id,
	                          comp_type,
	                          "",
	                          op,
	                          opcode,
	                          name,
	                          name_tag);
}

bool DepsgraphNodeBuilder::has_operation_node(ID *id,
                                              eDepsNode_Type comp_type,
                                              const char *comp_name,
                                              eDepsOperation_Code opcode,
                                              const char *name,
                                              int name_tag)
{
	return find_operation_node(id,
	                           comp_type,
	                           comp_name,
	                           opcode,
	                           name,
	                           name_tag) != NULL;
}

OperationDepsNode *DepsgraphNodeBuilder::find_operation_node(
        ID *id,
        eDepsNode_Type comp_type,
        const char *comp_name,
        eDepsOperation_Code opcode,
        const char *name,
        int name_tag)
{
	ComponentDepsNode *comp_node = add_component_node(id, comp_type, comp_name);
	return comp_node->has_operation(opcode, name, name_tag);
}

OperationDepsNode *DepsgraphNodeBuilder::find_operation_node(
        ID *id,
        eDepsNode_Type comp_type,
        eDepsOperation_Code opcode,
        const char *name,
        int name_tag)
{
	return find_operation_node(id, comp_type, "", opcode, name, name_tag);
}

ID *DepsgraphNodeBuilder::get_cow_id(const ID *id_orig) const
{
	return graph_->get_cow_id(id_orig);
}

ID *DepsgraphNodeBuilder::ensure_cow_id(ID *id_orig)
{
	if (id_orig->tag & LIB_TAG_COPY_ON_WRITE) {
		/* ID is already remapped to copy-on-write. */
		return id_orig;
	}
	IDDepsNode *id_node = add_id_node(id_orig, false);
	return id_node->id_cow;
}

ID *DepsgraphNodeBuilder::expand_cow_id(IDDepsNode *id_node)
{
	return deg_expand_copy_on_write_datablock(graph_, id_node, this, true);
}

ID *DepsgraphNodeBuilder::expand_cow_id(ID *id_orig)
{
	IDDepsNode *id_node = add_id_node(id_orig);
	return expand_cow_id(id_node);
}

/* **** Build functions for entity nodes **** */

void DepsgraphNodeBuilder::begin_build() {
	/* LIB_TAG_DOIT is used to indicate whether node for given ID was already
	 * created or not. This flag is being set in add_id_node(), so functions
	 * shouldn't bother with setting it, they only might query this flag when
	 * needed.
	 */
	BKE_main_id_tag_all(bmain_, LIB_TAG_DOIT, false);
	/* XXX nested node trees are not included in tag-clearing above,
	 * so we need to do this manually.
	 */
	FOREACH_NODETREE(bmain_, nodetree, id)
	{
		if (id != (ID *)nodetree) {
			nodetree->id.tag &= ~LIB_TAG_DOIT;
		}
	}
	FOREACH_NODETREE_END;

	if (DEG_depsgraph_use_copy_on_write()) {
		/* Store existing copy-on-write versions of datablock, so we can re-use
		 * them for new ID nodes.
		 */
		cow_id_hash_ = BLI_ghash_ptr_new("Depsgraph id hash");
		foreach (IDDepsNode *id_node, graph_->id_nodes) {
			if (GS(id_node->id_orig->name) != ID_SCE) {
				continue;
			}
			if (deg_copy_on_write_is_expanded(id_node->id_cow)) {
				BLI_ghash_insert(cow_id_hash_,
				                 id_node->id_orig,
				                 id_node->id_cow);
				id_node->id_cow = NULL;
			}
		}
	}

	/* Make sure graph has no nodes left from previous state. */
	graph_->clear_all_nodes();
	graph_->operations.clear();
	BLI_gset_clear(graph_->entry_tags, NULL);
}

void DepsgraphNodeBuilder::build_group(Group *group)
{
	ID *group_id = &group->id;
	if (group_id->tag & LIB_TAG_DOIT) {
		return;
	}
	group_id->tag |= LIB_TAG_DOIT;

	LINKLIST_FOREACH (GroupObject *, go, &group->gobject) {
		build_object(go->ob, DEG_ID_LINKED_INDIRECTLY);
	}
}

void DepsgraphNodeBuilder::build_object(Object *ob,
                                        eDepsNode_LinkedState_Type linked_state)
{
	/* Skip rest of components if the ID node was already there. */
	if (ob->id.tag & LIB_TAG_DOIT) {
		IDDepsNode *id_node = find_id_node(&ob->id);
		id_node->linked_state = max(id_node->linked_state, linked_state);
		return;
	}
	ob->id.tag |= LIB_TAG_DOIT;

	/* Create ID node for object and begin init. */
	IDDepsNode *id_node = add_id_node(&ob->id);
	id_node->linked_state = linked_state;

	ob->customdata_mask = 0;

	/* Standard components. */
	build_object_transform(ob);

	if (ob->parent != NULL) {
		build_object(ob->parent, linked_state);
	}
	if (ob->modifiers.first != NULL) {
		BuilderWalkUserData data;
		data.builder = this;
		modifiers_foreachObjectLink(ob, modifier_walk, &data);
	}
	if (ob->constraints.first != NULL) {
		BuilderWalkUserData data;
		data.builder = this;
		BKE_constraints_id_loop(&ob->constraints, constraint_walk, &data);
	}

	/* Object data. */
	if (ob->data != NULL) {
		/* type-specific data... */
		switch (ob->type) {
			case OB_MESH:     /* Geometry */
			case OB_CURVE:
			case OB_FONT:
			case OB_SURF:
			case OB_MBALL:
			case OB_LATTICE:
<<<<<<< HEAD
			case OB_GPENCIL:
				build_obdata_geom(scene, ob);
=======
				build_obdata_geom(ob);
>>>>>>> 7defb27f
				/* TODO(sergey): Only for until we support granular
				 * update of curves.
				 */
				if (ob->type == OB_FONT) {
					Curve *curve = (Curve *)ob->data;
					if (curve->textoncurve) {
						id_node->eval_flags |= DAG_EVAL_NEED_CURVE_PATH;
					}
				}
				break;

			case OB_ARMATURE: /* Pose */
				if (ID_IS_LINKED(ob) && ob->proxy_from != NULL) {
					build_proxy_rig(ob);
				}
				else {
					build_rig(ob);
				}
				break;

			case OB_LAMP:   /* Lamp */
				build_lamp(ob);
				break;

			case OB_CAMERA: /* Camera */
				build_camera(ob);
				break;

			case OB_LIGHTPROBE:
				build_lightprobe(ob);
				break;

			default:
			{
				ID *obdata = (ID *)ob->data;
				if ((obdata->tag & LIB_TAG_DOIT) == 0) {
					build_animdata(obdata);
				}
				break;
			}
		}
	}

	/* Build animation data,
	 *
	 * Do it now because it's possible object data will affect
	 * on object's level animation, for example in case of rebuilding
	 * pose for proxy.
	 */
	build_animdata(&ob->id);

	/* particle systems */
	if (ob->particlesystem.first != NULL) {
		build_particles(ob);
	}

	/* Object that this is a proxy for. */
	if (ob->proxy) {
		ob->proxy->proxy_from = ob;
		build_object(ob->proxy, DEG_ID_LINKED_INDIRECTLY);
	}

	/* Object dupligroup. */
	if (ob->dup_group != NULL) {
		build_group(ob->dup_group);
	}
}

void DepsgraphNodeBuilder::build_object_transform(Object *ob)
{
	OperationDepsNode *op_node;
	Scene *scene_cow = get_cow_datablock(scene_);
	Object *ob_cow = get_cow_datablock(ob);

	/* local transforms (from transform channels - loc/rot/scale + deltas) */
	op_node = add_operation_node(&ob->id, DEG_NODE_TYPE_TRANSFORM,
	                             function_bind(BKE_object_eval_local_transform,
	                                           _1,
	                                           scene_cow,
	                                           ob_cow),
	                             DEG_OPCODE_TRANSFORM_LOCAL);
	op_node->set_as_entry();

	/* object parent */
	if (ob->parent != NULL) {
		add_operation_node(&ob->id, DEG_NODE_TYPE_TRANSFORM,
		                   function_bind(BKE_object_eval_parent,
		                                 _1,
		                                 scene_cow,
		                                 ob_cow),
		                   DEG_OPCODE_TRANSFORM_PARENT);
	}

	/* object constraints */
	if (ob->constraints.first != NULL) {
		build_object_constraints(ob);
	}

	/* Rest of transformation update. */
	add_operation_node(&ob->id, DEG_NODE_TYPE_TRANSFORM,
	                   function_bind(BKE_object_eval_uber_transform,
	                                 _1,
	                                 scene_cow,
	                                 ob_cow),
	                   DEG_OPCODE_TRANSFORM_OBJECT_UBEREVAL);

	/* object transform is done */
	op_node = add_operation_node(&ob->id, DEG_NODE_TYPE_TRANSFORM,
	                             function_bind(BKE_object_eval_done,
	                                           _1,
	                                           ob_cow),
	                             DEG_OPCODE_TRANSFORM_FINAL);
	op_node->set_as_exit();
}

/**
 * Constraints Graph Notes
 *
 * For constraints, we currently only add a operation node to the Transform
 * or Bone components (depending on whichever type of owner we have).
 * This represents the entire constraints stack, which is for now just
 * executed as a single monolithic block. At least initially, this should
 * be sufficient for ensuring that the porting/refactoring process remains
 * manageable.
 *
 * However, when the time comes for developing "node-based" constraints,
 * we'll need to split this up into pre/post nodes for "constraint stack
 * evaluation" + operation nodes for each constraint (i.e. the contents
 * of the loop body used in the current "solve_constraints()" operation).
 *
 * -- Aligorith, August 2013
 */
void DepsgraphNodeBuilder::build_object_constraints(Object *ob)
{
	/* create node for constraint stack */
	add_operation_node(&ob->id, DEG_NODE_TYPE_TRANSFORM,
	                   function_bind(BKE_object_eval_constraints,
	                                 _1,
	                                 get_cow_datablock(scene_),
	                                 get_cow_datablock(ob)),
	                   DEG_OPCODE_TRANSFORM_CONSTRAINTS);
}

/**
 * Build graph nodes for AnimData block
 * \param id: ID-Block which hosts the AnimData
 */
void DepsgraphNodeBuilder::build_animdata(ID *id)
{
	AnimData *adt = BKE_animdata_from_id(id);
	if (adt == NULL) {
		return;
	}

	/* animation */
	if (adt->action || adt->nla_tracks.first || adt->drivers.first) {
		(void) add_id_node(id);
		ID *id_cow = get_cow_id(id);

		// XXX: Hook up specific update callbacks for special properties which
		// may need it...

		/* actions and NLA - as a single unit for now, as it gets complicated to
		 * schedule otherwise.
		 */
		if ((adt->action) || (adt->nla_tracks.first)) {
			/* create the node */
			add_operation_node(id, DEG_NODE_TYPE_ANIMATION,
			                   function_bind(BKE_animsys_eval_animdata,
			                                 _1,
			                                 id_cow),
			                   DEG_OPCODE_ANIMATION,
			                   id->name);

			/* TODO: for each channel affected, we might also want to add some
			 * support for running RNA update callbacks on them
			 * (which will be needed for proper handling of drivers later)
			 */
		}

		/* drivers */
		LINKLIST_FOREACH (FCurve *, fcu, &adt->drivers) {
			/* create driver */
			build_driver(id, fcu);
		}
	}
}

/**
 * Build graph node(s) for Driver
 * \param id: ID-Block that driver is attached to
 * \param fcu: Driver-FCurve
 */
OperationDepsNode *DepsgraphNodeBuilder::build_driver(ID *id, FCurve *fcu)
{
	ID *id_cow = get_cow_id(id);

	/* Create data node for this driver */
	/* TODO(sergey): Avoid creating same operation multiple times,
	 * in the future we need to avoid lookup of the operation as well
	 * and use some tagging magic instead.
	 */
	OperationDepsNode *driver_op = find_operation_node(
	        id,
	        DEG_NODE_TYPE_PARAMETERS,
	        DEG_OPCODE_DRIVER,
	        fcu->rna_path ? fcu->rna_path : "",
	        fcu->array_index);

	if (driver_op == NULL) {
		/* TODO(sergey): Shall we use COW of fcu itself here? */
		driver_op = add_operation_node(id,
		                               DEG_NODE_TYPE_PARAMETERS,
		                               function_bind(BKE_animsys_eval_driver,
		                                             _1,
		                                             id_cow,
		                                             fcu),
		                               DEG_OPCODE_DRIVER,
		                               fcu->rna_path ? fcu->rna_path : "",
		                               fcu->array_index);
	}

	/* return driver node created */
	return driver_op;
}

/* Recursively build graph for world */
void DepsgraphNodeBuilder::build_world(World *world)
{
	ID *world_id = &world->id;
	if (world_id->tag & LIB_TAG_DOIT) {
		return;
	}
	/* Animation. */
	build_animdata(world_id);
	/* world itself */
	add_operation_node(world_id,
	                   DEG_NODE_TYPE_SHADING,
	                   function_bind(BKE_world_eval,
	                                 _1,
	                                 get_cow_datablock(world)),
	                   DEG_OPCODE_WORLD_UPDATE);
	/* textures */
	build_texture_stack(world->mtex);
	/* world's nodetree */
	if (world->nodetree != NULL) {
		build_nodetree(world->nodetree);
	}
}

/* Rigidbody Simulation - Scene Level */
void DepsgraphNodeBuilder::build_rigidbody(Scene *scene)
{
	RigidBodyWorld *rbw = scene->rigidbody_world;
	Scene *scene_cow = get_cow_datablock(scene);

	/**
	 * Rigidbody Simulation Nodes
	 * ==========================
	 *
	 * There are 3 nodes related to Rigidbody Simulation:
	 * 1) "Initialize/Rebuild World" - this is called sparingly, only when the
	 *    simulation needs to be rebuilt (mainly after file reload, or moving
	 *    back to start frame)
	 * 2) "Do Simulation" - perform a simulation step - interleaved between the
	 *    evaluation steps for clusters of objects (i.e. between those affected
	 *    and/or not affected by the sim for instance).
	 *
	 * 3) "Pull Results" - grab the specific transforms applied for a specific
	 *    object - performed as part of object's transform-stack building.
	 */

	/* Create nodes --------------------------------------------------------- */

	/* XXX: is this the right component, or do we want to use another one
	 * instead?
	 */

	/* init/rebuild operation */
	/*OperationDepsNode *init_node =*/ add_operation_node(
	        &scene->id, DEG_NODE_TYPE_TRANSFORM,
	        function_bind(BKE_rigidbody_rebuild_sim, _1, scene_cow),
	        DEG_OPCODE_RIGIDBODY_REBUILD);

	/* do-sim operation */
	// XXX: what happens if we need to split into several groups?
	OperationDepsNode *sim_node = add_operation_node(
	        &scene->id, DEG_NODE_TYPE_TRANSFORM,
	        function_bind(BKE_rigidbody_eval_simulation, _1, scene_cow),
	        DEG_OPCODE_RIGIDBODY_SIM);

	/* XXX: For now, the sim node is the only one that really matters here.
	 * If any other sims get added later, we may have to remove these hacks...
	 */
	sim_node->owner->entry_operation = sim_node;
	sim_node->owner->exit_operation  = sim_node;

	/* objects - simulation participants */
	if (rbw->group) {
		LINKLIST_FOREACH (GroupObject *, go, &rbw->group->gobject) {
			Object *ob = go->ob;

			if (!ob || (ob->type != OB_MESH))
				continue;

			/* 2) create operation for flushing results */
			/* object's transform component - where the rigidbody operation
			 * lives. */
			add_operation_node(&ob->id, DEG_NODE_TYPE_TRANSFORM,
			                   function_bind(
			                           BKE_rigidbody_object_sync_transforms,
			                           _1,
			                           scene_cow,
			                           get_cow_datablock(ob)),
			                   DEG_OPCODE_RIGIDBODY_TRANSFORM_COPY);
		}
	}
}

void DepsgraphNodeBuilder::build_particles(Object *ob)
{
	/**
	 * Particle Systems Nodes
	 * ======================
	 *
	 * There are two types of nodes associated with representing
	 * particle systems:
	 *  1) Component (EVAL_PARTICLES) - This is the particle-system
	 *     evaluation context for an object. It acts as the container
	 *     for all the nodes associated with a particular set of particle
	 *     systems.
	 *  2) Particle System Eval Operation - This operation node acts as a
	 *     blackbox evaluation step for one particle system referenced by
	 *     the particle systems stack. All dependencies link to this operation.
	 */

	/* component for all particle systems */
	ComponentDepsNode *psys_comp =
	        add_component_node(&ob->id, DEG_NODE_TYPE_EVAL_PARTICLES);

	/* TODO(sergey): Need to get COW of PSYS. */
	Scene *scene_cow = get_cow_datablock(scene_);
	Object *ob_cow = get_cow_datablock(ob);

	add_operation_node(psys_comp,
	                   function_bind(BKE_particle_system_eval_init,
	                                 _1,
	                                 scene_cow,
	                                 ob_cow),
	                   DEG_OPCODE_PARTICLE_SYSTEM_EVAL_INIT);

	/* particle systems */
	LINKLIST_FOREACH (ParticleSystem *, psys, &ob->particlesystem) {
		ParticleSettings *part = psys->part;

		/* Build particle settings operations.
		 *
		 * NOTE: The call itself ensures settings are only build once.
		 */
		build_particle_settings(part);

		/* Update on particle settings change. */
		add_operation_node(psys_comp,
		                   function_bind(BKE_particle_system_settings_eval,
		                                 _1,
		                                 psys),
		                   DEG_OPCODE_PARTICLE_SETTINGS_EVAL,
		                   psys->name);

		/* Particle system evaluation. */
		add_operation_node(psys_comp,
		                   NULL,
		                   DEG_OPCODE_PARTICLE_SYSTEM_EVAL,
		                   psys->name);
	}

	/* TODO(sergey): Do we need a point cache operations here? */
}

void DepsgraphNodeBuilder::build_particle_settings(ParticleSettings *part) {
	ID *part_id = &part->id;
	if (part_id->tag & LIB_TAG_DOIT) {
		return;
	}
	part_id->tag |= LIB_TAG_DOIT;
	/* Animation data. */
	build_animdata(part_id);
	/* Parameters change. */
	add_operation_node(part_id,
	                   DEG_NODE_TYPE_PARAMETERS,
	                   NULL,
	                   DEG_OPCODE_PARTICLE_SETTINGS_EVAL);
	add_operation_node(part_id,
	                   DEG_NODE_TYPE_PARAMETERS,
	                   function_bind(BKE_particle_system_settings_recalc_clear,
	                                 _1,
	                                 part),
	                   DEG_OPCODE_PARTICLE_SETTINGS_RECALC_CLEAR);
}

void DepsgraphNodeBuilder::build_cloth(Object *object)
{
	Scene *scene_cow = get_cow_datablock(scene_);
	Object *object_cow = get_cow_datablock(object);
	add_operation_node(&object->id,
	                   DEG_NODE_TYPE_CACHE,
	                   function_bind(BKE_object_eval_cloth,
	                                 _1,
	                                 scene_cow,
	                                 object_cow),
	                   DEG_OPCODE_GEOMETRY_CLOTH_MODIFIER);
}

/* Shapekeys */
void DepsgraphNodeBuilder::build_shapekeys(Key *key)
{
	build_animdata(&key->id);
	add_operation_node(&key->id,
	                   DEG_NODE_TYPE_GEOMETRY,
	                   NULL,
	                   DEG_OPCODE_GEOMETRY_SHAPEKEY);
}

/* ObData Geometry Evaluation */
// XXX: what happens if the datablock is shared!
void DepsgraphNodeBuilder::build_obdata_geom(Object *ob)
{
	OperationDepsNode *op_node;
	Scene *scene_cow = get_cow_datablock(scene_);
	Object *object_cow = get_cow_datablock(ob);

	/* TODO(sergey): This way using this object's properties as driver target
	 * works fine.
	 *
	 * Does this depend on other nodes?
	 */
	op_node = add_operation_node(&ob->id,
	                             DEG_NODE_TYPE_PARAMETERS,
	                             NULL,
	                             DEG_OPCODE_PARAMETERS_EVAL);
	op_node->set_as_exit();

	/* Temporary uber-update node, which does everything.
	 * It is for the being we're porting old dependencies into the new system.
	 * We'll get rid of this node as soon as all the granular update functions
	 * are filled in.
	 *
	 * TODO(sergey): Get rid of this node.
	 */
	op_node = add_operation_node(&ob->id,
	                             DEG_NODE_TYPE_GEOMETRY,
	                             function_bind(BKE_object_eval_uber_data,
	                                           _1,
	                                           scene_cow,
	                                           object_cow),
	                             DEG_OPCODE_GEOMETRY_UBEREVAL);
	op_node->set_as_exit();

	op_node = add_operation_node(&ob->id,
	                             DEG_NODE_TYPE_GEOMETRY,
	                             NULL,
	                             DEG_OPCODE_PLACEHOLDER,
	                             "Eval Init");
	op_node->set_as_entry();

	// TODO: "Done" operation

	/* Cloyth modifier. */
	LINKLIST_FOREACH (ModifierData *, md, &ob->modifiers) {
		if (md->type == eModifierType_Cloth) {
			build_cloth(ob);
		}
	}

	/* materials */
	if (ob->totcol != 0) {
		if (ob->type == OB_MESH) {
			add_operation_node(&ob->id,
			                   DEG_NODE_TYPE_SHADING,
			                   function_bind(BKE_object_eval_update_shading,
			                                 _1,
			                                 object_cow),
			                   DEG_OPCODE_SHADING);
		}

		for (int a = 1; a <= ob->totcol; a++) {
			Material *ma = give_current_material(ob, a);
			if (ma != NULL) {
				build_material(ma);
			}
		}
	}

	/* geometry collision */
	if (ELEM(ob->type, OB_MESH, OB_CURVE, OB_LATTICE)) {
		// add geometry collider relations
	}

	ID *obdata = (ID *)ob->data;
	if (obdata->tag & LIB_TAG_DOIT) {
		return;
	}
	obdata->tag |= LIB_TAG_DOIT;
	/* Make sure we've got an ID node before requesting CoW pointer. */
	(void) add_id_node((ID *)obdata);
	ID *obdata_cow = get_cow_id(obdata);

	/* ShapeKeys */
	Key *key = BKE_key_from_object(ob);
	if (key) {
		build_shapekeys(key);
	}

	build_animdata(obdata);

	/* Nodes for result of obdata's evaluation, and geometry
	 * evaluation on object.
	 */
	switch (ob->type) {
		case OB_MESH:
		{
			//Mesh *me = (Mesh *)ob->data;

			/* evaluation operations */
			op_node = add_operation_node(obdata,
			                             DEG_NODE_TYPE_GEOMETRY,
			                             function_bind(BKE_mesh_eval_geometry,
			                                           _1,
			                                           (Mesh *)obdata_cow),
			                             DEG_OPCODE_PLACEHOLDER,
			                             "Geometry Eval");
			op_node->set_as_entry();
			break;
		}

		case OB_MBALL:
		{
			Object *mom = BKE_mball_basis_find(scene_, ob);
			/* Motherball - mom depends on children! */
			if (mom == ob) {
				/* metaball evaluation operations */
				/* NOTE: only the motherball gets evaluated! */
				op_node = add_operation_node(obdata,
				                             DEG_NODE_TYPE_GEOMETRY,
				                             function_bind(
				                                     BKE_mball_eval_geometry,
				                                     _1,
				                                     (MetaBall *)obdata_cow),
				                             DEG_OPCODE_PLACEHOLDER,
				                             "Geometry Eval");
				op_node->set_as_entry();
			}
			break;
		}

		case OB_CURVE:
		case OB_SURF:
		case OB_FONT:
		{
			/* Curve/nurms evaluation operations. */
			/* - calculate curve geometry (including path) */
			op_node = add_operation_node(obdata,
			                             DEG_NODE_TYPE_GEOMETRY,
			                             function_bind(BKE_curve_eval_geometry,
			                                           _1,
			                                           (Curve *)obdata_cow),
			                                           DEG_OPCODE_PLACEHOLDER,
			                                           "Geometry Eval");
			op_node->set_as_entry();
			/* Make sure objects used for bevel.taper are in the graph.
			 * NOTE: This objects might be not linked to the scene.
			 */
			Curve *cu = (Curve *)obdata;
			if (cu->bevobj != NULL) {
				build_object(cu->bevobj, DEG_ID_LINKED_INDIRECTLY);
			}
			if (cu->taperobj != NULL) {
				build_object(cu->taperobj, DEG_ID_LINKED_INDIRECTLY);
			}
			if (ob->type == OB_FONT && cu->textoncurve != NULL) {
				build_object(cu->textoncurve, DEG_ID_LINKED_INDIRECTLY);
			}
			break;
		}

		case OB_LATTICE:
		{
			/* Lattice evaluation operations. */
			op_node = add_operation_node(obdata,
			                             DEG_NODE_TYPE_GEOMETRY,
			                             function_bind(BKE_lattice_eval_geometry,
			                                           _1,
			                                           (Lattice *)obdata_cow),
			                                           DEG_OPCODE_PLACEHOLDER,
			                                           "Geometry Eval");
			op_node->set_as_entry();
			break;
		}
		
		case OB_GPENCIL:
		{
			/* GPencil evaluation operations. */
			bGPdata *gpd = (bGPdata *)obdata;
			ID *gpd_id = &gpd->id; /* No COW for now, as GP uses its own cache system. See gpencil_engine.c */
			
			op_node = add_operation_node(gpd_id, 
			                             DEG_NODE_TYPE_GEOMETRY,
			                             function_bind(BKE_gpencil_eval_geometry,
			                                           _1,
			                                           gpd),
			                                           DEG_OPCODE_PLACEHOLDER,
			                                           "Geometry Eval");
			op_node->set_as_entry();
			break;
		}
	}

	op_node = add_operation_node(obdata, DEG_NODE_TYPE_GEOMETRY, NULL,
	                             DEG_OPCODE_PLACEHOLDER, "Eval Done");
	op_node->set_as_exit();

	/* Parameters for driver sources. */
	add_operation_node(obdata,
	                   DEG_NODE_TYPE_PARAMETERS,
	                   NULL,
	                   DEG_OPCODE_PARAMETERS_EVAL);
}

/* Cameras */
void DepsgraphNodeBuilder::build_camera(Object *ob)
{
	/* Object itself. */
	add_operation_node(&ob->id,
	                   DEG_NODE_TYPE_PARAMETERS,
	                   NULL,
	                   DEG_OPCODE_PARAMETERS_EVAL,
	                   "Camera Parameters");

	/* Object data. */
	/* TODO: Link scene-camera links in somehow. */
	Camera *cam = (Camera *)ob->data;
	ID *camera_id = &cam->id;
	if (camera_id->tag & LIB_TAG_DOIT) {
		return;
	}

	build_animdata(&cam->id);

	add_operation_node(camera_id,
	                   DEG_NODE_TYPE_PARAMETERS,
	                   NULL,
	                   DEG_OPCODE_PARAMETERS_EVAL);
}

/* Lamps */
void DepsgraphNodeBuilder::build_lamp(Object *ob)
{
	/* Object itself. */
	add_operation_node(&ob->id,
	                   DEG_NODE_TYPE_PARAMETERS,
	                   NULL,
	                   DEG_OPCODE_PARAMETERS_EVAL,
	                   "Lamp Parameters");

	/* Object data. */
	Lamp *la = (Lamp *)ob->data;
	ID *lamp_id = &la->id;
	if (lamp_id->tag & LIB_TAG_DOIT) {
		return;
	}

	build_animdata(&la->id);

	add_operation_node(lamp_id,
	                   DEG_NODE_TYPE_PARAMETERS,
	                   NULL,
	                   DEG_OPCODE_PARAMETERS_EVAL);

	/* lamp's nodetree */
	if (la->nodetree) {
		build_nodetree(la->nodetree);
	}

	/* textures */
	build_texture_stack(la->mtex);
}

void DepsgraphNodeBuilder::build_nodetree(bNodeTree *ntree)
{
	if (ntree == NULL) {
		return;
	}
	/* nodetree itself */
	ID *ntree_id = &ntree->id;
	add_id_node(ntree_id);
	bNodeTree *ntree_cow = get_cow_datablock(ntree);
	/* Animation, */
	build_animdata(ntree_id);
	/* Shading update. */
	add_operation_node(ntree_id,
	                   DEG_NODE_TYPE_SHADING,
	                   NULL,
	                   DEG_OPCODE_MATERIAL_UPDATE);
	/* NOTE: We really pass original and CoW node trees here, this is how the
	 * callback works. Ideally we need to find a better way for that.
	 */
	add_operation_node(ntree_id,
	                   DEG_NODE_TYPE_SHADING_PARAMETERS,
	                   function_bind(BKE_nodetree_shading_params_eval,
	                                 _1,
	                                 ntree_cow,
	                                 ntree),
	                   DEG_OPCODE_MATERIAL_UPDATE);
	/* nodetree's nodes... */
	LINKLIST_FOREACH (bNode *, bnode, &ntree->nodes) {
		ID *id = bnode->id;
		if (id == NULL) {
			continue;
		}
		ID_Type id_type = GS(id->name);
		if (id_type == ID_MA) {
			build_material((Material *)id);
		}
		else if (id_type == ID_TE) {
			build_texture((Tex *)id);
		}
		else if (id_type == ID_IM) {
			build_image((Image *)id);
		}
		else if (id_type == ID_OB) {
			build_object((Object *)id, DEG_ID_LINKED_INDIRECTLY);
		}
		else if (id_type == ID_SCE) {
			/* Scenes are used by compositor trees, and handled by render
			 * pipeline. No need to build dependencies for them here.
			 */
		}
		else if (bnode->type == NODE_GROUP) {
			bNodeTree *group_ntree = (bNodeTree *)id;
			if ((group_ntree->id.tag & LIB_TAG_DOIT) == 0) {
				build_nodetree(group_ntree);
			}
		}
		else {
			BLI_assert(!"Unknown ID type used for node");
		}
	}

	// TODO: link from nodetree to owner_component?
}

/* Recursively build graph for material */
void DepsgraphNodeBuilder::build_material(Material *material)
{
	ID *material_id = &material->id;
	if (material_id->tag & LIB_TAG_DOIT) {
		return;
	}
	material_id->tag |= LIB_TAG_DOIT;
	/* Material itself. */
	add_id_node(material_id);
	Material *material_cow = get_cow_datablock(material);
	/* Shading update. */
	add_operation_node(material_id,
	                   DEG_NODE_TYPE_SHADING,
	                   function_bind(BKE_material_eval,
	                                 _1,
	                                 material_cow),
	                   DEG_OPCODE_MATERIAL_UPDATE);
	/* Material animation. */
	build_animdata(material_id);
	/* Textures. */
	build_texture_stack(material->mtex);
	/* Material's nodetree. */
	build_nodetree(material->nodetree);
}

/* Texture-stack attached to some shading datablock */
void DepsgraphNodeBuilder::build_texture_stack(MTex **texture_stack)
{
	/* for now assume that all texture-stacks have same number of max items */
	for (int i = 0; i < MAX_MTEX; i++) {
		MTex *mtex = texture_stack[i];
		if (mtex && mtex->tex) {
			build_texture(mtex->tex);
		}
	}
}

/* Recursively build graph for texture */
void DepsgraphNodeBuilder::build_texture(Tex *tex)
{
	ID *tex_id = &tex->id;
	if (tex_id->tag & LIB_TAG_DOIT) {
		return;
	}
	tex_id->tag |= LIB_TAG_DOIT;
	/* Texture itself. */
	build_animdata(tex_id);
	/* Texture's nodetree. */
	build_nodetree(tex->nodetree);
	/* Special cases for different IDs which texture uses. */
	if (tex->type == TEX_IMAGE) {
		if (tex->ima != NULL) {
			build_image(tex->ima);
		}
	}
}

void DepsgraphNodeBuilder::build_image(Image *image) {
	ID *image_id = &image->id;
	if (image_id->tag & LIB_TAG_DOIT) {
		return;
	}
	image_id->tag |= LIB_TAG_DOIT;
	/* Placeholder so we can add relations and tag ID node for update. */
	add_operation_node(image_id,
	                   DEG_NODE_TYPE_PARAMETERS,
	                   NULL,
	                   DEG_OPCODE_PLACEHOLDER,
	                   "Image Eval");
}

void DepsgraphNodeBuilder::build_compositor(Scene *scene)
{
	/* For now, just a plain wrapper? */
	// TODO: create compositing component?
	// XXX: component type undefined!
	//graph->get_node(&scene->id, NULL, DEG_NODE_TYPE_COMPOSITING, NULL);

	/* for now, nodetrees are just parameters; compositing occurs in internals
	 * of renderer...
	 */
	add_component_node(&scene->id, DEG_NODE_TYPE_PARAMETERS);
	build_nodetree(scene->nodetree);
}

void DepsgraphNodeBuilder::build_gpencil(bGPdata *gpd)
{
	ID *gpd_id = &gpd->id;

	/* TODO(sergey): what about multiple users of same datablock? This should
	 * only get added once.
	 */

	/* The main reason Grease Pencil is included here is because the animation
	 * (and drivers) need to be hosted somewhere.
	 */
	build_animdata(gpd_id);
}

void DepsgraphNodeBuilder::build_palette(Palette *palette)
{
	ID *palette_id = &palette->id;

	add_id_node(palette_id);
	build_animdata(palette_id);
}

void DepsgraphNodeBuilder::build_cachefile(CacheFile *cache_file)
{
	ID *cache_file_id = &cache_file->id;
	/* Animation, */
	build_animdata(cache_file_id);
	/* Cache evaluation itself. */
	add_operation_node(cache_file_id, DEG_NODE_TYPE_CACHE, NULL,
	                   DEG_OPCODE_PLACEHOLDER, "Cache File Update");
}

void DepsgraphNodeBuilder::build_mask(Mask *mask)
{
	ID *mask_id = &mask->id;
	Mask *mask_cow = get_cow_datablock(mask);
	/* F-Curve based animation. */
	build_animdata(mask_id);
	/* Animation based on mask's shapes. */
	add_operation_node(mask_id,
	                   DEG_NODE_TYPE_ANIMATION,
	                   function_bind(BKE_mask_eval_animation, _1, mask_cow),
	                   DEG_OPCODE_MASK_ANIMATION);
	/* Final mask evaluation. */
	add_operation_node(mask_id,
	                   DEG_NODE_TYPE_PARAMETERS,
	                   function_bind(BKE_mask_eval_update, _1, mask_cow),
	                   DEG_OPCODE_MASK_EVAL);
}

void DepsgraphNodeBuilder::build_movieclip(MovieClip *clip)
{
	ID *clip_id = &clip->id;
	MovieClip *clip_cow = get_cow_datablock(clip);
	/* Animation. */
	build_animdata(clip_id);
	/* Movie clip evaluation. */
	add_operation_node(clip_id,
	                   DEG_NODE_TYPE_PARAMETERS,
	                   function_bind(BKE_movieclip_eval_update, _1, clip_cow),
	                   DEG_OPCODE_MOVIECLIP_EVAL);
}

void DepsgraphNodeBuilder::build_lightprobe(Object *object)
{
	LightProbe *probe = (LightProbe *)object->data;
	ID *probe_id = &probe->id;
	if (probe_id->tag & LIB_TAG_DOIT) {
		return;
	}
	probe_id->tag |= LIB_TAG_DOIT;
	/* Placeholder so we can add relations and tag ID node for update. */
	add_operation_node(probe_id,
	                   DEG_NODE_TYPE_PARAMETERS,
	                   NULL,
	                   DEG_OPCODE_PLACEHOLDER,
	                   "LightProbe Eval");
	add_operation_node(&object->id,
	                   DEG_NODE_TYPE_PARAMETERS,
	                   NULL,
	                   DEG_OPCODE_PLACEHOLDER,
	                   "LightProbe Eval");

	build_animdata(probe_id);
}

}  // namespace DEG<|MERGE_RESOLUTION|>--- conflicted
+++ resolved
@@ -444,12 +444,8 @@
 			case OB_SURF:
 			case OB_MBALL:
 			case OB_LATTICE:
-<<<<<<< HEAD
 			case OB_GPENCIL:
-				build_obdata_geom(scene, ob);
-=======
 				build_obdata_geom(ob);
->>>>>>> 7defb27f
 				/* TODO(sergey): Only for until we support granular
 				 * update of curves.
 				 */
