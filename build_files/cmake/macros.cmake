# ***** BEGIN GPL LICENSE BLOCK *****
#
# This program is free software; you can redistribute it and/or
# modify it under the terms of the GNU General Public License
# as published by the Free Software Foundation; either version 2
# of the License, or (at your option) any later version.
#
# This program is distributed in the hope that it will be useful,
# but WITHOUT ANY WARRANTY; without even the implied warranty of
# MERCHANTABILITY or FITNESS FOR A PARTICULAR PURPOSE.  See the
# GNU General Public License for more details.
#
# You should have received a copy of the GNU General Public License
# along with this program; if not, write to the Free Software Foundation,
# Inc., 51 Franklin Street, Fifth Floor, Boston, MA 02110-1301, USA.
#
# The Original Code is Copyright (C) 2006, Blender Foundation
# All rights reserved.
#
# The Original Code is: all of this file.
#
# Contributor(s): Jacques Beaurain.
#
# ***** END GPL LICENSE BLOCK *****

macro(list_insert_after
	list_id item_check item_add
	)
	set(_index)
	list(FIND "${list_id}" "${item_check}" _index)
	if("${_index}" MATCHES "-1")
		message(FATAL_ERROR "'${list_id}' doesn't contain '${item_check}'")
	endif()
	math(EXPR _index "${_index} + 1")
	list(INSERT ${list_id} "${_index}" ${item_add})
	unset(_index)
endmacro()

macro(list_insert_before
	list_id item_check item_add
	)
	set(_index)
	list(FIND "${list_id}" "${item_check}" _index)
	if("${_index}" MATCHES "-1")
		message(FATAL_ERROR "'${list_id}' doesn't contain '${item_check}'")
	endif()
	list(INSERT ${list_id} "${_index}" ${item_add})
	unset(_index)
endmacro()

function(list_assert_duplicates
	list_id
	)
	
	# message(STATUS "list data: ${list_id}")

	list(LENGTH list_id _len_before)
	list(REMOVE_DUPLICATES list_id)
	list(LENGTH list_id _len_after)
	# message(STATUS "list size ${_len_before} -> ${_len_after}")
	if(NOT _len_before EQUAL _len_after)
		message(FATAL_ERROR "duplicate found in list which should not contain duplicates: ${list_id}")
	endif()
	unset(_len_before)
	unset(_len_after)
endfunction()


# foo_bar.spam --> foo_barMySuffix.spam
macro(file_suffix
	file_name_new file_name file_suffix
	)

	get_filename_component(_file_name_PATH ${file_name} PATH)
	get_filename_component(_file_name_NAME_WE ${file_name} NAME_WE)
	get_filename_component(_file_name_EXT ${file_name} EXT)
	set(${file_name_new} "${_file_name_PATH}/${_file_name_NAME_WE}${file_suffix}${_file_name_EXT}")

	unset(_file_name_PATH)
	unset(_file_name_NAME_WE)
	unset(_file_name_EXT)
endmacro()

# useful for adding debug suffix to library lists:
# /somepath/foo.lib --> /somepath/foo_d.lib
macro(file_list_suffix
	fp_list_new fp_list fn_suffix
	)

	# incase of empty list
	set(_fp)
	set(_fp_suffixed)

	set(fp_list_new)

	foreach(_fp ${fp_list})
		file_suffix(_fp_suffixed "${_fp}" "${fn_suffix}")
		list(APPEND "${fp_list_new}" "${_fp_suffixed}")
	endforeach()

	unset(_fp)
	unset(_fp_suffixed)

endmacro()

if(UNIX AND NOT APPLE)
	macro(find_package_static)
		set(_cmake_find_library_suffixes_back ${CMAKE_FIND_LIBRARY_SUFFIXES})
		set(CMAKE_FIND_LIBRARY_SUFFIXES .a ${CMAKE_FIND_LIBRARY_SUFFIXES})
		find_package(${ARGV})
		set(CMAKE_FIND_LIBRARY_SUFFIXES ${_cmake_find_library_suffixes_back})
		unset(_cmake_find_library_suffixes_back)
	endmacro()

	macro(find_library_static)
		set(_cmake_find_library_suffixes_back ${CMAKE_FIND_LIBRARY_SUFFIXES})
		set(CMAKE_FIND_LIBRARY_SUFFIXES .a ${CMAKE_FIND_LIBRARY_SUFFIXES})
		find_library(${ARGV})
		set(CMAKE_FIND_LIBRARY_SUFFIXES ${_cmake_find_library_suffixes_back})
		unset(_cmake_find_library_suffixes_back)
	endmacro()
endif()

function(target_link_libraries_optimized
	TARGET
	LIBS
	)

	foreach(_LIB ${LIBS})
		target_link_libraries(${TARGET} optimized "${_LIB}")
	endforeach()
endfunction()

function(target_link_libraries_debug
	TARGET
	LIBS
	)

	foreach(_LIB ${LIBS})
		target_link_libraries(${TARGET} debug "${_LIB}")
	endforeach()
endfunction()

# Nicer makefiles with -I/1/foo/ instead of -I/1/2/3/../../foo/
# use it instead of include_directories()
function(blender_include_dirs
	includes
	)

	set(_ALL_INCS "")
	foreach(_INC ${ARGV})
		get_filename_component(_ABS_INC ${_INC} ABSOLUTE)
		list(APPEND _ALL_INCS ${_ABS_INC})
		# for checking for invalid includes, disable for regular use
		##if(NOT EXISTS "${_ABS_INC}/")
		##	message(FATAL_ERROR "Include not found: ${_ABS_INC}/")
		##endif()
	endforeach()
	include_directories(${_ALL_INCS})
endfunction()

function(blender_include_dirs_sys
	includes
	)

	set(_ALL_INCS "")
	foreach(_INC ${ARGV})
		get_filename_component(_ABS_INC ${_INC} ABSOLUTE)
		list(APPEND _ALL_INCS ${_ABS_INC})
		##if(NOT EXISTS "${_ABS_INC}/")
		##	message(FATAL_ERROR "Include not found: ${_ABS_INC}/")
		##endif()
	endforeach()
	include_directories(SYSTEM ${_ALL_INCS})
endfunction()

function(blender_source_group
	sources
	)

	# Group by location on disk
	source_group("Source Files" FILES CMakeLists.txt)

	foreach(_SRC ${sources})
		get_filename_component(_SRC_EXT ${_SRC} EXT)
		if((${_SRC_EXT} MATCHES ".h") OR
		   (${_SRC_EXT} MATCHES ".hpp") OR
		   (${_SRC_EXT} MATCHES ".hh"))

			set(GROUP_ID "Header Files")
		else()
			set(GROUP_ID "Source Files")
		endif()
		source_group("${GROUP_ID}" FILES ${_SRC})
	endforeach()
endfunction()


# Support per-target CMake flags
# Read from: CMAKE_C_FLAGS_**** (made upper case) when set.
#
# 'name' should alway match the target name,
# use this macro before add_library or add_executable.
#
# Optionally takes an arg passed to set(), eg PARENT_SCOPE.
macro(add_cc_flags_custom_test
	name
	)

	string(TOUPPER ${name} _name_upper)
	if(DEFINED CMAKE_C_FLAGS_${_name_upper})
		message(STATUS "Using custom CFLAGS: CMAKE_C_FLAGS_${_name_upper} in \"${CMAKE_CURRENT_SOURCE_DIR}\"")
		set(CMAKE_C_FLAGS "${CMAKE_C_FLAGS} ${CMAKE_C_FLAGS_${_name_upper}}" ${ARGV1})
	endif()
	if(DEFINED CMAKE_CXX_FLAGS_${_name_upper})
		message(STATUS "Using custom CXXFLAGS: CMAKE_CXX_FLAGS_${_name_upper} in \"${CMAKE_CURRENT_SOURCE_DIR}\"")
		set(CMAKE_CXX_FLAGS "${CMAKE_CXX_FLAGS} ${CMAKE_CXX_FLAGS_${_name_upper}}" ${ARGV1})
	endif()
	unset(_name_upper)

endmacro()


# only MSVC uses SOURCE_GROUP
function(blender_add_lib__impl
	name
	sources
	includes
	includes_sys
	)

	# message(STATUS "Configuring library ${name}")

	# include_directories(${includes})
	# include_directories(SYSTEM ${includes_sys})
	blender_include_dirs("${includes}")
	blender_include_dirs_sys("${includes_sys}")

	add_library(${name} ${sources})

	# works fine without having the includes
	# listed is helpful for IDE's (QtCreator/MSVC)
	blender_source_group("${sources}")

	#if enabled, set the FOLDER property for visual studio projects 
	if(WINDOWS_USE_VISUAL_STUDIO_FOLDERS)
		get_filename_component(FolderDir ${CMAKE_CURRENT_SOURCE_DIR} DIRECTORY)
		string(REPLACE ${CMAKE_SOURCE_DIR} "" FolderDir ${FolderDir})
		set_target_properties(${name} PROPERTIES FOLDER ${FolderDir})
	endif()

	list_assert_duplicates("${sources}")
	list_assert_duplicates("${includes}")
	# Not for system includes because they can resolve to the same path
	# list_assert_duplicates("${includes_sys}")

endfunction()


function(blender_add_lib_nolist
	name
	sources
	includes
	includes_sys
	)

	add_cc_flags_custom_test(${name} PARENT_SCOPE)

	blender_add_lib__impl(${name} "${sources}" "${includes}" "${includes_sys}")
endfunction()

function(blender_add_lib
	name
	sources
	includes
	includes_sys
	)

	add_cc_flags_custom_test(${name} PARENT_SCOPE)

	blender_add_lib__impl(${name} "${sources}" "${includes}" "${includes_sys}")

	set_property(GLOBAL APPEND PROPERTY BLENDER_LINK_LIBS ${name})
endfunction()


function(SETUP_LIBDIRS)

	# NOTE: For all new libraries, use absolute library paths.
	# This should eventually be phased out.

	if(NOT MSVC)
		link_directories(${JPEG_LIBPATH} ${PNG_LIBPATH} ${ZLIB_LIBPATH} ${FREETYPE_LIBPATH})

		if(WITH_PYTHON)  #  AND NOT WITH_PYTHON_MODULE  # WIN32 needs
			link_directories(${PYTHON_LIBPATH})
		endif()
		if(WITH_SDL AND NOT WITH_SDL_DYNLOAD)
			link_directories(${SDL_LIBPATH})
		endif()
		if(WITH_CODEC_FFMPEG)
			link_directories(${FFMPEG_LIBPATH})
		endif()
		if(WITH_IMAGE_OPENEXR)
			link_directories(${OPENEXR_LIBPATH})
		endif()
		if(WITH_IMAGE_TIFF)
			link_directories(${TIFF_LIBPATH})
		endif()
		if(WITH_BOOST)
			link_directories(${BOOST_LIBPATH})
		endif()
		if(WITH_OPENIMAGEIO)
			link_directories(${OPENIMAGEIO_LIBPATH})
		endif()
		if(WITH_OPENCOLORIO)
			link_directories(${OPENCOLORIO_LIBPATH})
		endif()
		if(WITH_OPENVDB)
			link_directories(${OPENVDB_LIBPATH})
		endif()
		if(WITH_OPENAL)
			link_directories(${OPENAL_LIBPATH})
		endif()
		if(WITH_JACK AND NOT WITH_JACK_DYNLOAD)
			link_directories(${JACK_LIBPATH})
		endif()
		if(WITH_CODEC_SNDFILE)
			link_directories(${LIBSNDFILE_LIBPATH})
		endif()
		if(WITH_FFTW3)
			link_directories(${FFTW3_LIBPATH})
		endif()
		if(WITH_OPENCOLLADA)
			link_directories(${OPENCOLLADA_LIBPATH})
			## Never set
			# link_directories(${PCRE_LIBPATH})
			# link_directories(${EXPAT_LIBPATH})
		endif()
		if(WITH_LLVM)
			link_directories(${LLVM_LIBPATH})
		endif()

		if(WITH_ALEMBIC)
			link_directories(${ALEMBIC_LIBPATH})
			link_directories(${HDF5_LIBPATH})
		endif()

		if(WIN32 AND NOT UNIX)
			link_directories(${PTHREADS_LIBPATH})
		endif()
	endif()
endfunction()

function(setup_liblinks
	target
	)

	set(CMAKE_EXE_LINKER_FLAGS "${CMAKE_EXE_LINKER_FLAGS} ${PLATFORM_LINKFLAGS}" PARENT_SCOPE)
	set(CMAKE_EXE_LINKER_FLAGS_DEBUG "${CMAKE_EXE_LINKER_FLAGS_DEBUG} ${PLATFORM_LINKFLAGS_DEBUG}" PARENT_SCOPE)

	set(CMAKE_SHARED_LINKER_FLAGS "${CMAKE_SHARED_LINKER_FLAGS} ${PLATFORM_LINKFLAGS}" PARENT_SCOPE)
	set(CMAKE_SHARED_LINKER_FLAGS_DEBUG "${CMAKE_SHARED_LINKER_FLAGS_DEBUG} ${PLATFORM_LINKFLAGS_DEBUG}" PARENT_SCOPE)

	set(CMAKE_MODULE_LINKER_FLAGS "${CMAKE_MODULE_LINKER_FLAGS} ${PLATFORM_LINKFLAGS}" PARENT_SCOPE)
	set(CMAKE_MODULE_LINKER_FLAGS_DEBUG "${CMAKE_MODULE_LINKER_FLAGS_DEBUG} ${PLATFORM_LINKFLAGS_DEBUG}" PARENT_SCOPE)

	target_link_libraries(
		${target}
		${PNG_LIBRARIES}
		${FREETYPE_LIBRARY}
	)

	# since we are using the local libs for python when compiling msvc projects, we need to add _d when compiling debug versions
	if(WITH_PYTHON)  # AND NOT WITH_PYTHON_MODULE  # WIN32 needs
		target_link_libraries(${target} ${PYTHON_LINKFLAGS})

		if(WIN32 AND NOT UNIX)
			file_list_suffix(PYTHON_LIBRARIES_DEBUG "${PYTHON_LIBRARIES}" "_d")
			target_link_libraries_debug(${target} "${PYTHON_LIBRARIES_DEBUG}")
			target_link_libraries_optimized(${target} "${PYTHON_LIBRARIES}")
			unset(PYTHON_LIBRARIES_DEBUG)
		else()
			target_link_libraries(${target} ${PYTHON_LIBRARIES})
		endif()
	endif()

	if(WITH_LZO AND WITH_SYSTEM_LZO)
		target_link_libraries(${target} ${LZO_LIBRARIES})
	endif()
	if(WITH_SYSTEM_GLEW)
		target_link_libraries(${target} ${BLENDER_GLEW_LIBRARIES})
	endif()
	if(WITH_BULLET AND WITH_SYSTEM_BULLET)
		target_link_libraries(${target} ${BULLET_LIBRARIES})
	endif()
	if(WITH_AUDASPACE AND WITH_SYSTEM_AUDASPACE)
		target_link_libraries(${target} ${AUDASPACE_C_LIBRARIES} ${AUDASPACE_PY_LIBRARIES})
	endif()
	if(WITH_OPENAL)
		target_link_libraries(${target} ${OPENAL_LIBRARY})
	endif()
	if(WITH_FFTW3)
		target_link_libraries(${target} ${FFTW3_LIBRARIES})
	endif()
	if(WITH_JACK AND NOT WITH_JACK_DYNLOAD)
		target_link_libraries(${target} ${JACK_LIBRARIES})
	endif()
	if(WITH_CODEC_SNDFILE)
		target_link_libraries(${target} ${LIBSNDFILE_LIBRARIES})
	endif()
	if(WITH_SDL AND NOT WITH_SDL_DYNLOAD)
		target_link_libraries(${target} ${SDL_LIBRARY})
	endif()
	if(WITH_IMAGE_TIFF)
		target_link_libraries(${target} ${TIFF_LIBRARY})
	endif()
	if(WITH_OPENIMAGEIO)
		target_link_libraries(${target} ${OPENIMAGEIO_LIBRARIES})
	endif()
	if(WITH_OPENCOLORIO)
		target_link_libraries(${target} ${OPENCOLORIO_LIBRARIES})
	endif()
	if(WITH_OPENSUBDIV OR WITH_CYCLES_OPENSUBDIV)
			target_link_libraries(${target} ${OPENSUBDIV_LIBRARIES})
	endif()
	if(WITH_OPENVDB)
		target_link_libraries(${target} ${OPENVDB_LIBRARIES} ${TBB_LIBRARIES})
	endif()
	if(WITH_CYCLES_OSL)
		target_link_libraries(${target} ${OSL_LIBRARIES})
	endif()
	if(WITH_BOOST)
		target_link_libraries(${target} ${BOOST_LIBRARIES})
		if(Boost_USE_STATIC_LIBS AND Boost_USE_ICU)
			target_link_libraries(${target} ${ICU_LIBRARIES})
		endif()
	endif()
	target_link_libraries(${target} ${JPEG_LIBRARIES})
	if(WITH_ALEMBIC)
		target_link_libraries(${target} ${ALEMBIC_LIBRARIES} ${HDF5_LIBRARIES})
	endif()
	if(WITH_IMAGE_OPENEXR)
		target_link_libraries(${target} ${OPENEXR_LIBRARIES})
	endif()
	if(WITH_IMAGE_OPENJPEG AND WITH_SYSTEM_OPENJPEG)
		target_link_libraries(${target} ${OPENJPEG_LIBRARIES})
	endif()
	if(WITH_CODEC_FFMPEG)
		target_link_libraries(${target} ${FFMPEG_LIBRARIES})
	endif()
	if(WITH_OPENCOLLADA)
		if(WIN32 AND NOT UNIX)
			file_list_suffix(OPENCOLLADA_LIBRARIES_DEBUG "${OPENCOLLADA_LIBRARIES}" "_d")
			target_link_libraries_debug(${target} "${OPENCOLLADA_LIBRARIES_DEBUG}")
			target_link_libraries_optimized(${target} "${OPENCOLLADA_LIBRARIES}")
			unset(OPENCOLLADA_LIBRARIES_DEBUG)

			file_list_suffix(PCRE_LIBRARIES_DEBUG "${PCRE_LIBRARIES}" "_d")
			target_link_libraries_debug(${target} "${PCRE_LIBRARIES_DEBUG}")
			target_link_libraries_optimized(${target} "${PCRE_LIBRARIES}")
			unset(PCRE_LIBRARIES_DEBUG)

			if(EXPAT_LIB)
				file_list_suffix(EXPAT_LIB_DEBUG "${EXPAT_LIB}" "_d")
				target_link_libraries_debug(${target} "${EXPAT_LIB_DEBUG}")
				target_link_libraries_optimized(${target} "${EXPAT_LIB}")
				unset(EXPAT_LIB_DEBUG)
			endif()
		else()
			target_link_libraries(
				${target}
				${OPENCOLLADA_LIBRARIES}
				${PCRE_LIBRARIES}
				${XML2_LIBRARIES}
				${EXPAT_LIB}
			)
		endif()
	endif()
	if(WITH_MEM_JEMALLOC)
		target_link_libraries(${target} ${JEMALLOC_LIBRARIES})
	endif()
	if(WITH_MOD_CLOTH_ELTOPO)
		target_link_libraries(${target} ${LAPACK_LIBRARIES})
	endif()
	if(WITH_LLVM)
		target_link_libraries(${target} ${LLVM_LIBRARY})
	endif()
	if(WIN32 AND NOT UNIX)
		target_link_libraries(${target} ${PTHREADS_LIBRARIES})
	endif()
	if(UNIX AND NOT APPLE)
		if(WITH_OPENMP_STATIC)
			target_link_libraries(${target} ${OpenMP_LIBRARIES})
		endif()
		if(WITH_INPUT_NDOF)
			target_link_libraries(${target} ${NDOF_LIBRARIES})
		endif()
	endif()
	if(WITH_SYSTEM_GLOG)
		target_link_libraries(${target} ${GLOG_LIBRARIES})
	endif()
	if(WITH_SYSTEM_GFLAGS)
		target_link_libraries(${target} ${GFLAGS_LIBRARIES})
	endif()

	# We put CLEW and CUEW here because OPENSUBDIV_LIBRARIES dpeends on them..
	if(WITH_CYCLES OR WITH_COMPOSITOR OR WITH_OPENSUBDIV)
		target_link_libraries(${target} "extern_clew")
		if(WITH_CUDA_DYNLOAD)
			target_link_libraries(${target} "extern_cuew")
		else()
			target_link_libraries(${target} ${CUDA_CUDA_LIBRARY})
		endif()
	endif()

	target_link_libraries(
		${target}
		${ZLIB_LIBRARIES}
	)

	#system libraries with no dependencies such as platform link libs or opengl should go last
	target_link_libraries(${target}
			${BLENDER_GL_LIBRARIES})

	#target_link_libraries(${target} ${PLATFORM_LINKLIBS} ${CMAKE_DL_LIBS})
	target_link_libraries(${target} ${PLATFORM_LINKLIBS})
endfunction()


function(SETUP_BLENDER_SORTED_LIBS)

	get_property(BLENDER_LINK_LIBS GLOBAL PROPERTY BLENDER_LINK_LIBS)

	list(APPEND BLENDER_LINK_LIBS
		bf_windowmanager
		bf_render
	)

	if(WITH_MOD_FLUID)
		list(APPEND BLENDER_LINK_LIBS bf_intern_elbeem)
	endif()

	if(WITH_CYCLES)
		list(APPEND BLENDER_LINK_LIBS
			cycles_render
			cycles_graph
			cycles_bvh
			cycles_device
			cycles_kernel
			cycles_util
			cycles_subd)
		if(WITH_CYCLES_OSL)
			list(APPEND BLENDER_LINK_LIBS cycles_kernel_osl)
		endif()
	endif()

	if(WITH_AUDASPACE AND NOT WITH_SYSTEM_AUDASPACE)
		list(APPEND BLENDER_LINK_LIBS
			audaspace
			audaspace-py)
	endif()

	# Sort libraries
	set(BLENDER_SORTED_LIBS
		bf_windowmanager

		bf_editor_space_api
		bf_editor_space_action
		bf_editor_space_buttons
		bf_editor_space_console
		bf_editor_space_file
		bf_editor_space_graph
		bf_editor_space_image
		bf_editor_space_info
		bf_editor_space_logic
		bf_editor_space_nla
		bf_editor_space_node
		bf_editor_space_outliner
		bf_editor_space_script
		bf_editor_space_sequencer
		bf_editor_space_text
		bf_editor_space_time
		bf_editor_space_userpref
		bf_editor_space_view3d
		bf_editor_space_clip

		bf_editor_transform
		bf_editor_util
		bf_editor_uvedit
		bf_editor_curve
		bf_editor_interface
		bf_editor_manipulator_library
		bf_editor_mesh
		bf_editor_metaball
		bf_editor_object
<<<<<<< HEAD
		bf_editor_gpencil
=======
		bf_editor_lattice
>>>>>>> 254bb922
		bf_editor_armature
		bf_editor_physics
		bf_editor_render
		bf_editor_scene
		bf_editor_screen
		bf_editor_sculpt_paint
		bf_editor_sound
		bf_editor_animation
		bf_editor_datafiles
		bf_editor_mask
		bf_editor_io

		bf_render
		bf_python
		bf_python_ext
		bf_python_mathutils
		bf_python_gawain
		bf_python_bmesh
		bf_freestyle
		bf_ikplugin
		bf_modifiers
		bf_alembic
		bf_bmesh
		bf_gpu
		bf_draw
		bf_blenloader
		bf_blenkernel
		bf_physics
		bf_nodes
		bf_rna
		bf_editor_manipulator_library  # rna -> manipulator bad-level calls
		bf_python
		bf_imbuf
		bf_blenlib
		bf_depsgraph
		bf_intern_ghost
		bf_intern_string
		bf_avi
		bf_imbuf_cineon
		bf_imbuf_openexr
		bf_imbuf_openimageio
		bf_imbuf_dds
		bf_collada
		bf_intern_elbeem
		bf_intern_memutil
		bf_intern_guardedalloc
		bf_intern_ctr
		bf_intern_utfconv
		ge_blen_routines
		ge_converter
		ge_phys_dummy
		ge_phys_bullet
		bf_intern_smoke
		extern_lzma
		extern_curve_fit_nd
		ge_logic_ketsji
		extern_recastnavigation
		ge_logic
		ge_rasterizer
		ge_oglrasterizer
		ge_logic_expressions
		ge_scenegraph
		ge_logic_network
		ge_logic_ngnetwork
		ge_logic_loopbacknetwork
		bf_intern_moto
		extern_openjpeg
		ge_videotex
		bf_dna
		bf_blenfont
		bf_blentranslation
		bf_intern_audaspace
		audaspace
		audaspace-py
		bf_intern_mikktspace
		bf_intern_dualcon
		bf_intern_cycles
		cycles_render
		cycles_graph
		cycles_bvh
		cycles_device
		cycles_kernel
		cycles_util
		cycles_subd
		bf_intern_opencolorio
		bf_intern_gawain
		bf_intern_eigen
		extern_rangetree
		extern_wcwidth
		bf_intern_libmv
		extern_sdlew

		bf_intern_glew_mx
	)

	if(NOT WITH_SYSTEM_GLOG)
		list(APPEND BLENDER_SORTED_LIBS extern_glog)
	endif()

	if(NOT WITH_SYSTEM_GFLAGS)
		list(APPEND BLENDER_SORTED_LIBS extern_gflags)
	endif()

	if(WITH_COMPOSITOR)
		# added for opencl compositor
		list_insert_before(BLENDER_SORTED_LIBS "bf_blenkernel" "bf_compositor")
		list_insert_after(BLENDER_SORTED_LIBS "bf_compositor" "bf_intern_opencl")
	endif()

	if(WITH_LIBMV)
		list(APPEND BLENDER_SORTED_LIBS extern_ceres)
	endif()

	if(WITH_MOD_CLOTH_ELTOPO)
		list(APPEND BLENDER_SORTED_LIBS extern_eltopo)
	endif()

	if(NOT WITH_SYSTEM_LZO)
		list(APPEND BLENDER_SORTED_LIBS extern_minilzo)
	endif()

	if(NOT WITH_SYSTEM_GLEW)
		list(APPEND BLENDER_SORTED_LIBS ${BLENDER_GLEW_LIBRARIES})
	endif()

	if(WITH_BINRELOC)
		list(APPEND BLENDER_SORTED_LIBS extern_binreloc)
	endif()

	if(WITH_CXX_GUARDEDALLOC)
		list(APPEND BLENDER_SORTED_LIBS bf_intern_guardedalloc_cpp)
	endif()

	if(WITH_IK_SOLVER)
		list_insert_after(BLENDER_SORTED_LIBS "bf_intern_elbeem" "bf_intern_iksolver")
	endif()

	if(WITH_IK_ITASC)
		list(APPEND BLENDER_SORTED_LIBS bf_intern_itasc)
	endif()

	if(WITH_GHOST_XDND)
		list(APPEND BLENDER_SORTED_LIBS extern_xdnd)
	endif()

	if(WITH_CYCLES_OSL)
		list_insert_after(BLENDER_SORTED_LIBS "cycles_kernel" "cycles_kernel_osl")
	endif()

	if(WITH_INTERNATIONAL)
		list(APPEND BLENDER_SORTED_LIBS bf_intern_locale)
	endif()

	if(WITH_BULLET)
		list_insert_after(BLENDER_SORTED_LIBS "bf_blenkernel" "bf_intern_rigidbody")
	endif()

	if(WITH_BULLET AND NOT WITH_SYSTEM_BULLET)
		list_insert_after(BLENDER_SORTED_LIBS "ge_logic_ngnetwork" "extern_bullet")
	endif()

	if(WITH_GAMEENGINE_DECKLINK)
		list(APPEND BLENDER_SORTED_LIBS bf_intern_decklink)
	endif()

	if(WIN32)
		list(APPEND BLENDER_SORTED_LIBS bf_intern_gpudirect)
	endif()

	if(WITH_OPENSUBDIV OR WITH_CYCLES_OPENSUBDIV)
		list(APPEND BLENDER_SORTED_LIBS bf_intern_opensubdiv)
	endif()

	if(WITH_OPENVDB)
		list(APPEND BLENDER_SORTED_LIBS bf_intern_openvdb)
	endif()

	foreach(SORTLIB ${BLENDER_SORTED_LIBS})
		set(REMLIB ${SORTLIB})
		foreach(SEARCHLIB ${BLENDER_LINK_LIBS})
			if(${SEARCHLIB} STREQUAL ${SORTLIB})
				set(REMLIB "")
			endif()
		endforeach()
		if(REMLIB)
			# message(STATUS "Removing library ${REMLIB} from blender linking because: not configured")
			list(APPEND REM_MSG ${REMLIB})
			list(REMOVE_ITEM BLENDER_SORTED_LIBS ${REMLIB})
		endif()
	endforeach()
	if(REM_MSG)
		list(SORT REM_MSG)
		message(STATUS "Blender Skipping: (${REM_MSG})")
	endif()


	set(BLENDER_SORTED_LIBS ${BLENDER_SORTED_LIBS} PARENT_SCOPE)

	# for top-level tests
	set_property(GLOBAL PROPERTY BLENDER_SORTED_LIBS_PROP ${BLENDER_SORTED_LIBS})
endfunction()

macro(TEST_SSE_SUPPORT
	_sse_flags
	_sse2_flags)

	include(CheckCSourceRuns)

	# message(STATUS "Detecting SSE support")
	if(CMAKE_COMPILER_IS_GNUCC OR (CMAKE_C_COMPILER_ID MATCHES "Clang"))
		set(${_sse_flags} "-msse")
		set(${_sse2_flags} "-msse2")
	elseif(MSVC)
		# x86_64 has this auto enabled
		if("${CMAKE_SIZEOF_VOID_P}" EQUAL "8")
			set(${_sse_flags} "")
			set(${_sse2_flags} "")
		else()
			set(${_sse_flags} "/arch:SSE")
			set(${_sse2_flags} "/arch:SSE2")
		endif()
	elseif(CMAKE_C_COMPILER_ID MATCHES "Intel")
		set(${_sse_flags} "")  # icc defaults to -msse
		set(${_sse2_flags} "-msse2")
	else()
		message(WARNING "SSE flags for this compiler: '${CMAKE_C_COMPILER_ID}' not known")
		set(${_sse_flags})
		set(${_sse2_flags})
	endif()

	set(CMAKE_REQUIRED_FLAGS "${${_sse_flags}} ${${_sse2_flags}}")

	if(NOT DEFINED SUPPORT_SSE_BUILD)
		# result cached
		check_c_source_runs("
			#include <xmmintrin.h>
			int main(void) { __m128 v = _mm_setzero_ps(); return 0; }"
		SUPPORT_SSE_BUILD)

		if(SUPPORT_SSE_BUILD)
			message(STATUS "SSE Support: detected.")
		else()
			message(STATUS "SSE Support: missing.")
		endif()
	endif()

	if(NOT DEFINED SUPPORT_SSE2_BUILD)
		# result cached
		check_c_source_runs("
			#include <emmintrin.h>
			int main(void) { __m128d v = _mm_setzero_pd(); return 0; }"
		SUPPORT_SSE2_BUILD)

		if(SUPPORT_SSE2_BUILD)
			message(STATUS "SSE2 Support: detected.")
		else()
			message(STATUS "SSE2 Support: missing.")
		endif()
	endif()

	unset(CMAKE_REQUIRED_FLAGS)
endmacro()

# Only print message if running CMake first time
macro(message_first_run)
	if(FIRST_RUN)
		message(${ARGV})
	endif()
endmacro()

macro(TEST_UNORDERED_MAP_SUPPORT)
	# - Detect unordered_map availability
	# Test if a valid implementation of unordered_map exists
	# and define the include path
	# This module defines
	#  HAVE_UNORDERED_MAP, whether unordered_map implementation was found
	#
	#  HAVE_STD_UNORDERED_MAP_HEADER, <unordered_map.h> was found
	#  HAVE_UNORDERED_MAP_IN_STD_NAMESPACE, unordered_map is in namespace std
	#  HAVE_UNORDERED_MAP_IN_TR1_NAMESPACE, unordered_map is in namespace std::tr1
	#
	#  UNORDERED_MAP_INCLUDE_PREFIX, include path prefix for unordered_map, if found
	#  UNORDERED_MAP_NAMESPACE, namespace for unordered_map, if found

	include(CheckIncludeFileCXX)

	# Workaround for newer GCC (6.x+) where C++11 was enabled by default, which lead us
	# to a situation when there is <unordered_map> include but which can't be used uless
	# C++11 is enabled.
	if(CMAKE_COMPILER_IS_GNUCC AND (NOT "${CMAKE_C_COMPILER_VERSION}" VERSION_LESS "6.0") AND (NOT WITH_CXX11))
		set(HAVE_STD_UNORDERED_MAP_HEADER False)
	else()
		CHECK_INCLUDE_FILE_CXX("unordered_map" HAVE_STD_UNORDERED_MAP_HEADER)
	endif()
	if(HAVE_STD_UNORDERED_MAP_HEADER)
		# Even so we've found unordered_map header file it doesn't
		# mean unordered_map and unordered_set will be declared in
		# std namespace.
		#
		# Namely, MSVC 2008 have unordered_map header which declares
		# unordered_map class in std::tr1 namespace. In order to support
		# this, we do extra check to see which exactly namespace is
		# to be used.

		include(CheckCXXSourceCompiles)
		CHECK_CXX_SOURCE_COMPILES("#include <unordered_map>
		                          int main() {
		                            std::unordered_map<int, int> map;
		                            return 0;
		                          }"
		                          HAVE_UNORDERED_MAP_IN_STD_NAMESPACE)
		if(HAVE_UNORDERED_MAP_IN_STD_NAMESPACE)
			message_first_run(STATUS "Found unordered_map/set in std namespace.")

			set(HAVE_UNORDERED_MAP "TRUE")
			set(UNORDERED_MAP_INCLUDE_PREFIX "")
			set(UNORDERED_MAP_NAMESPACE "std")
		else()
			CHECK_CXX_SOURCE_COMPILES("#include <unordered_map>
			                          int main() {
			                            std::tr1::unordered_map<int, int> map;
			                            return 0;
			                          }"
			                          HAVE_UNORDERED_MAP_IN_TR1_NAMESPACE)
			if(HAVE_UNORDERED_MAP_IN_TR1_NAMESPACE)
				message_first_run(STATUS "Found unordered_map/set in std::tr1 namespace.")

				set(HAVE_UNORDERED_MAP "TRUE")
				set(UNORDERED_MAP_INCLUDE_PREFIX "")
				set(UNORDERED_MAP_NAMESPACE "std::tr1")
			else()
				message_first_run(STATUS "Found <unordered_map> but cannot find either std::unordered_map "
				                  "or std::tr1::unordered_map.")
			endif()
		endif()
	else()
		CHECK_INCLUDE_FILE_CXX("tr1/unordered_map" HAVE_UNORDERED_MAP_IN_TR1_NAMESPACE)
		if(HAVE_UNORDERED_MAP_IN_TR1_NAMESPACE)
			message_first_run(STATUS "Found unordered_map/set in std::tr1 namespace.")

			set(HAVE_UNORDERED_MAP "TRUE")
			set(UNORDERED_MAP_INCLUDE_PREFIX "tr1")
			set(UNORDERED_MAP_NAMESPACE "std::tr1")
		else()
			message_first_run(STATUS "Unable to find <unordered_map> or <tr1/unordered_map>. ")
		endif()
	endif()
endmacro()

macro(TEST_SHARED_PTR_SUPPORT)
	# This check are coming from Ceres library.
	#
	# Find shared pointer header and namespace.
	#
	# This module defines the following variables:
	#
	# SHARED_PTR_FOUND: TRUE if shared_ptr found.
	# SHARED_PTR_TR1_MEMORY_HEADER: True if <tr1/memory> header is to be used
	# for the shared_ptr object, otherwise use <memory>.
	# SHARED_PTR_TR1_NAMESPACE: TRUE if shared_ptr is defined in std::tr1 namespace,
	# otherwise it's assumed to be defined in std namespace.

	include(CheckIncludeFileCXX)
	include(CheckCXXSourceCompiles)
	set(SHARED_PTR_FOUND FALSE)
	# Workaround for newer GCC (6.x+) where C++11 was enabled by default, which lead us
	# to a situation when there is <unordered_map> include but which can't be used uless
	# C++11 is enabled.
	if(CMAKE_COMPILER_IS_GNUCC AND (NOT "${CMAKE_C_COMPILER_VERSION}" VERSION_LESS "6.0") AND (NOT WITH_CXX11))
		set(HAVE_STD_MEMORY_HEADER False)
	else()
		CHECK_INCLUDE_FILE_CXX(memory HAVE_STD_MEMORY_HEADER)
	endif()
	if(HAVE_STD_MEMORY_HEADER)
		# Finding the memory header doesn't mean that shared_ptr is in std
		# namespace.
		#
		# In particular, MSVC 2008 has shared_ptr declared in std::tr1.  In
		# order to support this, we do an extra check to see which namespace
		# should be used.
		CHECK_CXX_SOURCE_COMPILES("#include <memory>
		                           int main() {
		                             std::shared_ptr<int> int_ptr;
		                             return 0;
		                           }"
		                          HAVE_SHARED_PTR_IN_STD_NAMESPACE)

		if(HAVE_SHARED_PTR_IN_STD_NAMESPACE)
			message_first_run("-- Found shared_ptr in std namespace using <memory> header.")
			set(SHARED_PTR_FOUND TRUE)
		else()
			CHECK_CXX_SOURCE_COMPILES("#include <memory>
			                           int main() {
			                           std::tr1::shared_ptr<int> int_ptr;
			                           return 0;
			                           }"
			                          HAVE_SHARED_PTR_IN_TR1_NAMESPACE)
			if(HAVE_SHARED_PTR_IN_TR1_NAMESPACE)
				message_first_run("-- Found shared_ptr in std::tr1 namespace using <memory> header.")
				set(SHARED_PTR_TR1_NAMESPACE TRUE)
				set(SHARED_PTR_FOUND TRUE)
			endif()
		endif()
	endif()

	if(NOT SHARED_PTR_FOUND)
		# Further, gcc defines shared_ptr in std::tr1 namespace and
		# <tr1/memory> is to be included for this. And what makes things
		# even more tricky is that gcc does have <memory> header, so
		# all the checks above wouldn't find shared_ptr.
		CHECK_INCLUDE_FILE_CXX("tr1/memory" HAVE_TR1_MEMORY_HEADER)
		if(HAVE_TR1_MEMORY_HEADER)
			CHECK_CXX_SOURCE_COMPILES("#include <tr1/memory>
			                           int main() {
			                           std::tr1::shared_ptr<int> int_ptr;
			                           return 0;
			                           }"
			                           HAVE_SHARED_PTR_IN_TR1_NAMESPACE_FROM_TR1_MEMORY_HEADER)
			if(HAVE_SHARED_PTR_IN_TR1_NAMESPACE_FROM_TR1_MEMORY_HEADER)
				message_first_run("-- Found shared_ptr in std::tr1 namespace using <tr1/memory> header.")
				set(SHARED_PTR_TR1_MEMORY_HEADER TRUE)
				set(SHARED_PTR_TR1_NAMESPACE TRUE)
				set(SHARED_PTR_FOUND TRUE)
			endif()
		endif()
	endif()
endmacro()

# when we have warnings as errors applied globally this
# needs to be removed for some external libs which we dont maintain.

# utility macro
macro(remove_cc_flag
	_flag)

	foreach(flag ${ARGV})
		string(REGEX REPLACE ${flag} "" CMAKE_C_FLAGS "${CMAKE_C_FLAGS}")
		string(REGEX REPLACE ${flag} "" CMAKE_C_FLAGS_DEBUG "${CMAKE_C_FLAGS_DEBUG}")
		string(REGEX REPLACE ${flag} "" CMAKE_C_FLAGS_RELEASE "${CMAKE_C_FLAGS_RELEASE}")
		string(REGEX REPLACE ${flag} "" CMAKE_C_FLAGS_MINSIZEREL "${CMAKE_C_FLAGS_MINSIZEREL}")
		string(REGEX REPLACE ${flag} "" CMAKE_C_FLAGS_RELWITHDEBINFO "${CMAKE_C_FLAGS_RELWITHDEBINFO}")

		string(REGEX REPLACE ${flag} "" CMAKE_CXX_FLAGS "${CMAKE_CXX_FLAGS}")
		string(REGEX REPLACE ${flag} "" CMAKE_CXX_FLAGS_DEBUG "${CMAKE_CXX_FLAGS_DEBUG}")
		string(REGEX REPLACE ${flag} "" CMAKE_CXX_FLAGS_RELEASE "${CMAKE_CXX_FLAGS_RELEASE}")
		string(REGEX REPLACE ${flag} "" CMAKE_CXX_FLAGS_MINSIZEREL "${CMAKE_CXX_FLAGS_MINSIZEREL}")
		string(REGEX REPLACE ${flag} "" CMAKE_CXX_FLAGS_RELWITHDEBINFO "${CMAKE_CXX_FLAGS_RELWITHDEBINFO}")
	endforeach()
	unset(flag)

endmacro()

macro(add_cc_flag
	flag)

	set(CMAKE_C_FLAGS "${CMAKE_C_FLAGS} ${flag}")
	set(CMAKE_CXX_FLAGS "${CMAKE_CXX_FLAGS} ${flag}")
endmacro()

macro(remove_strict_flags)

	if(CMAKE_COMPILER_IS_GNUCC)
		remove_cc_flag(
			"-Wstrict-prototypes"
			"-Wmissing-prototypes"
			"-Wmissing-declarations"
			"-Wmissing-format-attribute"
			"-Wunused-local-typedefs"
			"-Wunused-macros"
			"-Wunused-parameter"
			"-Wwrite-strings"
			"-Wredundant-decls"
			"-Wundef"
			"-Wshadow"
			"-Wdouble-promotion"
			"-Wold-style-definition"
			"-Werror=[^ ]+"
			"-Werror"
		)

		# negate flags implied by '-Wall'
		add_cc_flag("${CC_REMOVE_STRICT_FLAGS}")
	endif()

	if(CMAKE_C_COMPILER_ID MATCHES "Clang")
		remove_cc_flag(
			"-Wunused-parameter"
			"-Wunused-variable"
			"-Werror=[^ ]+"
			"-Werror"
		)

		# negate flags implied by '-Wall'
		add_cc_flag("${CC_REMOVE_STRICT_FLAGS}")
	endif()

	if(MSVC)
		# TODO
	endif()

endmacro()

macro(remove_extra_strict_flags)
	if(CMAKE_COMPILER_IS_GNUCC)
		remove_cc_flag(
			"-Wunused-parameter"
		)
	endif()

	if(CMAKE_C_COMPILER_ID MATCHES "Clang")
		remove_cc_flag(
			"-Wunused-parameter"
		)
	endif()

	if(MSVC)
		# TODO
	endif()
endmacro()

# note, we can only append flags on a single file so we need to negate the options.
# at the moment we cant shut up ffmpeg deprecations, so use this, but will
# probably add more removals here.
macro(remove_strict_flags_file
	filenames)

	foreach(_SOURCE ${ARGV})

		if(CMAKE_COMPILER_IS_GNUCC OR
		  (CMAKE_C_COMPILER_ID MATCHES "Clang"))

			set_source_files_properties(${_SOURCE}
				PROPERTIES
					COMPILE_FLAGS "${CC_REMOVE_STRICT_FLAGS}"
			)
		endif()

		if(MSVC)
			# TODO
		endif()

	endforeach()

	unset(_SOURCE)

endmacro()

# External libs may need 'signed char' to be default.
macro(remove_cc_flag_unsigned_char)
	if(CMAKE_COMPILER_IS_GNUCC OR
	   (CMAKE_C_COMPILER_ID MATCHES "Clang") OR
	   (CMAKE_C_COMPILER_ID MATCHES "Intel"))
		remove_cc_flag("-funsigned-char")
	elseif(MSVC)
		remove_cc_flag("/J")
	else()
		message(WARNING
			"Compiler '${CMAKE_C_COMPILER_ID}' failed to disable 'unsigned char' flag."
			"Build files need updating."
		)
	endif()
endmacro()

function(ADD_CHECK_C_COMPILER_FLAG
	_CFLAGS
	_CACHE_VAR
	_FLAG
	)

	include(CheckCCompilerFlag)

	CHECK_C_COMPILER_FLAG("${_FLAG}" "${_CACHE_VAR}")
	if(${_CACHE_VAR})
		# message(STATUS "Using CFLAG: ${_FLAG}")
		set(${_CFLAGS} "${${_CFLAGS}} ${_FLAG}" PARENT_SCOPE)
	else()
		message(STATUS "Unsupported CFLAG: ${_FLAG}")
	endif()
endfunction()

function(ADD_CHECK_CXX_COMPILER_FLAG
	_CXXFLAGS
	_CACHE_VAR
	_FLAG
	)

	include(CheckCXXCompilerFlag)

	CHECK_CXX_COMPILER_FLAG("${_FLAG}" "${_CACHE_VAR}")
	if(${_CACHE_VAR})
		# message(STATUS "Using CXXFLAG: ${_FLAG}")
		set(${_CXXFLAGS} "${${_CXXFLAGS}} ${_FLAG}" PARENT_SCOPE)
	else()
		message(STATUS "Unsupported CXXFLAG: ${_FLAG}")
	endif()
endfunction()

function(get_blender_version)
	# extracts header vars and defines them in the parent scope:
	#
	# - BLENDER_VERSION (major.minor)
	# - BLENDER_VERSION_MAJOR
	# - BLENDER_VERSION_MINOR
	# - BLENDER_SUBVERSION (used for internal versioning mainly)
	# - BLENDER_VERSION_CHAR (a, b, c, ...or empty string)
	# - BLENDER_VERSION_CYCLE (alpha, beta, rc, release)

	# So cmake depends on BKE_blender.h, beware of inf-loops!
	CONFIGURE_FILE(${CMAKE_SOURCE_DIR}/source/blender/blenkernel/BKE_blender_version.h
	               ${CMAKE_BINARY_DIR}/source/blender/blenkernel/BKE_blender_version.h.done)

	file(STRINGS ${CMAKE_SOURCE_DIR}/source/blender/blenkernel/BKE_blender_version.h _contents REGEX "^#define[ \t]+BLENDER_.*$")

	string(REGEX REPLACE ".*#define[ \t]+BLENDER_VERSION[ \t]+([0-9]+).*" "\\1" _out_version "${_contents}")
	string(REGEX REPLACE ".*#define[ \t]+BLENDER_SUBVERSION[ \t]+([0-9]+).*" "\\1" _out_subversion "${_contents}")
	string(REGEX REPLACE ".*#define[ \t]+BLENDER_VERSION_CHAR[ \t]+([a-z]+).*" "\\1" _out_version_char "${_contents}")
	string(REGEX REPLACE ".*#define[ \t]+BLENDER_VERSION_CYCLE[ \t]+([a-z]+).*" "\\1" _out_version_cycle "${_contents}")

	if(NOT ${_out_version} MATCHES "[0-9]+")
		message(FATAL_ERROR "Version parsing failed for BLENDER_VERSION")
	endif()

	if(NOT ${_out_subversion} MATCHES "[0-9]+")
		message(FATAL_ERROR "Version parsing failed for BLENDER_SUBVERSION")
	endif()

	# clumsy regex, only single char are ok but it could be unset

	string(LENGTH "${_out_version_char}" _out_version_char_len)
	if(NOT _out_version_char_len EQUAL 1)
		set(_out_version_char "")
	elseif(NOT ${_out_version_char} MATCHES "[a-z]+")
		message(FATAL_ERROR "Version parsing failed for BLENDER_VERSION_CHAR")
	endif()

	if(NOT ${_out_version_cycle} MATCHES "[a-z]+")
		message(FATAL_ERROR "Version parsing failed for BLENDER_VERSION_CYCLE")
	endif()

	math(EXPR _out_version_major "${_out_version} / 100")
	math(EXPR _out_version_minor "${_out_version} % 100")

	# for packaging, alpha to numbers
	string(COMPARE EQUAL "${_out_version_char}" "" _out_version_char_empty)
	if(${_out_version_char_empty})
		set(_out_version_char_index "0")
	else()
		set(_char_ls a b c d e f g h i j k l m n o p q r s t u v w x y z)
		list(FIND _char_ls ${_out_version_char} _out_version_char_index)
		math(EXPR _out_version_char_index "${_out_version_char_index} + 1")
	endif()

	# output vars
	set(BLENDER_VERSION "${_out_version_major}.${_out_version_minor}" PARENT_SCOPE)
	set(BLENDER_VERSION_MAJOR "${_out_version_major}" PARENT_SCOPE)
	set(BLENDER_VERSION_MINOR "${_out_version_minor}" PARENT_SCOPE)
	set(BLENDER_SUBVERSION "${_out_subversion}" PARENT_SCOPE)
	set(BLENDER_VERSION_CHAR "${_out_version_char}" PARENT_SCOPE)
	set(BLENDER_VERSION_CHAR_INDEX "${_out_version_char_index}" PARENT_SCOPE)
	set(BLENDER_VERSION_CYCLE "${_out_version_cycle}" PARENT_SCOPE)

endfunction()


# hacks to override initial project settings
# these macros must be called directly before/after project(Blender)
macro(blender_project_hack_pre)
	# ------------------
	# GCC -O3 HACK START
	# needed because O3 can cause problems but
	# allow the builder to set O3 manually after.
	if(DEFINED CMAKE_C_FLAGS_RELEASE)
		set(_reset_standard_cflags_rel OFF)
	else()
		set(_reset_standard_cflags_rel ON)
	endif()
	if(DEFINED CMAKE_CXX_FLAGS_RELEASE)
		set(_reset_standard_cxxflags_rel OFF)
	else()
		set(_reset_standard_cxxflags_rel ON)
	endif()
endmacro()


macro(blender_project_hack_post)
	# ----------------
	# GCC -O3 HACK END
	if(_reset_standard_cflags_rel)
		string(REGEX REPLACE "-O3" "-O2" CMAKE_C_FLAGS_RELEASE "${CMAKE_C_FLAGS_RELEASE}")
		set(CMAKE_C_FLAGS_RELEASE "${CMAKE_C_FLAGS_RELEASE}" CACHE STRING "" FORCE)
		mark_as_advanced(CMAKE_C_FLAGS_RELEASE)
	endif()

	if(_reset_standard_cxxflags_rel)
		string(REGEX REPLACE "-O3" "-O2" CMAKE_CXX_FLAGS_RELEASE "${CMAKE_CXX_FLAGS_RELEASE}")
		set(CMAKE_CXX_FLAGS_RELEASE "${CMAKE_CXX_FLAGS_RELEASE}" CACHE STRING "" FORCE)
		mark_as_advanced(CMAKE_CXX_FLAGS_RELEASE)
	endif()

	unset(_reset_standard_cflags_rel)
	unset(_reset_standard_cxxflags_rel)

	# ------------------------------------------------------------------
	# workaround for omission in cmake 2.8.4's GNU.cmake, fixed in 2.8.5
	if(CMAKE_COMPILER_IS_GNUCC)
		if(NOT DARWIN)
			set(CMAKE_INCLUDE_SYSTEM_FLAG_C "-isystem ")
		endif()
	endif()

endmacro()

# pair of macros to allow libraries to be specify files to install, but to
# only install them at the end so the directories don't get cleared with
# the files in them. used by cycles to install addon.
function(delayed_install
	base
	files
	destination)

	foreach(f ${files})
		if(IS_ABSOLUTE ${f})
			set_property(GLOBAL APPEND PROPERTY DELAYED_INSTALL_FILES ${f})
		else()
			set_property(GLOBAL APPEND PROPERTY DELAYED_INSTALL_FILES ${base}/${f})
		endif()
		set_property(GLOBAL APPEND PROPERTY DELAYED_INSTALL_DESTINATIONS ${destination})
	endforeach()
endfunction()

# note this is a function instead of a macro so that ${BUILD_TYPE} in targetdir
# does not get expanded in calling but is preserved
function(delayed_do_install
	targetdir)

	get_property(files GLOBAL PROPERTY DELAYED_INSTALL_FILES)
	get_property(destinations GLOBAL PROPERTY DELAYED_INSTALL_DESTINATIONS)

	if(files)
		list(LENGTH files n)
		math(EXPR n "${n}-1")

		foreach(i RANGE ${n})
			list(GET files ${i} f)
			list(GET destinations ${i} d)
			install(FILES ${f} DESTINATION ${targetdir}/${d})
		endforeach()
	endif()
endfunction()


function(data_to_c
	file_from file_to
	list_to_add
	)

	list(APPEND ${list_to_add} ${file_to})
	set(${list_to_add} ${${list_to_add}} PARENT_SCOPE)

	get_filename_component(_file_to_path ${file_to} PATH)

	add_custom_command(
		OUTPUT ${file_to}
		COMMAND ${CMAKE_COMMAND} -E make_directory ${_file_to_path}
		COMMAND "$<TARGET_FILE:datatoc>" ${file_from} ${file_to}
		DEPENDS ${file_from} datatoc)

	set_source_files_properties(${file_to} PROPERTIES GENERATED TRUE)
endfunction()


# same as above but generates the var name and output automatic.
function(data_to_c_simple
	file_from
	list_to_add
	)

	# remove ../'s
	get_filename_component(_file_from ${CMAKE_CURRENT_SOURCE_DIR}/${file_from}   REALPATH)
	get_filename_component(_file_to   ${CMAKE_CURRENT_BINARY_DIR}/${file_from}.c REALPATH)

	list(APPEND ${list_to_add} ${_file_to})
	set(${list_to_add} ${${list_to_add}} PARENT_SCOPE)

	get_filename_component(_file_to_path ${_file_to} PATH)

	add_custom_command(
		OUTPUT  ${_file_to}
		COMMAND ${CMAKE_COMMAND} -E make_directory ${_file_to_path}
		COMMAND "$<TARGET_FILE:datatoc>" ${_file_from} ${_file_to}
		DEPENDS ${_file_from} datatoc)

	set_source_files_properties(${_file_to} PROPERTIES GENERATED TRUE)
endfunction()

# macro for converting pixmap directory to a png and then a c file
function(data_to_c_simple_icons
	path_from icon_prefix icon_names
	list_to_add
	)

	# Conversion steps
	#  path_from  ->  _file_from  ->  _file_to
	#  foo/*.dat  ->  foo.png     ->  foo.png.c

	get_filename_component(_path_from_abs ${path_from} ABSOLUTE)
	# remove ../'s
	get_filename_component(_file_from ${CMAKE_CURRENT_BINARY_DIR}/${path_from}.png   REALPATH)
	get_filename_component(_file_to   ${CMAKE_CURRENT_BINARY_DIR}/${path_from}.png.c REALPATH)

	list(APPEND ${list_to_add} ${_file_to})
	set(${list_to_add} ${${list_to_add}} PARENT_SCOPE)

	get_filename_component(_file_to_path ${_file_to} PATH)

	# Construct a list of absolute paths from input
	set(_icon_files)
	foreach(_var ${icon_names})
		list(APPEND _icon_files "${_path_from_abs}/${icon_prefix}${_var}.dat")
	endforeach()

	add_custom_command(
		OUTPUT  ${_file_from} ${_file_to}
		COMMAND ${CMAKE_COMMAND} -E make_directory ${_file_to_path}
		#COMMAND python3 ${CMAKE_SOURCE_DIR}/source/blender/datatoc/datatoc_icon.py ${_path_from_abs} ${_file_from}
		COMMAND "$<TARGET_FILE:datatoc_icon>" ${_path_from_abs} ${_file_from}
		COMMAND "$<TARGET_FILE:datatoc>" ${_file_from} ${_file_to}
		DEPENDS
			${_icon_files}
			datatoc_icon
			datatoc
			# could be an arg but for now we only create icons depending on UI_icons.h
			${CMAKE_SOURCE_DIR}/source/blender/editors/include/UI_icons.h
		)

	set_source_files_properties(${_file_from} ${_file_to} PROPERTIES GENERATED TRUE)
endfunction()

# XXX Not used for now...
function(svg_to_png
	file_from
	file_to
	dpi
	list_to_add
	)

	# remove ../'s
	get_filename_component(_file_from ${CMAKE_CURRENT_SOURCE_DIR}/${file_from} REALPATH)
	get_filename_component(_file_to   ${CMAKE_CURRENT_SOURCE_DIR}/${file_to}   REALPATH)

	list(APPEND ${list_to_add} ${_file_to})
	set(${list_to_add} ${${list_to_add}} PARENT_SCOPE)

	find_program(INKSCAPE_EXE inkscape)
	mark_as_advanced(INKSCAPE_EXE)

	if(INKSCAPE_EXE)
		if(APPLE)
			# in OS X app bundle, the binary is a shim that doesn't take any
			# command line arguments, replace it with the actual binary
			string(REPLACE "MacOS/Inkscape" "Resources/bin/inkscape" INKSCAPE_REAL_EXE ${INKSCAPE_EXE})
			if(EXISTS "${INKSCAPE_REAL_EXE}")
				set(INKSCAPE_EXE ${INKSCAPE_REAL_EXE})
			endif()
		endif()

		add_custom_command(
			OUTPUT  ${_file_to}
			COMMAND ${INKSCAPE_EXE} ${_file_from} --export-dpi=${dpi}  --without-gui --export-png=${_file_to}
			DEPENDS ${_file_from} ${INKSCAPE_EXE}
		)
	else()
		message(WARNING "Inkscape not found, could not re-generate ${_file_to} from ${_file_from}!")
	endif()
endfunction()

function(msgfmt_simple
	file_from
	list_to_add
	)

	# remove ../'s
	get_filename_component(_file_from_we ${file_from} NAME_WE)

	get_filename_component(_file_from ${file_from} REALPATH)
	get_filename_component(_file_to ${CMAKE_CURRENT_BINARY_DIR}/${_file_from_we}.mo REALPATH)

	list(APPEND ${list_to_add} ${_file_to})
	set(${list_to_add} ${${list_to_add}} PARENT_SCOPE)

	get_filename_component(_file_to_path ${_file_to} PATH)

	add_custom_command(
		OUTPUT  ${_file_to}
		COMMAND ${CMAKE_COMMAND} -E make_directory ${_file_to_path}
		COMMAND "$<TARGET_FILE:msgfmt>" ${_file_from} ${_file_to}
		DEPENDS msgfmt ${_file_from})

	set_source_files_properties(${_file_to} PROPERTIES GENERATED TRUE)
endfunction()

function(find_python_package
	package
	)

	string(TOUPPER ${package} _upper_package)

	# set but invalid
	if((NOT ${PYTHON_${_upper_package}_PATH} STREQUAL "") AND
	   (NOT ${PYTHON_${_upper_package}_PATH} MATCHES NOTFOUND))
#		if(NOT EXISTS "${PYTHON_${_upper_package}_PATH}/${package}")
#			message(WARNING "PYTHON_${_upper_package}_PATH is invalid, ${package} not found in '${PYTHON_${_upper_package}_PATH}' "
#			                "WITH_PYTHON_INSTALL_${_upper_package} option will be ignored when installing python")
#			set(WITH_PYTHON_INSTALL${_upper_package} OFF)
#		endif()
	# not set, so initialize
	else()
		string(REPLACE "." ";" _PY_VER_SPLIT "${PYTHON_VERSION}")
		list(GET _PY_VER_SPLIT 0 _PY_VER_MAJOR)

		# re-cache
		unset(PYTHON_${_upper_package}_PATH CACHE)
		find_path(PYTHON_${_upper_package}_PATH
		  NAMES
		    ${package}
		  HINTS
		    "${PYTHON_LIBPATH}/"
		    "${PYTHON_LIBPATH}/python${PYTHON_VERSION}/"
		    "${PYTHON_LIBPATH}/python${_PY_VER_MAJOR}/"
		  PATH_SUFFIXES
		    site-packages
		    dist-packages
		    vendor-packages
		   NO_DEFAULT_PATH
		)

		 if(NOT EXISTS "${PYTHON_${_upper_package}_PATH}")
			message(WARNING
				"Python package '${package}' path could not be found in:\n"
				"'${PYTHON_LIBPATH}/python${PYTHON_VERSION}/site-packages/${package}', "
				"'${PYTHON_LIBPATH}/python${_PY_VER_MAJOR}/site-packages/${package}', "
				"'${PYTHON_LIBPATH}/python${PYTHON_VERSION}/dist-packages/${package}', "
				"'${PYTHON_LIBPATH}/python${_PY_VER_MAJOR}/dist-packages/${package}', "
				"'${PYTHON_LIBPATH}/python${PYTHON_VERSION}/vendor-packages/${package}', "
				"'${PYTHON_LIBPATH}/python${_PY_VER_MAJOR}/vendor-packages/${package}', "
				"\n"
				"The 'WITH_PYTHON_INSTALL_${_upper_package}' option will be ignored when installing Python.\n"
				"The build will be usable, only add-ons that depend on this package won't be functional."
			)
			set(WITH_PYTHON_INSTALL_${_upper_package} OFF PARENT_SCOPE)
		else()
			message(STATUS "${package} found at '${PYTHON_${_upper_package}_PATH}'")
		endif()
	endif()
endfunction()

# like Python's 'print(dir())'
function(print_all_vars)
	get_cmake_property(_vars VARIABLES)
	foreach(_var ${_vars})
		message("${_var}=${${_var}}")
	endforeach()
endfunction()

macro(openmp_delayload
	projectname
	)
		if(MSVC)
			if(WITH_OPENMP)
				if(MSVC_VERSION EQUAL 1800)
					set(OPENMP_DLL_NAME "vcomp120")
				else()
					set(OPENMP_DLL_NAME "vcomp140")
				endif()
				SET_TARGET_PROPERTIES(${projectname} PROPERTIES LINK_FLAGS_RELEASE "/DELAYLOAD:${OPENMP_DLL_NAME}.dll delayimp.lib")
				SET_TARGET_PROPERTIES(${projectname} PROPERTIES LINK_FLAGS_DEBUG "/DELAYLOAD:${OPENMP_DLL_NAME}d.dll delayimp.lib")
				SET_TARGET_PROPERTIES(${projectname} PROPERTIES LINK_FLAGS_RELWITHDEBINFO "/DELAYLOAD:${OPENMP_DLL_NAME}.dll delayimp.lib")
				SET_TARGET_PROPERTIES(${projectname} PROPERTIES LINK_FLAGS_MINSIZEREL "/DELAYLOAD:${OPENMP_DLL_NAME}.dll delayimp.lib")
			endif()
		endif()
endmacro()

macro(WINDOWS_SIGN_TARGET target)
	if(WITH_WINDOWS_CODESIGN)
		if(!SIGNTOOL_EXE)
			error("Codesigning is enabled, but signtool is not found")
		else()
			if(WINDOWS_CODESIGN_PFX_PASSWORD)
				set(CODESIGNPASSWORD /p ${WINDOWS_CODESIGN_PFX_PASSWORD})
			else()
				if($ENV{PFXPASSWORD})
					set(CODESIGNPASSWORD /p $ENV{PFXPASSWORD})
				else()
					message(FATAL_ERROR "WITH_WINDOWS_CODESIGN is on but WINDOWS_CODESIGN_PFX_PASSWORD not set, and environment variable PFXPASSWORD not found, unable to sign code.")
				endif()
			endif()
			add_custom_command(TARGET ${target}
				POST_BUILD
				COMMAND ${SIGNTOOL_EXE} sign /f ${WINDOWS_CODESIGN_PFX} ${CODESIGNPASSWORD} $<TARGET_FILE:${target}>
				VERBATIM
			)
		endif()
	endif()
endmacro()<|MERGE_RESOLUTION|>--- conflicted
+++ resolved
@@ -589,16 +589,13 @@
 		bf_editor_util
 		bf_editor_uvedit
 		bf_editor_curve
+		bf_editor_gpencil
 		bf_editor_interface
 		bf_editor_manipulator_library
 		bf_editor_mesh
 		bf_editor_metaball
 		bf_editor_object
-<<<<<<< HEAD
-		bf_editor_gpencil
-=======
 		bf_editor_lattice
->>>>>>> 254bb922
 		bf_editor_armature
 		bf_editor_physics
 		bf_editor_render
