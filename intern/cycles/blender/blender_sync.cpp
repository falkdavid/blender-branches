/*
 * Copyright 2011-2013 Blender Foundation
 *
 * Licensed under the Apache License, Version 2.0 (the "License");
 * you may not use this file except in compliance with the License.
 * You may obtain a copy of the License at
 *
 * http://www.apache.org/licenses/LICENSE-2.0
 *
 * Unless required by applicable law or agreed to in writing, software
 * distributed under the License is distributed on an "AS IS" BASIS,
 * WITHOUT WARRANTIES OR CONDITIONS OF ANY KIND, either express or implied.
 * See the License for the specific language governing permissions and
 * limitations under the License.
 */

#include "render/background.h"
#include "render/camera.h"
#include "render/film.h"
#include "render/graph.h"
#include "render/integrator.h"
#include "render/light.h"
#include "render/mesh.h"
#include "render/nodes.h"
#include "render/object.h"
#include "render/scene.h"
#include "render/shader.h"
#include "render/curves.h"

#include "device/device.h"

#include "blender/blender_sync.h"
#include "blender/blender_session.h"
#include "blender/blender_util.h"

#include "util/util_debug.h"
#include "util/util_foreach.h"
#include "util/util_opengl.h"
#include "util/util_hash.h"

CCL_NAMESPACE_BEGIN

/* Constructor */

BlenderSync::BlenderSync(BL::RenderEngine& b_engine,
                         BL::BlendData& b_data,
                         BL::Scene& b_scene,
                         Scene *scene,
                         bool preview,
                         Progress &progress)
: b_engine(b_engine),
  b_data(b_data),
  b_scene(b_scene),
  shader_map(&scene->shaders),
  object_map(&scene->objects),
  mesh_map(&scene->meshes),
  light_map(&scene->lights),
  particle_system_map(&scene->particle_systems),
  world_map(NULL),
  world_recalc(false),
  scene(scene),
  preview(preview),
  experimental(false),
  dicing_rate(1.0f),
  max_subdivisions(12),
  progress(progress)
{
	PointerRNA cscene = RNA_pointer_get(&b_scene.ptr, "cycles");
	dicing_rate = preview ? RNA_float_get(&cscene, "preview_dicing_rate") : RNA_float_get(&cscene, "dicing_rate");
	max_subdivisions = RNA_int_get(&cscene, "max_subdivisions");
}

BlenderSync::~BlenderSync()
{
}

/* Sync */

void BlenderSync::sync_recalc(BL::Depsgraph& b_depsgraph)
{
	/* Sync recalc flags from blender to cycles. Actual update is done separate,
	 * so we can do it later on if doing it immediate is not suitable. */

	bool has_updated_objects = b_depsgraph.id_type_updated(BL::DriverTarget::id_type_OBJECT);
	bool dicing_prop_changed = false;

	if(experimental) {
		PointerRNA cscene = RNA_pointer_get(&b_scene.ptr, "cycles");

		float updated_dicing_rate = preview ? RNA_float_get(&cscene, "preview_dicing_rate")
		                                    : RNA_float_get(&cscene, "dicing_rate");

		if(dicing_rate != updated_dicing_rate) {
			dicing_rate = updated_dicing_rate;
			dicing_prop_changed = true;
		}

		int updated_max_subdivisions = RNA_int_get(&cscene, "max_subdivisions");

		if(max_subdivisions != updated_max_subdivisions) {
			max_subdivisions = updated_max_subdivisions;
			dicing_prop_changed = true;
		}
	}

	/* Iterate over all IDs in this depsgraph. */
	BL::Depsgraph::updates_iterator b_update;
	for(b_depsgraph.updates.begin(b_update); b_update != b_depsgraph.updates.end(); ++b_update) {
		BL::ID b_id(b_update->id());

		/* Material */
		if (b_id.is_a(&RNA_Material)) {
			BL::Material b_mat(b_id);
			shader_map.set_recalc(b_mat);
		}
		/* Light */
		else if (b_id.is_a(&RNA_Light)) {
			BL::Light b_light(b_id);
			shader_map.set_recalc(b_light);
		}
		/* Object */
		else if (b_id.is_a(&RNA_Object)) {
			BL::Object b_ob(b_id);
			const bool updated_geometry = !b_update->is_dirty_geometry();

			if (!b_update->is_dirty_transform()) {
				object_map.set_recalc(b_ob);
				light_map.set_recalc(b_ob);
			}

			if(object_is_mesh(b_ob)) {
				if(updated_geometry ||
				   (dicing_prop_changed && object_subdivision_type(b_ob, preview, experimental) != Mesh::SUBDIVISION_NONE))
				{
					BL::ID key = BKE_object_is_modified(b_ob)? b_ob: b_ob.data();
					mesh_map.set_recalc(key);
				}
			}
			else if(object_is_light(b_ob)) {
				if(updated_geometry) {
					light_map.set_recalc(b_ob);
				}
			}

			if(updated_geometry) {
				BL::Object::particle_systems_iterator b_psys;
				for(b_ob.particle_systems.begin(b_psys); b_psys != b_ob.particle_systems.end(); ++b_psys)
					particle_system_map.set_recalc(b_ob);
			}
		}
		/* Mesh */
		else if (b_id.is_a(&RNA_Mesh)) {
			BL::Mesh b_mesh(b_id);
			mesh_map.set_recalc(b_mesh);
		}
		/* World */
		else if (b_id.is_a(&RNA_World)) {
			BL::World b_world(b_id);
			if(world_map == b_world.ptr.data) {
				world_recalc = true;
			}
		}
	}

	/* Updates shader with object dependency if objects changed. */
	if (has_updated_objects) {
		if(scene->default_background->has_object_dependency) {
			world_recalc = true;
		}

		foreach(Shader *shader, scene->shaders) {
			if (shader->has_object_dependency) {
				shader->need_sync_object = true;
			}
		}
	}
}

void BlenderSync::sync_data(BL::RenderSettings& b_render,
                            BL::Depsgraph& b_depsgraph,
                            BL::SpaceView3D& b_v3d,
                            BL::Object& b_override,
                            int width, int height,
                            void **python_thread_state)
{
	BL::ViewLayer b_view_layer = b_depsgraph.view_layer_eval();

	sync_view_layer(b_v3d, b_view_layer);
	sync_integrator();
	sync_film();
	sync_shaders(b_depsgraph);
	sync_images();
	sync_curve_settings();

	mesh_synced.clear(); /* use for objects and motion sync */

	if(scene->need_motion() == Scene::MOTION_PASS ||
	   scene->need_motion() == Scene::MOTION_NONE ||
	   scene->camera->motion_position == Camera::MOTION_POSITION_CENTER)
	{
		sync_objects(b_depsgraph);
	}
	sync_motion(b_render,
	            b_depsgraph,
	            b_override,
	            width, height,
	            python_thread_state);

	mesh_synced.clear();

	free_data_after_sync(b_depsgraph);
}

/* Integrator */

void BlenderSync::sync_integrator()
{
	BL::RenderSettings r = b_scene.render();
	PointerRNA cscene = RNA_pointer_get(&b_scene.ptr, "cycles");

	experimental = (get_enum(cscene, "feature_set") != 0);

	Integrator *integrator = scene->integrator;
	Integrator previntegrator = *integrator;

	integrator->max_bounce = get_int(cscene, "max_bounces");

	integrator->max_diffuse_bounce = get_int(cscene, "diffuse_bounces");
	integrator->max_glossy_bounce = get_int(cscene, "glossy_bounces");
	integrator->max_transmission_bounce = get_int(cscene, "transmission_bounces");
	integrator->max_volume_bounce = get_int(cscene, "volume_bounces");

	integrator->transparent_max_bounce = get_int(cscene, "transparent_max_bounces");

	integrator->volume_max_steps = get_int(cscene, "volume_max_steps");
	integrator->volume_step_size = get_float(cscene, "volume_step_size");

	integrator->caustics_reflective = get_boolean(cscene, "caustics_reflective");
	integrator->caustics_refractive = get_boolean(cscene, "caustics_refractive");
	integrator->filter_glossy = get_float(cscene, "blur_glossy");

	integrator->seed = get_int(cscene, "seed");
	if(get_boolean(cscene, "use_animated_seed")) {
		integrator->seed = hash_int_2d(b_scene.frame_current(),
		                               get_int(cscene, "seed"));
		if(b_scene.frame_subframe() != 0.0f) {
			/* TODO(sergey): Ideally should be some sort of hash_merge,
			 * but this is good enough for now.
			 */
			integrator->seed += hash_int_2d((int)(b_scene.frame_subframe() * (float)INT_MAX),
			                                get_int(cscene, "seed"));
		}
	}

	integrator->sampling_pattern = (SamplingPattern)get_enum(
	        cscene,
	        "sampling_pattern",
	        SAMPLING_NUM_PATTERNS,
	        SAMPLING_PATTERN_SOBOL);

	integrator->sample_clamp_direct = get_float(cscene, "sample_clamp_direct");
	integrator->sample_clamp_indirect = get_float(cscene, "sample_clamp_indirect");
	if(!preview) {
		if(integrator->motion_blur != r.use_motion_blur()) {
			scene->object_manager->tag_update(scene);
			scene->camera->tag_update();
		}

		integrator->motion_blur = r.use_motion_blur();
	}

	integrator->method = (Integrator::Method)get_enum(cscene,
	                                                  "progressive",
	                                                  Integrator::NUM_METHODS,
	                                                  Integrator::PATH);

	integrator->sample_all_lights_direct = get_boolean(cscene, "sample_all_lights_direct");
	integrator->sample_all_lights_indirect = get_boolean(cscene, "sample_all_lights_indirect");
	integrator->light_sampling_threshold = get_float(cscene, "light_sampling_threshold");

	int diffuse_samples = get_int(cscene, "diffuse_samples");
	int glossy_samples = get_int(cscene, "glossy_samples");
	int transmission_samples = get_int(cscene, "transmission_samples");
	int ao_samples = get_int(cscene, "ao_samples");
	int mesh_light_samples = get_int(cscene, "mesh_light_samples");
	int subsurface_samples = get_int(cscene, "subsurface_samples");
	int volume_samples = get_int(cscene, "volume_samples");

	if(get_boolean(cscene, "use_square_samples")) {
		integrator->diffuse_samples = diffuse_samples * diffuse_samples;
		integrator->glossy_samples = glossy_samples * glossy_samples;
		integrator->transmission_samples = transmission_samples * transmission_samples;
		integrator->ao_samples = ao_samples * ao_samples;
		integrator->mesh_light_samples = mesh_light_samples * mesh_light_samples;
		integrator->subsurface_samples = subsurface_samples * subsurface_samples;
		integrator->volume_samples = volume_samples * volume_samples;
	}
	else {
		integrator->diffuse_samples = diffuse_samples;
		integrator->glossy_samples = glossy_samples;
		integrator->transmission_samples = transmission_samples;
		integrator->ao_samples = ao_samples;
		integrator->mesh_light_samples = mesh_light_samples;
		integrator->subsurface_samples = subsurface_samples;
		integrator->volume_samples = volume_samples;
	}

	if(b_scene.render().use_simplify()) {
		if(preview) {
			integrator->ao_bounces = get_int(cscene, "ao_bounces");
		}
		else {
			integrator->ao_bounces = get_int(cscene, "ao_bounces_render");
		}
	}
	else {
		integrator->ao_bounces = 0;
	}

	if(integrator->modified(previntegrator))
		integrator->tag_update(scene);
}

/* Film */

void BlenderSync::sync_film()
{
	PointerRNA cscene = RNA_pointer_get(&b_scene.ptr, "cycles");

	Film *film = scene->film;
	Film prevfilm = *film;

	film->exposure = get_float(cscene, "film_exposure");
	film->filter_type = (FilterType)get_enum(cscene,
	                                         "pixel_filter_type",
	                                         FILTER_NUM_TYPES,
	                                         FILTER_BLACKMAN_HARRIS);
	film->filter_width = (film->filter_type == FILTER_BOX)? 1.0f: get_float(cscene, "filter_width");

	if(b_scene.world()) {
		BL::WorldMistSettings b_mist = b_scene.world().mist_settings();

		film->mist_start = b_mist.start();
		film->mist_depth = b_mist.depth();

		switch(b_mist.falloff()) {
			case BL::WorldMistSettings::falloff_QUADRATIC:
				film->mist_falloff = 2.0f;
				break;
			case BL::WorldMistSettings::falloff_LINEAR:
				film->mist_falloff = 1.0f;
				break;
			case BL::WorldMistSettings::falloff_INVERSE_QUADRATIC:
				film->mist_falloff = 0.5f;
				break;
		}
	}

	if(film->modified(prevfilm))
		film->tag_update(scene);
}

/* Render Layer */

void BlenderSync::sync_view_layer(BL::SpaceView3D& /*b_v3d*/, BL::ViewLayer& b_view_layer)
{
	/* render layer */
	view_layer.name = b_view_layer.name();
	view_layer.use_background_shader = b_view_layer.use_sky();
	view_layer.use_background_ao = b_view_layer.use_ao();
	view_layer.use_surfaces = b_view_layer.use_solid();
	view_layer.use_hair = b_view_layer.use_strand();
}

/* Images */
void BlenderSync::sync_images()
{
	/* Sync is a convention for this API, but currently it frees unused buffers. */

	const bool is_interface_locked = b_engine.render() &&
	                                 b_engine.render().use_lock_interface();
	if(is_interface_locked == false && BlenderSession::headless == false) {
		/* If interface is not locked, it's possible image is needed for
		 * the display.
		 */
		return;
	}
	/* Free buffers used by images which are not needed for render. */
	BL::BlendData::images_iterator b_image;
	for(b_data.images.begin(b_image);
	    b_image != b_data.images.end();
	    ++b_image)
	{
		/* TODO(sergey): Consider making it an utility function to check
		 * whether image is considered builtin.
		 */
		const bool is_builtin = b_image->packed_file() ||
		                        b_image->source() == BL::Image::source_GENERATED ||
		                        b_image->source() == BL::Image::source_MOVIE ||
		                        b_engine.is_preview();
		if(is_builtin == false) {
			b_image->buffers_free();
		}
		/* TODO(sergey): Free builtin images not used by any shader. */
	}
}

/* Passes */
PassType BlenderSync::get_pass_type(BL::RenderPass& b_pass)
{
	string name = b_pass.name();
#define MAP_PASS(passname, passtype) if(name == passname) return passtype;
	/* NOTE: Keep in sync with defined names from DNA_scene_types.h */
	MAP_PASS("Combined", PASS_COMBINED);
	MAP_PASS("Depth", PASS_DEPTH);
	MAP_PASS("Mist", PASS_MIST);
	MAP_PASS("Normal", PASS_NORMAL);
	MAP_PASS("IndexOB", PASS_OBJECT_ID);
	MAP_PASS("UV", PASS_UV);
	MAP_PASS("Vector", PASS_MOTION);
	MAP_PASS("IndexMA", PASS_MATERIAL_ID);

	MAP_PASS("DiffDir", PASS_DIFFUSE_DIRECT);
	MAP_PASS("GlossDir", PASS_GLOSSY_DIRECT);
	MAP_PASS("TransDir", PASS_TRANSMISSION_DIRECT);
	MAP_PASS("SubsurfaceDir", PASS_SUBSURFACE_DIRECT);
	MAP_PASS("VolumeDir", PASS_VOLUME_DIRECT);

	MAP_PASS("DiffInd", PASS_DIFFUSE_INDIRECT);
	MAP_PASS("GlossInd", PASS_GLOSSY_INDIRECT);
	MAP_PASS("TransInd", PASS_TRANSMISSION_INDIRECT);
	MAP_PASS("SubsurfaceInd", PASS_SUBSURFACE_INDIRECT);
	MAP_PASS("VolumeInd", PASS_VOLUME_INDIRECT);

	MAP_PASS("DiffCol", PASS_DIFFUSE_COLOR);
	MAP_PASS("GlossCol", PASS_GLOSSY_COLOR);
	MAP_PASS("TransCol", PASS_TRANSMISSION_COLOR);
	MAP_PASS("SubsurfaceCol", PASS_SUBSURFACE_COLOR);

	MAP_PASS("Emit", PASS_EMISSION);
	MAP_PASS("Env", PASS_BACKGROUND);
	MAP_PASS("AO", PASS_AO);
	MAP_PASS("Shadow", PASS_SHADOW);

#ifdef __KERNEL_DEBUG__
	MAP_PASS("Debug BVH Traversed Nodes", PASS_BVH_TRAVERSED_NODES);
	MAP_PASS("Debug BVH Traversed Instances", PASS_BVH_TRAVERSED_INSTANCES);
	MAP_PASS("Debug BVH Intersections", PASS_BVH_INTERSECTIONS);
	MAP_PASS("Debug Ray Bounces", PASS_RAY_BOUNCES);
#endif
	MAP_PASS("Debug Render Time", PASS_RENDER_TIME);
#undef MAP_PASS

	return PASS_NONE;
}

int BlenderSync::get_denoising_pass(BL::RenderPass& b_pass)
{
	string name = b_pass.name();
	if(name.substr(0, 10) != "Denoising ") {
		return -1;
	}
	name = name.substr(10);

#define MAP_PASS(passname, offset) if(name == passname) return offset;
	MAP_PASS("Normal", DENOISING_PASS_NORMAL);
	MAP_PASS("Normal Variance", DENOISING_PASS_NORMAL_VAR);
	MAP_PASS("Albedo", DENOISING_PASS_ALBEDO);
	MAP_PASS("Albedo Variance", DENOISING_PASS_ALBEDO_VAR);
	MAP_PASS("Depth", DENOISING_PASS_DEPTH);
	MAP_PASS("Depth Variance", DENOISING_PASS_DEPTH_VAR);
	MAP_PASS("Shadow A", DENOISING_PASS_SHADOW_A);
	MAP_PASS("Shadow B", DENOISING_PASS_SHADOW_B);
	MAP_PASS("Image", DENOISING_PASS_COLOR);
	MAP_PASS("Image Variance", DENOISING_PASS_COLOR_VAR);
	MAP_PASS("Clean", DENOISING_PASS_CLEAN);
#undef MAP_PASS

	return -1;
}

array<Pass> BlenderSync::sync_render_passes(BL::RenderLayer& b_rlay,
                                            BL::ViewLayer& b_view_layer,
                                            const SessionParams &session_params)
{
	array<Pass> passes;
	Pass::add(PASS_COMBINED, passes);

	if(!session_params.device.advanced_shading) {
		return passes;
	}

	/* loop over passes */
	BL::RenderLayer::passes_iterator b_pass_iter;

	for(b_rlay.passes.begin(b_pass_iter); b_pass_iter != b_rlay.passes.end(); ++b_pass_iter) {
		BL::RenderPass b_pass(*b_pass_iter);
		PassType pass_type = get_pass_type(b_pass);

		if(pass_type == PASS_MOTION && scene->integrator->motion_blur)
			continue;
		if(pass_type != PASS_NONE)
			Pass::add(pass_type, passes);
	}

<<<<<<< HEAD
	PointerRNA crp = RNA_pointer_get(&b_view_layer.ptr, "cycles");
	if(get_boolean(crp, "denoising_store_passes") &&
	   get_boolean(crp, "use_denoising"))
	{
		b_engine.add_pass("Denoising Normal",          3, "XYZ", b_view_layer.name().c_str());
		b_engine.add_pass("Denoising Normal Variance", 3, "XYZ", b_view_layer.name().c_str());
		b_engine.add_pass("Denoising Albedo",          3, "RGB", b_view_layer.name().c_str());
		b_engine.add_pass("Denoising Albedo Variance", 3, "RGB", b_view_layer.name().c_str());
		b_engine.add_pass("Denoising Depth",           1, "Z",   b_view_layer.name().c_str());
		b_engine.add_pass("Denoising Depth Variance",  1, "Z",   b_view_layer.name().c_str());
		b_engine.add_pass("Denoising Shadow A",        3, "XYV", b_view_layer.name().c_str());
		b_engine.add_pass("Denoising Shadow B",        3, "XYV", b_view_layer.name().c_str());
		b_engine.add_pass("Denoising Image",           3, "RGB", b_view_layer.name().c_str());
		b_engine.add_pass("Denoising Image Variance",  3, "RGB", b_view_layer.name().c_str());
=======
	scene->film->denoising_flags = 0;
	PointerRNA crp = RNA_pointer_get(&b_srlay.ptr, "cycles");
	if(get_boolean(crp, "denoising_store_passes") &&
	   get_boolean(crp, "use_denoising"))
	{
		b_engine.add_pass("Denoising Normal",          3, "XYZ", b_srlay.name().c_str());
		b_engine.add_pass("Denoising Normal Variance", 3, "XYZ", b_srlay.name().c_str());
		b_engine.add_pass("Denoising Albedo",          3, "RGB", b_srlay.name().c_str());
		b_engine.add_pass("Denoising Albedo Variance", 3, "RGB", b_srlay.name().c_str());
		b_engine.add_pass("Denoising Depth",           1, "Z",   b_srlay.name().c_str());
		b_engine.add_pass("Denoising Depth Variance",  1, "Z",   b_srlay.name().c_str());
		b_engine.add_pass("Denoising Shadow A",        3, "XYV", b_srlay.name().c_str());
		b_engine.add_pass("Denoising Shadow B",        3, "XYV", b_srlay.name().c_str());
		b_engine.add_pass("Denoising Image",           3, "RGB", b_srlay.name().c_str());
		b_engine.add_pass("Denoising Image Variance",  3, "RGB", b_srlay.name().c_str());

#define MAP_OPTION(name, flag) if(!get_boolean(crp, name)) scene->film->denoising_flags |= flag;
		MAP_OPTION("denoising_diffuse_direct",        DENOISING_CLEAN_DIFFUSE_DIR);
		MAP_OPTION("denoising_diffuse_indirect",      DENOISING_CLEAN_DIFFUSE_IND);
		MAP_OPTION("denoising_glossy_direct",         DENOISING_CLEAN_GLOSSY_DIR);
		MAP_OPTION("denoising_glossy_indirect",       DENOISING_CLEAN_GLOSSY_IND);
		MAP_OPTION("denoising_transmission_direct",   DENOISING_CLEAN_TRANSMISSION_DIR);
		MAP_OPTION("denoising_transmission_indirect", DENOISING_CLEAN_TRANSMISSION_IND);
		MAP_OPTION("denoising_subsurface_direct",     DENOISING_CLEAN_SUBSURFACE_DIR);
		MAP_OPTION("denoising_subsurface_indirect",   DENOISING_CLEAN_SUBSURFACE_IND);
#undef MAP_OPTION

		if(scene->film->denoising_flags & DENOISING_CLEAN_ALL_PASSES) {
			b_engine.add_pass("Denoising Clean", 3, "RGB", b_srlay.name().c_str());
		}
>>>>>>> 9fd0060c
	}
#ifdef __KERNEL_DEBUG__
	if(get_boolean(crp, "pass_debug_bvh_traversed_nodes")) {
		b_engine.add_pass("Debug BVH Traversed Nodes", 1, "X", b_view_layer.name().c_str());
		Pass::add(PASS_BVH_TRAVERSED_NODES, passes);
	}
	if(get_boolean(crp, "pass_debug_bvh_traversed_instances")) {
		b_engine.add_pass("Debug BVH Traversed Instances", 1, "X", b_view_layer.name().c_str());
		Pass::add(PASS_BVH_TRAVERSED_INSTANCES, passes);
	}
	if(get_boolean(crp, "pass_debug_bvh_intersections")) {
		b_engine.add_pass("Debug BVH Intersections", 1, "X", b_view_layer.name().c_str());
		Pass::add(PASS_BVH_INTERSECTIONS, passes);
	}
	if(get_boolean(crp, "pass_debug_ray_bounces")) {
		b_engine.add_pass("Debug Ray Bounces", 1, "X", b_view_layer.name().c_str());
		Pass::add(PASS_RAY_BOUNCES, passes);
	}
#endif
	if(get_boolean(crp, "pass_debug_render_time")) {
		b_engine.add_pass("Debug Render Time", 1, "X", b_view_layer.name().c_str());
		Pass::add(PASS_RENDER_TIME, passes);
	}
	if(get_boolean(crp, "use_pass_volume_direct")) {
		b_engine.add_pass("VolumeDir", 3, "RGB", b_view_layer.name().c_str());
		Pass::add(PASS_VOLUME_DIRECT, passes);
	}
	if(get_boolean(crp, "use_pass_volume_indirect")) {
		b_engine.add_pass("VolumeInd", 3, "RGB", b_view_layer.name().c_str());
		Pass::add(PASS_VOLUME_INDIRECT, passes);
	}

	return passes;
}

void BlenderSync::free_data_after_sync(BL::Depsgraph& b_depsgraph)
{
	/* When viewport display is not needed during render we can force some
	 * caches to be releases from blender side in order to reduce peak memory
	 * footprint during synchronization process.
	 */
	const bool is_interface_locked = b_engine.render() &&
	                                 b_engine.render().use_lock_interface();
	const bool can_free_caches = BlenderSession::headless || is_interface_locked;
	if (!can_free_caches) {
		return;
	}
	/* TODO(sergey): We can actually remove the whole dependency graph,
	 * but that will need some API support first.
	 */
	BL::Depsgraph::objects_iterator b_ob;
	for(b_depsgraph.objects.begin(b_ob);
	    b_ob != b_depsgraph.objects.end();
	    ++b_ob)
	{
		b_ob->cache_release();
	}
}

/* Scene Parameters */

SceneParams BlenderSync::get_scene_params(BL::Scene& b_scene,
                                          bool background)
{
	BL::RenderSettings r = b_scene.render();
	SceneParams params;
	PointerRNA cscene = RNA_pointer_get(&b_scene.ptr, "cycles");
	const bool shadingsystem = RNA_boolean_get(&cscene, "shading_system");

	if(shadingsystem == 0)
		params.shadingsystem = SHADINGSYSTEM_SVM;
	else if(shadingsystem == 1)
		params.shadingsystem = SHADINGSYSTEM_OSL;

	if(background || DebugFlags().viewport_static_bvh)
		params.bvh_type = SceneParams::BVH_STATIC;
	else
		params.bvh_type = SceneParams::BVH_DYNAMIC;

	params.use_bvh_spatial_split = RNA_boolean_get(&cscene, "debug_use_spatial_splits");
	params.use_bvh_unaligned_nodes = RNA_boolean_get(&cscene, "debug_use_hair_bvh");
	params.num_bvh_time_steps = RNA_int_get(&cscene, "debug_bvh_time_steps");

	if(background && params.shadingsystem != SHADINGSYSTEM_OSL)
		params.persistent_data = r.use_persistent_data();
	else
		params.persistent_data = false;

	int texture_limit;
	if(background) {
		texture_limit = RNA_enum_get(&cscene, "texture_limit_render");
	}
	else {
		texture_limit = RNA_enum_get(&cscene, "texture_limit");
	}
	if(texture_limit > 0 && b_scene.render().use_simplify()) {
		params.texture_limit = 1 << (texture_limit + 6);
	}
	else {
		params.texture_limit = 0;
	}

	params.bvh_layout = DebugFlags().cpu.bvh_layout;

	return params;
}

/* Session Parameters */

bool BlenderSync::get_session_pause(BL::Scene& b_scene, bool background)
{
	PointerRNA cscene = RNA_pointer_get(&b_scene.ptr, "cycles");
	return (background)? false: get_boolean(cscene, "preview_pause");
}

SessionParams BlenderSync::get_session_params(BL::RenderEngine& b_engine,
                                              BL::UserPreferences& b_userpref,
                                              BL::Scene& b_scene,
                                              bool background)
{
	SessionParams params;
	PointerRNA cscene = RNA_pointer_get(&b_scene.ptr, "cycles");

	/* feature set */
	params.experimental = (get_enum(cscene, "feature_set") != 0);

	/* threads */
	BL::RenderSettings b_r = b_scene.render();
	if(b_r.threads_mode() == BL::RenderSettings::threads_mode_FIXED)
		params.threads = b_r.threads();
	else
		params.threads = 0;

	/* Background */
	params.background = background;

	/* device type */
	vector<DeviceInfo>& devices = Device::available_devices();

	/* device default CPU */
	foreach(DeviceInfo& device, devices) {
		if(device.type == DEVICE_CPU) {
			params.device = device;
			break;
		}
	}

	if(get_enum(cscene, "device") == 2) {
		/* find network device */
		foreach(DeviceInfo& info, devices)
			if(info.type == DEVICE_NETWORK)
				params.device = info;
	}
	else if(get_enum(cscene, "device") == 1) {
		PointerRNA b_preferences;

		BL::UserPreferences::addons_iterator b_addon_iter;
		for(b_userpref.addons.begin(b_addon_iter); b_addon_iter != b_userpref.addons.end(); ++b_addon_iter) {
			if(b_addon_iter->module() == "cycles") {
				b_preferences = b_addon_iter->preferences().ptr;
				break;
			}
		}

		enum ComputeDevice {
			COMPUTE_DEVICE_CPU = 0,
			COMPUTE_DEVICE_CUDA = 1,
			COMPUTE_DEVICE_OPENCL = 2,
			COMPUTE_DEVICE_NUM = 3,
		};

		ComputeDevice compute_device = (ComputeDevice)get_enum(b_preferences,
		                                                       "compute_device_type",
		                                                       COMPUTE_DEVICE_NUM,
		                                                       COMPUTE_DEVICE_CPU);

		if(compute_device != COMPUTE_DEVICE_CPU) {
			vector<DeviceInfo> used_devices;
			RNA_BEGIN(&b_preferences, device, "devices") {
				ComputeDevice device_type = (ComputeDevice)get_enum(device,
				                                                    "type",
				                                                    COMPUTE_DEVICE_NUM,
				                                                    COMPUTE_DEVICE_CPU);

				if(get_boolean(device, "use") &&
				   (device_type == compute_device || device_type == COMPUTE_DEVICE_CPU)) {
					string id = get_string(device, "id");
					foreach(DeviceInfo& info, devices) {
						if(info.id == id) {
							used_devices.push_back(info);
							break;
						}
					}
				}
			} RNA_END

			if(used_devices.size() == 1) {
				params.device = used_devices[0];
			}
			else if(used_devices.size() > 1) {
				params.device = Device::get_multi_device(used_devices,
				                                         params.threads,
				                                         params.background);
			}
			/* Else keep using the CPU device that was set before. */
		}
	}

	/* samples */
	int samples = get_int(cscene, "samples");
	int aa_samples = get_int(cscene, "aa_samples");
	int preview_samples = get_int(cscene, "preview_samples");
	int preview_aa_samples = get_int(cscene, "preview_aa_samples");

	if(get_boolean(cscene, "use_square_samples")) {
		aa_samples = aa_samples * aa_samples;
		preview_aa_samples = preview_aa_samples * preview_aa_samples;

		samples = samples * samples;
		preview_samples = preview_samples * preview_samples;
	}

	if(get_enum(cscene, "progressive") == 0) {
		if(background) {
			params.samples = aa_samples;
		}
		else {
			params.samples = preview_aa_samples;
			if(params.samples == 0)
				params.samples = INT_MAX;
		}
	}
	else {
		if(background) {
			params.samples = samples;
		}
		else {
			params.samples = preview_samples;
			if(params.samples == 0)
				params.samples = INT_MAX;
		}
	}

	/* tiles */
	if(params.device.type != DEVICE_CPU && !background) {
		/* currently GPU could be much slower than CPU when using tiles,
		 * still need to be investigated, but meanwhile make it possible
		 * to work in viewport smoothly
		 */
		int debug_tile_size = get_int(cscene, "debug_tile_size");

		params.tile_size = make_int2(debug_tile_size, debug_tile_size);
	}
	else {
		int tile_x = b_engine.tile_x();
		int tile_y = b_engine.tile_y();

		params.tile_size = make_int2(tile_x, tile_y);
	}

	if((BlenderSession::headless == false) && background) {
		params.tile_order = (TileOrder)get_enum(cscene, "tile_order");
	}
	else {
		params.tile_order = TILE_BOTTOM_TO_TOP;
	}

	/* other parameters */
	params.start_resolution = get_int(cscene, "preview_start_resolution");
	params.pixel_size = b_engine.get_preview_pixel_size(b_scene);

	/* other parameters */
	params.cancel_timeout = (double)get_float(cscene, "debug_cancel_timeout");
	params.reset_timeout = (double)get_float(cscene, "debug_reset_timeout");
	params.text_timeout = (double)get_float(cscene, "debug_text_timeout");

	/* progressive refine */
	params.progressive_refine = (b_engine.is_preview() ||
	                             get_boolean(cscene, "use_progressive_refine")) &&
	                            !b_r.use_save_buffers();

	if(params.progressive_refine) {
		BL::Scene::view_layers_iterator b_view_layer;
		for(b_scene.view_layers.begin(b_view_layer); b_view_layer != b_scene.view_layers.end(); ++b_view_layer) {
			PointerRNA crl = RNA_pointer_get(&b_view_layer->ptr, "cycles");
			if(get_boolean(crl, "use_denoising")) {
				params.progressive_refine = false;
			}
		}
	}

	if(background) {
		if(params.progressive_refine)
			params.progressive = true;
		else
			params.progressive = false;

		params.start_resolution = INT_MAX;
		params.pixel_size = 1;
	}
	else
		params.progressive = true;

	/* shading system - scene level needs full refresh */
	const bool shadingsystem = RNA_boolean_get(&cscene, "shading_system");

	if(shadingsystem == 0)
		params.shadingsystem = SHADINGSYSTEM_SVM;
	else if(shadingsystem == 1)
		params.shadingsystem = SHADINGSYSTEM_OSL;

	/* color managagement */
	params.display_buffer_linear = b_engine.support_display_space_shader(b_scene);

	if(b_engine.is_preview()) {
		/* For preview rendering we're using same timeout as
		 * blender's job update.
		 */
		params.progressive_update_timeout = 0.1;
	}

	return params;
}

CCL_NAMESPACE_END<|MERGE_RESOLUTION|>--- conflicted
+++ resolved
@@ -503,7 +503,7 @@
 			Pass::add(pass_type, passes);
 	}
 
-<<<<<<< HEAD
+	scene->film->denoising_flags = 0;
 	PointerRNA crp = RNA_pointer_get(&b_view_layer.ptr, "cycles");
 	if(get_boolean(crp, "denoising_store_passes") &&
 	   get_boolean(crp, "use_denoising"))
@@ -518,22 +518,6 @@
 		b_engine.add_pass("Denoising Shadow B",        3, "XYV", b_view_layer.name().c_str());
 		b_engine.add_pass("Denoising Image",           3, "RGB", b_view_layer.name().c_str());
 		b_engine.add_pass("Denoising Image Variance",  3, "RGB", b_view_layer.name().c_str());
-=======
-	scene->film->denoising_flags = 0;
-	PointerRNA crp = RNA_pointer_get(&b_srlay.ptr, "cycles");
-	if(get_boolean(crp, "denoising_store_passes") &&
-	   get_boolean(crp, "use_denoising"))
-	{
-		b_engine.add_pass("Denoising Normal",          3, "XYZ", b_srlay.name().c_str());
-		b_engine.add_pass("Denoising Normal Variance", 3, "XYZ", b_srlay.name().c_str());
-		b_engine.add_pass("Denoising Albedo",          3, "RGB", b_srlay.name().c_str());
-		b_engine.add_pass("Denoising Albedo Variance", 3, "RGB", b_srlay.name().c_str());
-		b_engine.add_pass("Denoising Depth",           1, "Z",   b_srlay.name().c_str());
-		b_engine.add_pass("Denoising Depth Variance",  1, "Z",   b_srlay.name().c_str());
-		b_engine.add_pass("Denoising Shadow A",        3, "XYV", b_srlay.name().c_str());
-		b_engine.add_pass("Denoising Shadow B",        3, "XYV", b_srlay.name().c_str());
-		b_engine.add_pass("Denoising Image",           3, "RGB", b_srlay.name().c_str());
-		b_engine.add_pass("Denoising Image Variance",  3, "RGB", b_srlay.name().c_str());
 
 #define MAP_OPTION(name, flag) if(!get_boolean(crp, name)) scene->film->denoising_flags |= flag;
 		MAP_OPTION("denoising_diffuse_direct",        DENOISING_CLEAN_DIFFUSE_DIR);
@@ -547,9 +531,8 @@
 #undef MAP_OPTION
 
 		if(scene->film->denoising_flags & DENOISING_CLEAN_ALL_PASSES) {
-			b_engine.add_pass("Denoising Clean", 3, "RGB", b_srlay.name().c_str());
-		}
->>>>>>> 9fd0060c
+			b_engine.add_pass("Denoising Clean", 3, "RGB", b_view_layer.name().c_str());
+		}
 	}
 #ifdef __KERNEL_DEBUG__
 	if(get_boolean(crp, "pass_debug_bvh_traversed_nodes")) {
